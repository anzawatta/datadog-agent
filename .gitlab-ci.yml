---
include:
  - /.gitlab/maintenance_jobs.yml
  - /.gitlab/deps_build.yml
  - /.gitlab/deps_fetch.yml
  - /.gitlab/source_test.yml
  - /.gitlab/binary_build.yml
  - /.gitlab/integration_test.yml
  - /.gitlab/package_build.yml
  - /.gitlab/internal_deploy.yml
  - /.gitlab/kitchen_deploy.yml
  - /.gitlab/kitchen_testing.yml
  - /.gitlab/pkg_metrics.yml
  - /.gitlab/image_build.yml
  - /.gitlab/image_scan.yml
  - /.gitlab/check_deploy.yml
  - /.gitlab/image_deploy.yml
  - /.gitlab/deploy_6.yml
  - /.gitlab/deploy_7.yml
  - /.gitlab/choco_build.yml
  - /.gitlab/choco_deploy.yml
  - /.gitlab/deploy_invalidate.yml
  - /.gitlab/trigger_release.yml
  - /.gitlab/e2e.yml
  - /.gitlab/kitchen_cleanup.yml
  - /.gitlab/functional_test.yml
  - /.gitlab/functional_test_cleanup.yml
  - /.gitlab/notify.yml
  # FIXME: our current Gitlab version doesn't support importing a file more than once
  # For now, the workaround is to include "common" files once in the top-level .gitlab-ci.yml file
  # See: https://gitlab.com/gitlab-org/gitlab/-/issues/28987
  - /.gitlab/kitchen_common/cleanup.yml
  - /.gitlab/kitchen_common/testing.yml
  - /.gitlab/docker_common/tag_job_templates.yml

default:
  retry:
    max: 2
    when:
      - runner_system_failure
      - stuck_or_timeout_failure
      - unknown_failure
      - api_failure

workflow:
  rules:
    - if: $CI_COMMIT_TAG =~ /^dca-/ || $CI_COMMIT_TAG == null || $DEPLOY_AGENT == "true"

stages:
  - maintenance_jobs
  - deps_build
  - deps_fetch
  - source_test
  - binary_build
  - integration_test
  - package_build
  - internal_deploy
  - kitchen_deploy
  - kitchen_testing
  - pkg_metrics
  - image_build
  - image_scan
  - check_deploy
  - image_deploy
  - deploy6
  - deploy7
  - choco_build
  - choco_deploy
  - deploy_invalidate
  - trigger_release
  - e2e
  - kitchen_cleanup
  - functional_test
  - functional_test_cleanup
  - notify

variables:
  # The SRC_PATH is in the GOPATH of the builders which
  # currently is /go
  SRC_PATH: /go/src/github.com/DataDog/datadog-agent
  # Directory in which we execute the omnibus build.
  # For an unknown reason, it does not go well with
  # a ruby dependency if we build directly into $CI_PROJECT_DIR/.omnibus
  OMNIBUS_BASE_DIR: /.omnibus
  # Directory in which we put the artifacts after the build
  # Must be in $CI_PROJECT_DIR
  OMNIBUS_PACKAGE_DIR: $CI_PROJECT_DIR/.omnibus/pkg/
  # Directory in which we execute the omnibus build for SUSE
  # as we want to separate the RPM built for this distro.
  OMNIBUS_BASE_DIR_SUSE: /.omnibus/suse
  # Directory in which we put the artifacts after the build
  # Must be in $CI_PROJECT_DIR
  OMNIBUS_PACKAGE_DIR_SUSE: $CI_PROJECT_DIR/.omnibus/suse/pkg
  OMNIBUS_BASE_DIR_WIN: c:\omni-base\$CI_RUNNER_ID
  OMNIBUS_BASE_DIR_WIN_OMNIBUS: c:/omni-base/$CI_RUNNER_ID
  DD_AGENT_TESTING_DIR: $CI_PROJECT_DIR/test/kitchen
  STATIC_BINARIES_DIR: bin/static
  DOGSTATSD_BINARIES_DIR: bin/dogstatsd
  AGENT_BINARIES_DIR: bin/agent
  CLUSTER_AGENT_BINARIES_DIR: bin/datadog-cluster-agent
  CLUSTER_AGENT_CLOUDFOUNDRY_BINARIES_DIR: bin/datadog-cluster-agent-cloudfoundry
  SYSTEM_PROBE_BINARIES_DIR: bin/system-probe
  DEB_S3_BUCKET: apt.datad0g.com
  RPM_S3_BUCKET: yum.datad0g.com
  MACOS_S3_BUCKET: dd-agent-macostesting
  WIN_S3_BUCKET: dd-agent-mstesting
  PROCESS_S3_BUCKET: datad0g-process-agent
  ANDROID_S3_BUCKET: dd-agent-androidtesting
  DEB_RPM_BUCKET_BRANCH: nightly  # branch of the DEB_S3_BUCKET and RPM_S3_BUCKET repos to release to, 'nightly' or 'beta'
  DEB_TESTING_S3_BUCKET: apttesting.datad0g.com
  RPM_TESTING_S3_BUCKET: yumtesting.datad0g.com
  WINDOWS_TESTING_S3_BUCKET_A6: pipelines/A6/$CI_PIPELINE_ID
  WINDOWS_TESTING_S3_BUCKET_A7: pipelines/A7/$CI_PIPELINE_ID
  WINDOWS_BUILDS_S3_BUCKET: $WIN_S3_BUCKET/builds
  ANDROID_BUILDS_S3_BUCKET: $ANDROID_S3_BUCKET/builds
  DEB_RPM_TESTING_BUCKET_BRANCH: testing  # branch of the DEB_TESTING_S3_BUCKET and RPM_TESTING_S3_BUCKET repos to release to, 'testing'
  DD_REPO_BRANCH_NAME: $CI_COMMIT_REF_NAME
  S3_CP_OPTIONS: --only-show-errors --region us-east-1 --sse AES256
  S3_CP_CMD: aws s3 cp $S3_CP_OPTIONS
  S3_ARTIFACTS_URI: s3://dd-ci-artefacts-build-stable/$CI_PROJECT_NAME/$CI_PIPELINE_ID
  S3_PERMANENT_ARTIFACTS_URI: s3://dd-ci-persistent-artefacts-build-stable/$CI_PROJECT_NAME
  ## comment out both lines below (S3_OMNIBUS_CACHE_BUCKET and USE_S3_CACHING) to allow
  ## build to succeed with S3 caching disabled.
  S3_OMNIBUS_CACHE_BUCKET: dd-ci-datadog-agent-omnibus-cache-build-stable
  USE_S3_CACHING: --omnibus-s3-cache
  S3_DSD6_URI: s3://dsd6-staging
  RELEASE_VERSION_6: nightly
  RELEASE_VERSION_7: nightly-a7
  DATADOG_AGENT_BUILDIMAGES: v3507010-02f01e5
  DATADOG_AGENT_BUILDERS: v3648669-71b458d
  DATADOG_AGENT_WINBUILDIMAGES: v3544599-93cde73
  DATADOG_AGENT_ARMBUILDIMAGES: v3507010-02f01e5
  DATADOG_AGENT_SYSPROBE_BUILDIMAGES: v3507010-02f01e5
  DATADOG_AGENT_LIBBCC_BUILDIMAGES: v2894686-d80c3ce
  BCC_VERSION: v0.12.0
  SYSTEM_PROBE_GO_VERSION: 1.14.12
  DATADOG_AGENT_EMBEDDED_PATH: /opt/datadog-agent/embedded
  RPM_GPG_KEY_SSM_NAME: ci.datadog-agent.rpm_signing_private_key_e09422b3
  RPM_SIGNING_PASSPHRASE_SSM_NAME: ci.datadog-agent.rpm_signing_key_passphrase_e09422b3
  # docker.io authentication
  DOCKER_REGISTRY_LOGIN_SSM_KEY: docker_hub_login
  DOCKER_REGISTRY_PWD_SSM_KEY: docker_hub_pwd
  DOCKER_REGISTRY_URL: docker.io

#
# Condition mixins for simplification of rules
#
# FIXME: currently, the only good way we have to compose rules is by using YAML anchors.
# However, as they are YAML features (and not Gitlab features), they have to be present
# in each file that needs them, which results in a lot of copy-pasting.
# In the future, we may be able to leverage YAML functions (https://gitlab.com/groups/gitlab-org/-/epics/4381)
# and cross-file references (https://gitlab.com/gitlab-org/gitlab/-/issues/266173) to remove this
# currently needed copy-paste.
#
# The list of all available rules is given below. To use a rule in a specific file, copy it.
#

.if_master_branch: &if_master_branch
  if: $CI_COMMIT_BRANCH == "master"

.if_not_master_branch: &if_not_master_branch
  if: $CI_COMMIT_BRANCH != "master"

.if_tagged_commit: &if_tagged_commit
  if: $CI_COMMIT_TAG != null

.if_not_tagged_commit: &if_not_tagged_commit
  if: $CI_COMMIT_TAG == null

# Run job only on deploy pipelines
.if_deploy: &if_deploy
  if: $DEPLOY_AGENT == "true"

.if_deploy_6: &if_deploy_6
  if: $DEPLOY_AGENT == "true" && $RELEASE_VERSION_6 != ""

.if_deploy_7: &if_deploy_7
  if: $DEPLOY_AGENT == "true" && $RELEASE_VERSION_7 != ""

.if_not_deploy: &if_not_deploy
  if: $DEPLOY_AGENT != "true"

# anchor to trigger test kitchen setup, run, and cleanup (so all stages
# are run if one stage is run).  Triggers as defined:
# - master
# - tags (a tagged build)
# - deploys (as above)
# - web (when the build is triggered by a specific build request through the
#        web interface.  This way, if a kitchen run is desired on a specific branch,
#        it can be triggered by requesting a specific build)
# - api (when the build is triggered by an API call)
#
.if_kitchen_deploy: &if_kitchen_deploy
  if: $CI_COMMIT_BRANCH == "master" || $CI_COMMIT_TAG != null || $DEPLOY_AGENT == "true" || $CI_PIPELINE_SOURCE == "web" || $CI_PIPELINE_SOURCE == "api"

.if_not_kitchen_deploy: &if_not_kitchen_deploy
  if: $CI_COMMIT_BRANCH != "master" && $CI_COMMIT_TAG == null && $DEPLOY_AGENT != "true" && $CI_PIPELINE_SOURCE != "web" && $CI_PIPELINE_SOURCE != "api"

# true only on deploys and when RELEASE_VERSION_X is NOT "nightly". In this setting
# we are building either a new tagged version of the agent (an RC for example).
# In both cases the artifacts should be uploaded to our staging repository.
.if_deploy_on_tag_6: &if_deploy_on_tag_6
  # no  RELEASE_VERSION means a nightly build for omnibus
  if: $DEPLOY_AGENT == "true" && $RELEASE_VERSION_6 != "nightly" && $RELEASE_VERSION_6 != ""

.if_not_deploy_on_tag_6: &if_not_deploy_on_tag_6
  # no  RELEASE_VERSION means a nightly build for omnibus
  if: $DEPLOY_AGENT != "true" || $RELEASE_VERSION_6 == "nightly" || $RELEASE_VERSION_6 == ""

.if_deploy_on_tag_7: &if_deploy_on_tag_7
  # no  RELEASE_VERSION means a nightly build for omnibus
  if: $DEPLOY_AGENT == "true" && $RELEASE_VERSION_7 != "nightly-a7" && $RELEASE_VERSION_7 != ""

.if_not_deploy_on_tag_7: &if_not_deploy_on_tag_7
  # no  RELEASE_VERSION means a nightly build for omnibus
  if: $DEPLOY_AGENT != "true" || $RELEASE_VERSION_7 == "nightly-a7" || $RELEASE_VERSION_7 == ""

# true only on deploys and when RELEASE_VERSION_X is "nightly". In this setting we
# build from master and update the nightly build for windows, linux and docker.
.if_deploy_on_nightly: &if_deploy_on_nightly
  if: $DEPLOY_AGENT == "true" && $RELEASE_VERSION_6 == "nightly" && $RELEASE_VERSION_7 == "nightly-a7"

.if_not_deploy_on_nightly: &if_not_deploy_on_nightly
  if: $DEPLOY_AGENT != "true" || $RELEASE_VERSION_6 != "nightly" || $RELEASE_VERSION_7 != "nightly-a7"

# true only when RELEASE_VERSION_X is not set
.if_version_6: &if_version_6
  if: $RELEASE_VERSION_6 != ""

.if_not_version_6: &if_not_version_6
  if: $RELEASE_VERSION_6 == ""

.if_version_7: &if_version_7
  if: $RELEASE_VERSION_7 != ""

.if_not_version_7: &if_not_version_7
<<<<<<< HEAD
  if: $RELEASE_VERSION_7 == ""
=======
  if: $RELEASE_VERSION_7 == ""

#
# deps_build
#

# build libbcc
.build_libbcc_common:
  stage: deps_build
  script:
    - git clone -b "$BCC_VERSION" --depth=1 https://github.com/iovisor/bcc.git /tmp/bcc
    # Patch libbcc to remove references to glibc symbols with a too recent version
    - cd /tmp/bcc
    - patch -p1 < "$CI_PROJECT_DIR"/omnibus/config/software/libbcc_compat.patch
    - mkdir /tmp/bcc/build
    - cd /tmp/bcc/build
    - cmake .. -DCMAKE_INSTALL_PREFIX=/opt/libbcc -DCMAKE_EXE_LINKER_FLAGS="-Wl,-rpath,$DATADOG_AGENT_EMBEDDED_PATH/lib" -DCMAKE_SHARED_LINKER_FLAGS="-Wl,-rpath,$DATADOG_AGENT_EMBEDDED_PATH/lib"
    - make -j 4  # "$(nproc)"
    # Check that libbcc has no references to too recent glibc
    - objdump -p src/cc/libbcc.so | grep GLIBC_2.29 && exit 1
    - objdump -p src/cc/libbcc.so | grep GLIBC_2.26 && exit 1
    - make install
    - cd /opt/libbcc
    - chmod go-rwx lib/libbcc*
    - rm -rf share/bcc/examples share/bcc/introspection share/bcc/man share/bcc/tools lib/python2* lib/python3*
    - cp $(ldd lib/libbcc.so | awk '$1 ~ /^libtinfo/ {system("dirname " $3)}')/libtinfo* lib
    - tar cvaf /tmp/libbcc.tar.xz .
    - $S3_CP_CMD /tmp/libbcc.tar.xz $S3_ARTIFACTS_URI/libbcc-$ARCH.tar.xz

build_libbcc_x64:
  extends: .build_libbcc_common
  image: 486234852809.dkr.ecr.us-east-1.amazonaws.com/ci/datadog-agent-buildimages/system-probe_x64:$DATADOG_AGENT_LIBBCC_BUILDIMAGES
  tags: ["runner:main", "size:large"]
  variables:
    ARCH: amd64

build_libbcc_arm64:
  extends: .build_libbcc_common
  image: 486234852809.dkr.ecr.us-east-1.amazonaws.com/ci/datadog-agent-buildimages/system-probe_arm64:$DATADOG_AGENT_LIBBCC_BUILDIMAGES
  tags: ["runner:docker-arm", "platform:arm64"]
  variables:
    ARCH: arm64

#
# source_test
#

.go_deps:
  stage: deps_fetch
  needs: []
  script:
    # HACK: empty the build directory cache (that can come from previous runs)
    #       to not have remainders of previous runs, which can make our deps bootstrapping logic fail.
    # TODO: remove this once we switch to k8s runners, they won't have this problem
    - find "$CI_BUILDS_DIR" ! -path '*DataDog/datadog-agent*' -depth  # -delete implies -depth
    - find "$CI_BUILDS_DIR" ! -path '*DataDog/datadog-agent*' -delete || true  # Allow failure, we can't remove parent folders of datadog-agent
    - inv -e deps --verbose
    - cd $GOPATH/pkg && tar czf $CI_PROJECT_DIR/go-pkg.tar.gz .
    - cd $GOPATH/bin && tar czf $CI_PROJECT_DIR/go-bin.tar.gz .
    - cd $CI_PROJECT_DIR/vendor && tar czf $CI_PROJECT_DIR/vendor.tar.gz .
  artifacts:
    expire_in: 1 day
    paths:
      - $CI_PROJECT_DIR/go-pkg.tar.gz
      - $CI_PROJECT_DIR/go-bin.tar.gz
      - $CI_PROJECT_DIR/vendor.tar.gz

linux_x64_go_deps:
  extends: .go_deps
  image: 486234852809.dkr.ecr.us-east-1.amazonaws.com/ci/datadog-agent-buildimages/deb_x64:$DATADOG_AGENT_BUILDIMAGES
  tags: ["runner:main", "size:2xlarge"]

linux_arm64_go_deps:
  extends: .go_deps
  image: 486234852809.dkr.ecr.us-east-1.amazonaws.com/ci/datadog-agent-buildimages/deb_arm64:$DATADOG_AGENT_ARMBUILDIMAGES
  tags: ["runner:docker-arm", "platform:arm64"]

linux_armhf_go_deps:
  extends: .go_deps
  image: 486234852809.dkr.ecr.us-east-1.amazonaws.com/ci/datadog-agent-buildimages/deb_armhf:$DATADOG_AGENT_ARMBUILDIMAGES
  tags: ["runner:docker-arm", "platform:arm64"]

.retrieve_linux_go_deps: &retrieve_linux_go_deps |
  mkdir -p $GOPATH/bin && tar xzf go-bin.tar.gz -C $GOPATH/bin
  mkdir -p $GOPATH/pkg && tar xzf go-pkg.tar.gz -C $GOPATH/pkg
  mkdir vendor && tar xzf vendor.tar.gz -C vendor
  rm -f go-bin.tar.gz go-pkg.tar.gz vendor.tar.gz

.tests_windows_base:
  stage: source_test
  needs: []
  tags: ["runner:windows-docker", "windowsversion:1809"]
  script:
    - docker run --rm -m 8192M -v "$(Get-Location):c:\mnt" -e AWS_NETWORKING=true -e SIGN_WINDOWS=true -e PY_RUNTIMES="$PYTHON_RUNTIMES" 486234852809.dkr.ecr.us-east-1.amazonaws.com/ci/datadog-agent-buildimages/windows_1809_${ARCH}:$Env:DATADOG_AGENT_WINBUILDIMAGES c:\mnt\tasks\winbuildscripts\unittests.bat

tests_windows-x64:
  extends: .tests_windows_base
  variables:
    PYTHON_RUNTIMES: 3
    ARCH: "x64"

tests_windows-x86:
  rules:
    - <<: *if_not_deploy
  extends: .tests_windows_base
  variables:
    PYTHON_RUNTIMES: 3
    ARCH: "x86"

.linux_tests_preparation:
  needs: ["linux_x64_go_deps"]
  before_script:
    - *retrieve_linux_go_deps
    - source /root/.bashrc && conda activate $CONDA_ENV
    - python3 -m pip install wheel
    - python3 -m pip install -r requirements.txt
    - GO111MODULE=off go get gopkg.in/yaml.v2
    - GO111MODULE=off go get github.com/stretchr/testify
    - inv -e rtloader.make --install-prefix=$SRC_PATH/dev --python-runtimes "$PYTHON_RUNTIMES"
    - inv -e rtloader.install
    - inv -e rtloader.format --raise-if-changed
    - inv -e rtloader.test

# run tests for deb-x64
tests_deb-x64-py2:
  extends: .linux_tests_preparation
  stage: source_test
  image: 486234852809.dkr.ecr.us-east-1.amazonaws.com/ci/datadog-agent-buildimages/deb_x64:$DATADOG_AGENT_BUILDIMAGES
  tags: ["runner:main", "size:2xlarge"]
  variables:
    PYTHON_RUNTIMES: '2'
    CONDA_ENV: ddpy2
  script:
    - inv -e test --race --profile --python-runtimes "$PYTHON_RUNTIMES" --cpus 4

tests_deb-x64-py3:
  extends: .linux_tests_preparation
  stage: source_test
  image: 486234852809.dkr.ecr.us-east-1.amazonaws.com/ci/datadog-agent-buildimages/deb_x64:$DATADOG_AGENT_BUILDIMAGES
  tags: ["runner:main", "size:2xlarge"]
  variables:
    PYTHON_RUNTIMES: '3'
    CONDA_ENV: ddpy3
  script:
    - inv -e test --race --profile --python-runtimes "$PYTHON_RUNTIMES" --cpus 4

# run tests for rpm-x64
tests_rpm-x64-py2:
  extends: .linux_tests_preparation
  stage: source_test
  image: 486234852809.dkr.ecr.us-east-1.amazonaws.com/ci/datadog-agent-buildimages/rpm_x64:$DATADOG_AGENT_BUILDIMAGES
  tags: ["runner:main", "size:2xlarge"]
  variables:
    PYTHON_RUNTIMES: '2'
    CONDA_ENV: ddpy2
  script:
    # Exclude systemd because it cannot succeed on Centos 6: the image doesn't have the shared object required by
    # https://github.com/coreos/go-systemd/blob/c8cc474ba8655dfbdb0ac7fcc09b7faf5b643caf/sdjournal/functions.go#L46
    # This is OK because the test on systemd still runs on the debian image above
    - inv -e test --race --profile --python-runtimes "$PYTHON_RUNTIMES" --cpus 4 --build-exclude=systemd

tests_rpm-x64-py3:
  extends: .linux_tests_preparation
  stage: source_test
  image: 486234852809.dkr.ecr.us-east-1.amazonaws.com/ci/datadog-agent-buildimages/rpm_x64:$DATADOG_AGENT_BUILDIMAGES
  tags: ["runner:main", "size:2xlarge"]
  variables:
    PYTHON_RUNTIMES: '3'
    CONDA_ENV: ddpy3
  script:
    # Exclude systemd because it cannot succeed on Centos 6: the image doesn't have the shared object required by
    # https://github.com/coreos/go-systemd/blob/c8cc474ba8655dfbdb0ac7fcc09b7faf5b643caf/sdjournal/functions.go#L46
    # This is OK because the test on systemd still runs on the debian image above
    - inv -e test --race --profile --python-runtimes "$PYTHON_RUNTIMES" --cpus 4 --build-exclude=systemd

# run tests for eBPF code
tests_ebpf:
  stage: source_test
  image: 486234852809.dkr.ecr.us-east-1.amazonaws.com/ci/datadog-agent-buildimages/system-probe_x64:$DATADOG_AGENT_SYSPROBE_BUILDIMAGES
  tags: ["runner:main", "size:large"]
  needs: ["build_libbcc_x64", "linux_x64_go_deps"]
  before_script:
    - *retrieve_linux_go_deps
    - mkdir -p $CI_PROJECT_DIR/.tmp/binary-ebpf
    - cd $SRC_PATH
    - python3 -m pip install -r requirements.txt
    # Retrieve libbcc from S3
    - $S3_CP_CMD $S3_ARTIFACTS_URI/libbcc-amd64.tar.xz /tmp/libbcc.tar.xz
    - $S3_CP_CMD $S3_PERMANENT_ARTIFACTS_URI/clang-amd64-11.0.0.tar.xz /tmp/clang.tar.xz
    - mkdir -p $DATADOG_AGENT_EMBEDDED_PATH
    - tar -xvf /tmp/libbcc.tar.xz -C $DATADOG_AGENT_EMBEDDED_PATH
    - tar -xvf /tmp/clang.tar.xz -C $DATADOG_AGENT_EMBEDDED_PATH
  script:
    # For now only check bpf bytes since we don't have a way to run eBPF tests without mounting a debugfs
    - inv -e system-probe.test --only-check-bpf-bytes
    - inv -e system-probe.kitchen-prepare
    # Compile runtime security functional tests to be executed in kitchen tests
    - inv -e security-agent.build-functional-tests --output=$DD_AGENT_TESTING_DIR/site-cookbooks/dd-security-agent-check/files/testsuite
    # Compile runtime security stress tests to be executed in kitchen tests
    - inv -e security-agent.build-stress-tests --output=$DD_AGENT_TESTING_DIR/site-cookbooks/dd-security-agent-check/files/stresssuite
    # Compile master version for comparison, uncomment following lines when merged
    #- git checkout master
    #- inv -e security-agent.build-stress-tests --output=$DD_AGENT_TESTING_DIR/site-cookbooks/dd-security-agent-check/files/stresssuite-master
    #- git checkout -

  after_script:
    - cd $SRC_PATH
    - cp ./pkg/ebpf/bytecode/build/tracer.o $CI_PROJECT_DIR/.tmp/binary-ebpf/tracer.o
    - cp ./pkg/ebpf/bytecode/build/tracer-debug.o $CI_PROJECT_DIR/.tmp/binary-ebpf/tracer-debug.o
    - cp ./pkg/ebpf/bytecode/build/offset-guess.o $CI_PROJECT_DIR/.tmp/binary-ebpf/offset-guess.o
    - cp ./pkg/ebpf/bytecode/build/offset-guess-debug.o $CI_PROJECT_DIR/.tmp/binary-ebpf/offset-guess-debug.o
  artifacts:
    when: always
    paths:
      - $CI_PROJECT_DIR/.tmp/binary-ebpf
      - $DD_AGENT_TESTING_DIR/site-cookbooks/dd-security-agent-check/files
      - $DD_AGENT_TESTING_DIR/site-cookbooks/dd-system-probe-check/files

# scan the dependencies for security vulnerabilities with snyk
security_scan_test:
  rules:
    - <<: *if_master_branch
  stage: source_test
  image: 486234852809.dkr.ecr.us-east-1.amazonaws.com/snyk:v3523070-7400854-next
  tags: ["runner:main", "size:large"]
  needs: ["linux_x64_go_deps"]
  before_script:
    # this image isn't built in the datadog-agent-builders repo
    # it doesn't have invoke so we install the dependencies without invoke
    - *retrieve_linux_go_deps
    - mkdir -p $GOPATH/src/github.com/DataDog/datadog-agent
    - rsync -azr --delete ./ $GOPATH/src/github.com/DataDog/datadog-agent
    - cd $GOPATH/src/github.com/DataDog/datadog-agent
    - python3 -m pip install -r requirements.txt
  script:
    - set +x     # don't print the api key to the logs
    # send the list of the dependencies to snyk
    - SNYK_TOKEN=$(aws ssm get-parameter --region us-east-1 --name ci.datadog-agent.snyk_token --with-decryption --query "Parameter.Value" --out text)
      snyk monitor --command=python3 --project-name=datadog-agent-requirements.txt --file=requirements.txt --package-manager=pip
    - SNYK_TOKEN=$(aws ssm get-parameter --region us-east-1 --name ci.datadog-agent.snyk_token --with-decryption --query "Parameter.Value" --out text)
      snyk monitor --project-name=datadog-agent-go.sum --file=go.mod

# check consistency of go.mod file with project imports
go_mod_tidy_check:
  stage: source_test
  image: 486234852809.dkr.ecr.us-east-1.amazonaws.com/ci/datadog-agent-buildimages/deb_x64:$DATADOG_AGENT_BUILDIMAGES
  tags: ["runner:main", "size:large"]
  needs: ["linux_x64_go_deps"]
  before_script:
    - *retrieve_linux_go_deps
    - python3 -m pip install --upgrade --ignore-installed pip setuptools
    - python3 -m pip install -r requirements.txt
  script:
    # Print a message and fail if "go mod tidy" modifies go.mod
    - go mod tidy
    - git diff-files --exit-code go.mod || (echo "go.mod is out of sync with project imports. Please run 'inv deps' and commit the changes on go.mod/go.sum." && false)

#
# binary_build
#

# build dogstatsd static for deb-x64
build_dogstatsd_static-deb_x64:
  stage: binary_build
  image: 486234852809.dkr.ecr.us-east-1.amazonaws.com/ci/datadog-agent-buildimages/deb_x64:$DATADOG_AGENT_BUILDIMAGES
  tags: ["runner:main", "size:large"]
  needs: ["tests_deb-x64-py3", "linux_x64_go_deps"]
  before_script:
    - *retrieve_linux_go_deps
    - source /root/.bashrc && conda activate ddpy3
  script:
    - inv -e dogstatsd.build --static --major-version 7
    - $S3_CP_CMD $SRC_PATH/$STATIC_BINARIES_DIR/dogstatsd $S3_ARTIFACTS_URI/static/dogstatsd

# build dogstatsd for deb-x64
build_dogstatsd-deb_x64:
  stage: binary_build
  image: 486234852809.dkr.ecr.us-east-1.amazonaws.com/ci/datadog-agent-buildimages/deb_x64:$DATADOG_AGENT_BUILDIMAGES
  tags: ["runner:main", "size:large"]
  needs: ["tests_deb-x64-py3", "linux_x64_go_deps"]
  before_script:
    - *retrieve_linux_go_deps
    - source /root/.bashrc && conda activate ddpy3
  script:
    - inv -e dogstatsd.build --major-version 7
    - $S3_CP_CMD $SRC_PATH/$DOGSTATSD_BINARIES_DIR/dogstatsd $S3_ARTIFACTS_URI/dogstatsd/dogstatsd

# build dogstatsd static for deb-arm
build_dogstatsd_static-deb_arm64:
  stage: binary_build
  image: 486234852809.dkr.ecr.us-east-1.amazonaws.com/ci/datadog-agent-buildimages/deb_arm64:$DATADOG_AGENT_ARMBUILDIMAGES
  tags: ["runner:docker-arm", "platform:arm64"]
  needs: ["tests_deb-x64-py3", "linux_arm64_go_deps"]
  variables:
    ARCH: arm64
  before_script:
    - *retrieve_linux_go_deps
    - source /root/.bashrc
    # Hack to work around the cloning issue with arm runners
    - mkdir -p $GOPATH/src/github.com/DataDog
    - cp -R $GOPATH/src/github.com/*/*/DataDog/datadog-agent $GOPATH/src/github.com/DataDog
    - cd $SRC_PATH
  script:
    - inv -e dogstatsd.build --static --major-version 7
    - $S3_CP_CMD $SRC_PATH/$STATIC_BINARIES_DIR/dogstatsd $S3_ARTIFACTS_URI/static/dogstatsd.$ARCH

# build dogstatsd linked for deb-arm
build_dogstatsd-deb_arm64:
  stage: binary_build
  image: 486234852809.dkr.ecr.us-east-1.amazonaws.com/ci/datadog-agent-buildimages/deb_arm64:$DATADOG_AGENT_ARMBUILDIMAGES
  tags: ["runner:docker-arm", "platform:arm64"]
  needs: ["tests_deb-x64-py3", "linux_arm64_go_deps"]
  variables:
    ARCH: arm64
  before_script:
    - *retrieve_linux_go_deps
    - source /root/.bashrc
    # Hack to work around the cloning issue with arm runners
    - mkdir -p $GOPATH/src/github.com/DataDog
    - cp -R $GOPATH/src/github.com/*/*/DataDog/datadog-agent $GOPATH/src/github.com/DataDog
    - cd $SRC_PATH
  script:
    - inv -e dogstatsd.build --major-version 7
    - $S3_CP_CMD $SRC_PATH/$DOGSTATSD_BINARIES_DIR/dogstatsd $S3_ARTIFACTS_URI/dogstatsd/dogstatsd.$ARCH

# build iot agent for deb-x64, to make sure the build is not broken because of build flags
build_iot_agent-deb_x64:
  stage: binary_build
  image: 486234852809.dkr.ecr.us-east-1.amazonaws.com/ci/datadog-agent-buildimages/deb_x64:$DATADOG_AGENT_BUILDIMAGES
  tags: ["runner:main", "size:large"]
  needs: ["tests_deb-x64-py3", "linux_x64_go_deps"]
  before_script:
    - *retrieve_linux_go_deps
  script:
    - inv -e agent.build --iot --major-version 7
    - $S3_CP_CMD $SRC_PATH/$AGENT_BINARIES_DIR/agent $S3_ARTIFACTS_URI/iot/agent

# build iot agent for ARM, to make sure the build is not broken because of build targets
build_iot_agent-deb_arm64:
  stage: binary_build
  image: 486234852809.dkr.ecr.us-east-1.amazonaws.com/ci/datadog-agent-buildimages/deb_arm64:$DATADOG_AGENT_BUILDIMAGES
  tags: ["runner:docker-arm", "platform:arm64"]
  needs: ["tests_deb-x64-py3", "linux_arm64_go_deps"]
  variables:
    ARCH: arm64
  before_script:
    - *retrieve_linux_go_deps
    # Hack to work around the cloning issue with arm runners
    - mkdir -p $GOPATH/src/github.com/DataDog
    - cp -R $GOPATH/src/github.com/*/*/DataDog/datadog-agent $GOPATH/src/github.com/DataDog
    - cd $SRC_PATH
  script:
    - inv -e agent.build --iot --major-version 7

.cluster_agent-build_common:
  stage: binary_build
  needs: ["go_mod_tidy_check"]
  script:
    # Assuming that by default, the RELEASE_VERSION_7 entry will get used (ie. nightly-a7)
    - if [[ "$CI_COMMIT_TAG" =~ ^dca- ]]; then export RELEASE_VERSION="$CI_COMMIT_TAG"; else export RELEASE_VERSION="$RELEASE_VERSION_7"; fi
    - inv -e cluster-agent.build --release-version "$RELEASE_VERSION"
    - $S3_CP_CMD $SRC_PATH/$CLUSTER_AGENT_BINARIES_DIR/datadog-cluster-agent $S3_ARTIFACTS_URI/datadog-cluster-agent.$ARCH
    - $S3_CP_CMD $SRC_PATH/Dockerfiles/cluster-agent/datadog-cluster.yaml $S3_ARTIFACTS_URI/datadog-cluster.yaml
    - $S3_CP_CMD $SRC_PATH/Dockerfiles/cluster-agent/security-agent-policies $S3_ARTIFACTS_URI/security-agent-policies --recursive

# For the Windows Docker image
build_windows_container_entrypoint:
  rules:
    - <<: *if_version_7
      when: on_success
  stage: binary_build
  tags: ["runner:windows-docker", "windowsversion:1809"]
  needs: ["tests_windows-x64"]
  variables:
    ARCH: "x64"
  script:
    - if (Test-Path build-out) { remove-item -recurse -force build-out }
    - docker run --rm -m 4096M -v "$(Get-Location):c:\mnt" -e CI_JOB_ID=${CI_JOB_ID} -e WINDOWS_BUILDER=true -e AWS_NETWORKING=true -e TARGET_ARCH="$ARCH" 486234852809.dkr.ecr.us-east-1.amazonaws.com/ci/datadog-agent-buildimages/windows_1809_${ARCH}:${Env:DATADOG_AGENT_WINBUILDIMAGES} c:\mnt\Dockerfiles\agent\windows\entrypoint\build.bat
    - get-childitem build-out\${CI_JOB_ID}
    - copy build-out\${CI_JOB_ID}\*.exe ./entrypoint.exe
    - remove-item -recurse -force build-out\${CI_JOB_ID}
  artifacts:
    expire_in: 2 weeks
    paths:
      - entrypoint.exe

# build cluster-agent bin
cluster_agent-build_amd64:
  extends: .cluster_agent-build_common
  image: 486234852809.dkr.ecr.us-east-1.amazonaws.com/ci/datadog-agent-buildimages/deb_x64:$DATADOG_AGENT_BUILDIMAGES
  tags: ["runner:main", "size:large"]
  needs: ["go_mod_tidy_check", "linux_x64_go_deps"]
  variables:
    ARCH: amd64
  before_script:
    - *retrieve_linux_go_deps
    - source /root/.bashrc && conda activate ddpy3

cluster_agent-build_arm64:
  extends: .cluster_agent-build_common
  image: 486234852809.dkr.ecr.us-east-1.amazonaws.com/ci/datadog-agent-buildimages/deb_arm64:$DATADOG_AGENT_BUILDIMAGES
  tags: ["runner:docker-arm", "platform:arm64"]
  needs: ["go_mod_tidy_check", "linux_arm64_go_deps"]
  variables:
    ARCH: arm64
  before_script:
    - *retrieve_linux_go_deps
    - source /root/.bashrc
    # Hack to work around the cloning issue with arm runners
    - mkdir -p $GOPATH/src/github.com/DataDog
    - cp -R $GOPATH/src/github.com/*/*/DataDog/datadog-agent $GOPATH/src/github.com/DataDog
    - cd $SRC_PATH

# build cluster-agent-cloudfoundry bin
cluster_agent_cloudfoundry-build_amd64:
  rules:
    - <<: *if_version_7
  stage: binary_build
  image: 486234852809.dkr.ecr.us-east-1.amazonaws.com/ci/datadog-agent-buildimages/deb_x64:$DATADOG_AGENT_BUILDIMAGES
  tags: ["runner:main", "size:large"]
  needs: ["go_mod_tidy_check", "linux_x64_go_deps"]
  artifacts:
    expire_in: 2 weeks
    paths:
      - $OMNIBUS_PACKAGE_DIR
  variables:
    ARCH: amd64
  before_script:
    - *retrieve_linux_go_deps
    - source /root/.bashrc && conda activate ddpy3
  script:
    - inv -e cluster-agent-cloudfoundry.build
    - cd $SRC_PATH/$CLUSTER_AGENT_CLOUDFOUNDRY_BINARIES_DIR
    - mkdir -p $OMNIBUS_PACKAGE_DIR
    - export PACKAGE_VERSION=$(inv agent.version --url-safe --major-version 7)
    - tar cf $OMNIBUS_PACKAGE_DIR/datadog-cluster-agent-cloudfoundry-$PACKAGE_VERSION-$ARCH.tar.xz datadog-cluster-agent-cloudfoundry

#
# integration_test
#

# run benchmarks on deb
# benchmarks-deb_x64:
#   stage: integration_test
#   image: 486234852809.dkr.ecr.us-east-1.amazonaws.com/ci/datadog-agent-buildimages/deb_x64:$DATADOG_AGENT_BUILDIMAGES
#   allow_failure: true  # FIXME: this was set to true to temporarily unblock the pipeline
#   tags: ["runner:main", "size:large"]
#   script:
#     - inv -e bench.aggregator
#     # FIXME: in our docker image, non ascii characters printed by the benchmark
#     # make invoke traceback. For now, the workaround is to call the benchmarks
#     # manually
#     - inv -e bench.build-dogstatsd

#     - set +x # make sure we don't output the creds to the build log
#     - DD_AGENT_API_KEY=$(aws ssm get-parameter --region us-east-1 --name ci.datadog-agent.dd_agent_api_key --with-decryption --query "Parameter.Value" --out text)

#     # dogstatsd validation - not really benchmarking: gitlab isn't the right place to do this.
#     - ./bin/benchmarks/dogstatsd -pps=20000 -dur 30 -ser 5 -branch $DD_REPO_BRANCH_NAME -api-key $DD_AGENT_API_KEY
#   artifacts:
#     expire_in: 2 weeks
#     paths:
#       - benchmarks

# check the size of the static dogstatsd binary
dogstatsd_x64_size_test:
  stage: integration_test
  image: 486234852809.dkr.ecr.us-east-1.amazonaws.com/ci/datadog-agent-buildimages/deb_x64:$DATADOG_AGENT_BUILDIMAGES
  tags: ["runner:main", "size:large"]
  needs: ["build_dogstatsd_static-deb_x64"]
  before_script:
    - source /root/.bashrc && conda activate ddpy3
    - mkdir -p $STATIC_BINARIES_DIR
    - $S3_CP_CMD $S3_ARTIFACTS_URI/static/dogstatsd $STATIC_BINARIES_DIR/dogstatsd
  script:
    - inv -e dogstatsd.size-test --skip-build

# check the size of the static dogstatsd binary
dogstatsd_arm64_size_test:
  stage: integration_test
  image: 486234852809.dkr.ecr.us-east-1.amazonaws.com/ci/datadog-agent-buildimages/deb_arm64:$DATADOG_AGENT_ARMBUILDIMAGES
  tags: ["runner:docker-arm", "platform:arm64"]
  needs: ["build_dogstatsd_static-deb_arm64"]
  variables:
    ARCH: arm64
  before_script:
    - source /root/.bashrc
    - mkdir -p $STATIC_BINARIES_DIR
    - $S3_CP_CMD $S3_ARTIFACTS_URI/static/dogstatsd.$ARCH $STATIC_BINARIES_DIR/dogstatsd
  script:
    - inv -e dogstatsd.size-test --skip-build

.build_clang_common:
  rules:
    - when: manual
      allow_failure: true
  stage: deps_build
  script:
    - wget https://github.com/llvm/llvm-project/releases/download/llvmorg-11.0.0/clang-11.0.0.src.tar.xz -O clang.src.tar.xz
    - wget https://github.com/llvm/llvm-project/releases/download/llvmorg-11.0.0/llvm-11.0.0.src.tar.xz -O llvm.src.tar.xz
    - mkdir clang && tar xf clang.src.tar.xz --strip-components=1 --no-same-owner -C clang
    - mkdir llvm && tar xf llvm.src.tar.xz --strip-components=1 --no-same-owner -C llvm
    - mkdir build && cd build
    # Note: on ARM, this may fail (process gets killed), indicating an OOM error.
    # In that case, reduce this job's parallelism (eg. with -DLLVM_PARALLEL_COMPILE_JOBS=2 -DLLVM_PARALLEL_LINK_JOBS=2)
    - |
      cmake -DLLVM_ENABLE_PROJECTS=clang \
      -DLLVM_TARGETS_TO_BUILD="BPF" \
      -DCMAKE_INSTALL_PREFIX=$DATADOG_AGENT_EMBEDDED_PATH \
      -G "Ninja" \
      -DCMAKE_BUILD_TYPE=MinSizeRel \
      -DLLVM_BUILD_TOOLS=OFF \
      -DLLVM_INCLUDE_EXAMPLES=OFF \
      -DLLVM_INCLUDE_TESTS=OFF \
      -DLLVM_INCLUDE_BENCHMARKS=OFF \
      -DLLVM_STATIC_LINK_CXX_STDLIB=ON \
      -DLLVM_ENABLE_BINDINGS=OFF \
      -DLLVM_PARALLEL_COMPILE_JOBS=4 \
      -DLLVM_PARALLEL_LINK_JOBS=4 \
      ../llvm
    - cmake --build . --target install
    - cd $DATADOG_AGENT_EMBEDDED_PATH
    - rm -rf bin share libexec lib/clang lib/cmake lib/*.so*
    - tar cvaf /tmp/clang.tar.xz .
    - $S3_CP_CMD /tmp/clang.tar.xz $S3_PERMANENT_ARTIFACTS_URI/clang-$ARCH-11.0.0.tar.xz
  timeout: 2h 00m

build_clang_x64:
  extends: .build_clang_common
  image: 486234852809.dkr.ecr.us-east-1.amazonaws.com/ci/datadog-agent-buildimages/system-probe_x64:$DATADOG_AGENT_SYSPROBE_BUILDIMAGES
  tags: ["runner:main", "size:2xlarge"]
  variables:
    ARCH: amd64

build_clang_arm64:
  extends: .build_clang_common
  image: 486234852809.dkr.ecr.us-east-1.amazonaws.com/ci/datadog-agent-buildimages/system-probe_arm64:$DATADOG_AGENT_SYSPROBE_BUILDIMAGES
  tags: ["runner:docker-arm", "platform:arm64"]
  variables:
    ARCH: arm64

.system-probe_build_common:
  before_script:
    # Hack to work around the cloning issue with arm runners
    - mkdir -p $GOPATH/src/github.com/DataDog
    - '[[ "$ARCH" == arm64 ]] && cp -R $GOPATH/src/github.com/*/*/DataDog/datadog-agent $GOPATH/src/github.com/DataDog'
    - cd $SRC_PATH
    # HACK: empty the build directory cache (that can come from previous runs)
    #       to not have remainders of previous runs, which can make our deps bootstrapping logic fail.
    # TODO: remove this once we switch to k8s runners, they won't have this problem
    - find "$CI_BUILDS_DIR" ! -path '*DataDog/datadog-agent*' -depth  # -delete implies -depth
    - find "$CI_BUILDS_DIR" ! -path '*DataDog/datadog-agent*' -delete || true  # Allow failure, we can't remove parent folders of datadog-agent
    - inv -e deps --verbose
    # Retrieve libbcc from S3
    - $S3_CP_CMD $S3_ARTIFACTS_URI/libbcc-$ARCH.tar.xz /tmp/libbcc.tar.xz
    - $S3_CP_CMD $S3_PERMANENT_ARTIFACTS_URI/clang-$ARCH-11.0.0.tar.xz /tmp/clang.tar.xz
    - mkdir -p $DATADOG_AGENT_EMBEDDED_PATH
    - tar -xvf /tmp/libbcc.tar.xz -C $DATADOG_AGENT_EMBEDDED_PATH
    - tar -xvf /tmp/clang.tar.xz -C $DATADOG_AGENT_EMBEDDED_PATH
  script:
    - inv -e system-probe.build --go-version=$SYSTEM_PROBE_GO_VERSION --embedded-path=$DATADOG_AGENT_EMBEDDED_PATH
    - inv -e system-probe.test --only-check-bpf-bytes
    - $S3_CP_CMD $SRC_PATH/$SYSTEM_PROBE_BINARIES_DIR/system-probe $S3_ARTIFACTS_URI/system-probe.$ARCH
    - $S3_CP_CMD $SRC_PATH/pkg/ebpf/bytecode/build/tracer.o $S3_ARTIFACTS_URI/tracer.o.$ARCH
    - $S3_CP_CMD $SRC_PATH/pkg/ebpf/bytecode/build/tracer-debug.o $S3_ARTIFACTS_URI/tracer-debug.o.$ARCH
    - $S3_CP_CMD $SRC_PATH/pkg/ebpf/bytecode/build/offset-guess.o $S3_ARTIFACTS_URI/offset-guess.o.$ARCH
    - $S3_CP_CMD $SRC_PATH/pkg/ebpf/bytecode/build/offset-guess-debug.o $S3_ARTIFACTS_URI/offset-guess-debug.o.$ARCH
    - $S3_CP_CMD $SRC_PATH/pkg/ebpf/bytecode/build/runtime-security.o $S3_ARTIFACTS_URI/runtime-security.o.$ARCH
    - $S3_CP_CMD $SRC_PATH/pkg/ebpf/bytecode/build/runtime-security-syscall-wrapper.o $S3_ARTIFACTS_URI/runtime-security-syscall-wrapper.o.$ARCH

build_system-probe-x64:
  stage: binary_build
  image: 486234852809.dkr.ecr.us-east-1.amazonaws.com/ci/datadog-agent-buildimages/system-probe_x64:$DATADOG_AGENT_SYSPROBE_BUILDIMAGES
  tags: ["runner:main", "size:large"]
  needs: ["build_libbcc_x64", "tests_deb-x64-py3"]
  extends: .system-probe_build_common
  variables:
    ARCH: amd64

build_system-probe-arm64:
  stage: binary_build
  image: 486234852809.dkr.ecr.us-east-1.amazonaws.com/ci/datadog-agent-buildimages/system-probe_arm64:$DATADOG_AGENT_SYSPROBE_BUILDIMAGES
  needs: ["build_libbcc_arm64", "go_mod_tidy_check"]
  tags: ["runner:docker-arm", "platform:arm64"]
  extends: .system-probe_build_common
  variables:
    ARCH: arm64

#
# package_build
#

.agent_build_common_deb:
  script:
    - echo "About to build for $RELEASE_VERSION"
    - *retrieve_linux_go_deps
    # remove artifacts from previous pipelines that may come from the cache
    - rm -rf $OMNIBUS_PACKAGE_DIR/*
    # Artifacts and cache must live within project directory but we run omnibus in a neutral directory.
    # Thus, we move the artifacts at the end in a gitlab-friendly dir.
    - mkdir -p /tmp/system-probe
    - $S3_CP_CMD $S3_ARTIFACTS_URI/system-probe.${PACKAGE_ARCH} /tmp/system-probe/system-probe
    - $S3_CP_CMD $S3_ARTIFACTS_URI/tracer.o.${PACKAGE_ARCH} /tmp/system-probe/tracer.o
    - $S3_CP_CMD $S3_ARTIFACTS_URI/tracer-debug.o.${PACKAGE_ARCH} /tmp/system-probe/tracer-debug.o
    - $S3_CP_CMD $S3_ARTIFACTS_URI/offset-guess.o.${PACKAGE_ARCH} /tmp/system-probe/offset-guess.o
    - $S3_CP_CMD $S3_ARTIFACTS_URI/offset-guess-debug.o.${PACKAGE_ARCH} /tmp/system-probe/offset-guess-debug.o
    - $S3_CP_CMD $S3_ARTIFACTS_URI/runtime-security.o.${PACKAGE_ARCH} /tmp/system-probe/runtime-security.o
    - $S3_CP_CMD $S3_ARTIFACTS_URI/runtime-security-syscall-wrapper.o.${PACKAGE_ARCH} /tmp/system-probe/runtime-security-syscall-wrapper.o
    - chmod 755 /tmp/system-probe/system-probe
    - $S3_CP_CMD $S3_ARTIFACTS_URI/libbcc-${PACKAGE_ARCH}.tar.xz /tmp/libbcc.tar.xz
    - inv -e agent.omnibus-build --release-version "$RELEASE_VERSION" --major-version "$AGENT_MAJOR_VERSION" --python-runtimes "$PYTHON_RUNTIMES" --base-dir $OMNIBUS_BASE_DIR ${USE_S3_CACHING} --skip-deps --system-probe-bin=/tmp/system-probe --libbcc-tarball=/tmp/libbcc.tar.xz
    - $S3_CP_CMD $OMNIBUS_BASE_DIR/pkg/datadog-agent_*_${PACKAGE_ARCH}.deb $S3_ARTIFACTS_URI/$DESTINATION_DEB
    - $S3_CP_CMD $OMNIBUS_BASE_DIR/pkg/datadog-agent-dbg_*_${PACKAGE_ARCH}.deb $S3_ARTIFACTS_URI/$DESTINATION_DBG_DEB
    - mkdir -p $OMNIBUS_PACKAGE_DIR && cp $OMNIBUS_BASE_DIR/pkg/datadog-agent*_${PACKAGE_ARCH}.deb{,.metadata.json} $OMNIBUS_PACKAGE_DIR
  artifacts:
    expire_in: 2 weeks
    paths:
      - $OMNIBUS_PACKAGE_DIR

# build Agent package for deb-x64
agent_deb-x64-a6:
  extends: .agent_build_common_deb
  rules:
    - <<: *if_version_6
  stage: package_build
  image: 486234852809.dkr.ecr.us-east-1.amazonaws.com/ci/datadog-agent-buildimages/deb_x64:$DATADOG_AGENT_BUILDIMAGES
  tags: ["runner:main", "size:2xlarge"]
  needs: ["tests_deb-x64-py2", "tests_deb-x64-py3", "build_system-probe-x64", "linux_x64_go_deps"]
  variables:
    AWS_CONTAINER_CREDENTIALS_RELATIVE_URI: /credentials
    CONDA_ENV: ddpy3
    AGENT_MAJOR_VERSION: 6
    PYTHON_RUNTIMES: '2,3'
    PACKAGE_ARCH: amd64
    DESTINATION_DEB: 'datadog-agent_6_amd64.deb'
    DESTINATION_DBG_DEB: 'datadog-agent-dbg_6_amd64.deb'
  before_script:
    - source /root/.bashrc && conda activate $CONDA_ENV
    - export RELEASE_VERSION=$RELEASE_VERSION_6

agent_deb-x64-a7:
  extends: .agent_build_common_deb
  rules:
    - <<: *if_version_7
  stage: package_build
  image: 486234852809.dkr.ecr.us-east-1.amazonaws.com/ci/datadog-agent-buildimages/deb_x64:$DATADOG_AGENT_BUILDIMAGES
  tags: ["runner:main", "size:2xlarge"]
  needs: ["tests_deb-x64-py3", "build_system-probe-x64", "linux_x64_go_deps"]
  variables:
    AWS_CONTAINER_CREDENTIALS_RELATIVE_URI: /credentials
    CONDA_ENV: ddpy3
    AGENT_MAJOR_VERSION: 7
    PYTHON_RUNTIMES: '3'
    PACKAGE_ARCH: amd64
    DESTINATION_DEB: 'datadog-agent_7_amd64.deb'
    DESTINATION_DBG_DEB: 'datadog-agent-dbg_7_amd64.deb'
  before_script:
    - source /root/.bashrc && conda activate $CONDA_ENV
    - export RELEASE_VERSION=$RELEASE_VERSION_7

agent_deb-arm64-a6:
  extends: .agent_build_common_deb
  rules:
    - <<: *if_version_6
  stage: package_build
  image: 486234852809.dkr.ecr.us-east-1.amazonaws.com/ci/datadog-agent-buildimages/deb_arm64:$DATADOG_AGENT_ARMBUILDIMAGES
  tags: ["runner:docker-arm", "platform:arm64"]
  needs: ["go_mod_tidy_check", "build_system-probe-arm64", "linux_arm64_go_deps"]
  variables:
    AGENT_MAJOR_VERSION: 6
    PYTHON_RUNTIMES: '2,3'
    PACKAGE_ARCH: arm64
    DESTINATION_DEB: 'datadog-agent_6_arm64.deb'
    DESTINATION_DBG_DEB: 'datadog-agent-dbg_6_arm64.deb'
  before_script:
    - source /root/.bashrc
    - export RELEASE_VERSION=$RELEASE_VERSION_6

agent_deb-arm64-a7:
  extends: .agent_build_common_deb
  rules:
    - <<: *if_version_7
  stage: package_build
  image: 486234852809.dkr.ecr.us-east-1.amazonaws.com/ci/datadog-agent-buildimages/deb_arm64:$DATADOG_AGENT_ARMBUILDIMAGES
  tags: ["runner:docker-arm", "platform:arm64"]
  needs: ["go_mod_tidy_check", "build_system-probe-arm64", "linux_arm64_go_deps"]
  variables:
    AGENT_MAJOR_VERSION: 7
    PYTHON_RUNTIMES: '3'
    PACKAGE_ARCH: arm64
    DESTINATION_DEB: 'datadog-agent_7_arm64.deb'
    DESTINATION_DBG_DEB: 'datadog-agent-dbg_7_arm64.deb'
  before_script:
    - source /root/.bashrc
    - export RELEASE_VERSION=$RELEASE_VERSION_7

.iot_agent_build_common_deb:
  rules:
    - <<: *if_version_7
  script:
    - *retrieve_linux_go_deps
    - echo "About to build for $RELEASE_VERSION_7"
    - echo "Detected host architecture $(uname -m)"
    # $DD_TARGET_ARCH is only set by Arm build images, so assume amd64 if not present
    - echo "Target architecture ${DD_TARGET_ARCH:=amd64}"
    # remove artifacts from previous pipelines that may come from the cache
    - rm -rf $OMNIBUS_PACKAGE_DIR/*
    # Artifacts and cache must live within project directory but we run omnibus in a neutral directory.
    # Thus, we move the artifacts at the end in a gitlab-friendly dir.
    # Use --skip-deps since the deps are installed by `before_script`.
    - inv -e agent.omnibus-build --iot --log-level debug --release-version "$RELEASE_VERSION_7" --major-version 7 --base-dir $OMNIBUS_BASE_DIR --skip-deps
    - find $OMNIBUS_BASE_DIR/pkg
    - find $OMNIBUS_BASE_DIR/pkg -name "datadog-iot-agent*_${PACKAGE_ARCH}.deb" -exec dpkg -c {} \;
    - $S3_CP_CMD $OMNIBUS_BASE_DIR/pkg/datadog-iot-agent*_${PACKAGE_ARCH}.deb $S3_ARTIFACTS_URI/$DESTINATION_DEB
    - mkdir -p $OMNIBUS_PACKAGE_DIR && cp $OMNIBUS_BASE_DIR/pkg/datadog-iot-agent*_${PACKAGE_ARCH}.deb{,.metadata.json} $OMNIBUS_PACKAGE_DIR
  artifacts:
    expire_in: 2 weeks
    paths:
      - $OMNIBUS_PACKAGE_DIR

iot_agent_deb-x64:
  extends: .iot_agent_build_common_deb
  stage: package_build
  image: 486234852809.dkr.ecr.us-east-1.amazonaws.com/ci/datadog-agent-buildimages/deb_x64:$DATADOG_AGENT_BUILDIMAGES
  tags: ["runner:main", "size:2xlarge"]
  needs: ["linux_x64_go_deps"]
  variables:
    PACKAGE_ARCH: amd64
    DESTINATION_DEB: 'datadog-iot-agent_7_amd64.deb'

iot_agent_deb-arm64:
  extends: .iot_agent_build_common_deb
  stage: package_build
  image: 486234852809.dkr.ecr.us-east-1.amazonaws.com/ci/datadog-agent-buildimages/deb_arm64:$DATADOG_AGENT_ARMBUILDIMAGES
  tags: ["runner:docker-arm", "platform:arm64"]
  needs: ["linux_arm64_go_deps"]
  variables:
    PACKAGE_ARCH: arm64
    DESTINATION_DEB: 'datadog-iot-agent_7_arm64.deb'

iot_agent_deb-armhf:
  extends: .iot_agent_build_common_deb
  stage: package_build
  image: 486234852809.dkr.ecr.us-east-1.amazonaws.com/ci/datadog-agent-buildimages/deb_armhf:$DATADOG_AGENT_ARMBUILDIMAGES
  # Run with platform:arm64 since no platform:armhf exists and arm64 should be backwards compatible
  tags: ["runner:docker-arm", "platform:arm64"]
  needs: ["linux_armhf_go_deps"]
  variables:
    PACKAGE_ARCH: armhf
    DESTINATION_DEB: 'datadog-iot-agent_7_armhf.deb'

.agent_build_common_rpm:
  script:
    - echo "About to build for $RELEASE_VERSION"
    - *retrieve_linux_go_deps
    # remove artifacts from previous pipelines that may come from the cache
    - rm -rf $OMNIBUS_PACKAGE_DIR/*
    # Artifacts and cache must live within project directory but we run omnibus in a neutral directory.
    # Thus, we move the artifacts at the end in a gitlab-friendly dir.
    - set +x
    - RPM_GPG_KEY=$(aws ssm get-parameter --region us-east-1 --name $RPM_GPG_KEY_SSM_NAME --with-decryption --query "Parameter.Value" --out text)
    - printf -- "$RPM_GPG_KEY" | gpg --import --batch
    - export RPM_SIGNING_PASSPHRASE=$(aws ssm get-parameter --region us-east-1 --name $RPM_SIGNING_PASSPHRASE_SSM_NAME --with-decryption --query "Parameter.Value" --out text)
    - set -x

    - mkdir -p /tmp/system-probe
    - $S3_CP_CMD $S3_ARTIFACTS_URI/system-probe.${PACKAGE_ARCH} /tmp/system-probe/system-probe
    - $S3_CP_CMD $S3_ARTIFACTS_URI/tracer.o.${PACKAGE_ARCH} /tmp/system-probe/tracer.o
    - $S3_CP_CMD $S3_ARTIFACTS_URI/tracer-debug.o.${PACKAGE_ARCH} /tmp/system-probe/tracer-debug.o
    - $S3_CP_CMD $S3_ARTIFACTS_URI/offset-guess.o.${PACKAGE_ARCH} /tmp/system-probe/offset-guess.o
    - $S3_CP_CMD $S3_ARTIFACTS_URI/offset-guess-debug.o.${PACKAGE_ARCH} /tmp/system-probe/offset-guess-debug.o
    - $S3_CP_CMD $S3_ARTIFACTS_URI/runtime-security.o.${PACKAGE_ARCH} /tmp/system-probe/runtime-security.o
    - $S3_CP_CMD $S3_ARTIFACTS_URI/runtime-security-syscall-wrapper.o.${PACKAGE_ARCH} /tmp/system-probe/runtime-security-syscall-wrapper.o
    - chmod 755 /tmp/system-probe/system-probe
    - $S3_CP_CMD $S3_ARTIFACTS_URI/libbcc-${PACKAGE_ARCH}.tar.xz /tmp/libbcc.tar.xz
    - inv -e agent.omnibus-build --release-version "$RELEASE_VERSION" --major-version "$AGENT_MAJOR_VERSION" --python-runtimes "$PYTHON_RUNTIMES" --base-dir $OMNIBUS_BASE_DIR  ${USE_S3_CACHING} --skip-deps --system-probe-bin=/tmp/system-probe --libbcc-tarball=/tmp/libbcc.tar.xz
    - find $OMNIBUS_BASE_DIR/pkg -type f -name '*.rpm' ! -name '*dbg*.rpm' -print0 | xargs -0 -I '{}' rpm -i '{}'
    - find $OMNIBUS_BASE_DIR/pkg -type f -name '*dbg*.rpm' -print0 | xargs -0 -I '{}' rpm -i '{}'
    - mkdir -p $OMNIBUS_PACKAGE_DIR && cp $OMNIBUS_BASE_DIR/pkg/*.{rpm,metadata.json} $OMNIBUS_PACKAGE_DIR
  artifacts:
    expire_in: 2 weeks
    paths:
      - $OMNIBUS_PACKAGE_DIR

# build Agent package for rpm-x64
agent_rpm-x64-a6:
  extends: .agent_build_common_rpm
  rules:
    - <<: *if_version_6
  stage: package_build
  image: 486234852809.dkr.ecr.us-east-1.amazonaws.com/ci/datadog-agent-buildimages/rpm_x64:$DATADOG_AGENT_BUILDIMAGES
  tags: ["runner:main", "size:2xlarge"]
  needs: ["tests_rpm-x64-py2", "tests_rpm-x64-py3", "build_system-probe-x64", "linux_x64_go_deps"]
  variables:
    AWS_CONTAINER_CREDENTIALS_RELATIVE_URI: /credentials
    AGENT_MAJOR_VERSION: 6
    PYTHON_RUNTIMES: '2,3'
    PACKAGE_ARCH: amd64
    CONDA_ENV: ddpy3
  before_script:
    - source /root/.bashrc && conda activate $CONDA_ENV
    - export RELEASE_VERSION=$RELEASE_VERSION_6

# build Agent package for rpm-x64
agent_rpm-x64-a7:
  extends: .agent_build_common_rpm
  rules:
    - <<: *if_version_7
  stage: package_build
  image: 486234852809.dkr.ecr.us-east-1.amazonaws.com/ci/datadog-agent-buildimages/rpm_x64:$DATADOG_AGENT_BUILDIMAGES
  tags: ["runner:main", "size:2xlarge"]
  needs: ["tests_rpm-x64-py3", "build_system-probe-x64", "linux_x64_go_deps"]
  variables:
    AWS_CONTAINER_CREDENTIALS_RELATIVE_URI: /credentials
    AGENT_MAJOR_VERSION: 7
    PYTHON_RUNTIMES: '3'
    PACKAGE_ARCH: amd64
    CONDA_ENV: ddpy3
  before_script:
    - source /root/.bashrc && conda activate $CONDA_ENV
    - export RELEASE_VERSION=$RELEASE_VERSION_7

# build Agent package for rpm-arm64
agent_rpm-arm64-a6:
  extends: .agent_build_common_rpm
  rules:
    - <<: *if_version_6
  stage: package_build
  image: 486234852809.dkr.ecr.us-east-1.amazonaws.com/ci/datadog-agent-buildimages/rpm_arm64:$DATADOG_AGENT_ARMBUILDIMAGES
  tags: ["runner:docker-arm", "platform:arm64"]
  needs: ["go_mod_tidy_check", "build_system-probe-arm64", "linux_arm64_go_deps"]
  variables:
    AGENT_MAJOR_VERSION: 6
    PYTHON_RUNTIMES: '2,3'
    PACKAGE_ARCH: arm64
  before_script:
    - source /root/.bashrc
    - export RELEASE_VERSION=$RELEASE_VERSION_6

# build Agent package for rpm-arm64
agent_rpm-arm64-a7:
  extends: .agent_build_common_rpm
  rules:
    - <<: *if_version_7
  stage: package_build
  image: 486234852809.dkr.ecr.us-east-1.amazonaws.com/ci/datadog-agent-buildimages/rpm_arm64:$DATADOG_AGENT_ARMBUILDIMAGES
  tags: ["runner:docker-arm", "platform:arm64"]
  needs: ["go_mod_tidy_check", "build_system-probe-arm64", "linux_arm64_go_deps"]
  variables:
    AGENT_MAJOR_VERSION: 7
    PYTHON_RUNTIMES: '3'
    PACKAGE_ARCH: arm64
  before_script:
    - source /root/.bashrc
    - export RELEASE_VERSION=$RELEASE_VERSION_7

.iot_agent_build_common_rpm:
  rules:
    - <<: *if_version_7
  script:
    - echo "About to build iot agent for $RELEASE_VERSION_7"
    - *retrieve_linux_go_deps
    - echo "Detected host architecture $(uname -m)"
    # $DD_TARGET_ARCH is only set by Arm build images, so assume amd64 if not present
    - echo "Target architecture ${DD_TARGET_ARCH:=amd64}"
    # remove artifacts from previous pipelines that may come from the cache
    - rm -rf $OMNIBUS_PACKAGE_DIR/*
    # Artifacts and cache must live within project directory but we run omnibus in a neutral directory.
    # Thus, we move the artifacts at the end in a gitlab-friendly dir.
    - set +x
    - RPM_GPG_KEY=$(aws ssm get-parameter --region us-east-1 --name $RPM_GPG_KEY_SSM_NAME --with-decryption --query "Parameter.Value" --out text)
    - printf -- "$RPM_GPG_KEY" | gpg --import --batch
    - export RPM_SIGNING_PASSPHRASE=$(aws ssm get-parameter --region us-east-1 --name $RPM_SIGNING_PASSPHRASE_SSM_NAME --with-decryption --query "Parameter.Value" --out text)
    - set -x
    # Use --skip-deps since the deps are installed by `before_script`.
    - inv -e agent.omnibus-build --iot --log-level debug --release-version "$RELEASE_VERSION_7" --major-version 7 --base-dir $OMNIBUS_BASE_DIR --skip-deps
    - ls $OMNIBUS_BASE_DIR/pkg/
    - mkdir -p $OMNIBUS_PACKAGE_DIR && cp $OMNIBUS_BASE_DIR/pkg/*.{rpm,metadata.json} $OMNIBUS_PACKAGE_DIR
  artifacts:
    expire_in: 2 weeks
    paths:
      - $OMNIBUS_PACKAGE_DIR

iot_agent_rpm-x64:
  extends: .iot_agent_build_common_rpm
  stage: package_build
  image: 486234852809.dkr.ecr.us-east-1.amazonaws.com/ci/datadog-agent-buildimages/rpm_x64:$DATADOG_AGENT_BUILDIMAGES
  tags: ["runner:main", "size:2xlarge"]
  needs: ["linux_x64_go_deps"]

iot_agent_rpm-arm64:
  extends: .iot_agent_build_common_rpm
  stage: package_build
  image: 486234852809.dkr.ecr.us-east-1.amazonaws.com/ci/datadog-agent-buildimages/rpm_arm64:$DATADOG_AGENT_ARMBUILDIMAGES
  tags: ["runner:docker-arm", "platform:arm64"]
  needs: ["linux_arm64_go_deps"]

iot_agent_rpm-armhf:
  extends: .iot_agent_build_common_rpm
  stage: package_build
  image: 486234852809.dkr.ecr.us-east-1.amazonaws.com/ci/datadog-agent-buildimages/rpm_armhf:$DATADOG_AGENT_ARMBUILDIMAGES
  # Run with platform:arm64 since no platform:armhf exists and arm64 should be backwards compatible
  tags: ["runner:docker-arm", "platform:arm64"]
  needs: ["linux_armhf_go_deps"]
  before_script:
    # Ensures uname -m reports armv7l
    - export LD_PRELOAD="/usr/local/lib/libfakearmv7l.so"

.agent_build_common_suse_rpm:
  script:
    - echo "About to build for $RELEASE_VERSION"
    - *retrieve_linux_go_deps
    # remove artifacts from previous pipelines that may come from the cache
    - rm -rf $OMNIBUS_PACKAGE_DIR_SUSE/*
    # Artifacts and cache must live within project directory but we run omnibus in a neutral directory.
    # Thus, we move the artifacts at the end in a gitlab-friendly dir.
    - set +x
    - RPM_GPG_KEY=$(aws ssm get-parameter --region us-east-1 --name $RPM_GPG_KEY_SSM_NAME --with-decryption --query "Parameter.Value" --out text)
    - printf -- "$RPM_GPG_KEY" | gpg --import --batch
    - export RPM_SIGNING_PASSPHRASE=$(aws ssm get-parameter --region us-east-1 --name $RPM_SIGNING_PASSPHRASE_SSM_NAME --with-decryption --query "Parameter.Value" --out text)
    - set -x
    - mkdir -p /tmp/system-probe
    - $S3_CP_CMD $S3_ARTIFACTS_URI/system-probe.${PACKAGE_ARCH} /tmp/system-probe/system-probe
    - $S3_CP_CMD $S3_ARTIFACTS_URI/tracer.o.${PACKAGE_ARCH} /tmp/system-probe/tracer.o
    - $S3_CP_CMD $S3_ARTIFACTS_URI/tracer-debug.o.${PACKAGE_ARCH} /tmp/system-probe/tracer-debug.o
    - $S3_CP_CMD $S3_ARTIFACTS_URI/offset-guess.o.${PACKAGE_ARCH} /tmp/system-probe/offset-guess.o
    - $S3_CP_CMD $S3_ARTIFACTS_URI/offset-guess-debug.o.${PACKAGE_ARCH} /tmp/system-probe/offset-guess-debug.o
    - $S3_CP_CMD $S3_ARTIFACTS_URI/runtime-security.o.${PACKAGE_ARCH} /tmp/system-probe/runtime-security.o
    - $S3_CP_CMD $S3_ARTIFACTS_URI/runtime-security-syscall-wrapper.o.${PACKAGE_ARCH} /tmp/system-probe/runtime-security-syscall-wrapper.o
    - chmod 755 /tmp/system-probe/system-probe
    - $S3_CP_CMD $S3_ARTIFACTS_URI/libbcc-${PACKAGE_ARCH}.tar.xz /tmp/libbcc.tar.xz
    # use --skip-deps since the deps are installed by `before_script`
    - inv -e agent.omnibus-build --release-version "$RELEASE_VERSION" --major-version "$AGENT_MAJOR_VERSION" --python-runtimes "$PYTHON_RUNTIMES" --base-dir $OMNIBUS_BASE_DIR_SUSE ${USE_S3_CACHING} --skip-deps --system-probe-bin=/tmp/system-probe --libbcc-tarball=/tmp/libbcc.tar.xz
    - find $OMNIBUS_BASE_DIR_SUSE/pkg -type f -name '*.rpm' ! -name '*dbg*.rpm' -print0 | xargs -0 -I '{}' zypper in '{}'
    - find $OMNIBUS_BASE_DIR_SUSE/pkg -type f -name '*dbg*.rpm' -print0 | xargs -0 -I '{}' zypper in '{}'
    - mkdir -p $OMNIBUS_PACKAGE_DIR_SUSE && cp $OMNIBUS_BASE_DIR_SUSE/pkg/*.{rpm,metadata.json} $OMNIBUS_PACKAGE_DIR_SUSE
    # FIXME: skip the installation step until we fix the preinst/postinst scripts in the rpm package
    # to also work with SUSE11
    # - rpm -i $OMNIBUS_PACKAGE_DIR_SUSE/*.rpm
  artifacts:
    expire_in: 2 weeks
    paths:
      - $OMNIBUS_PACKAGE_DIR_SUSE

# build Agent package for suse-x64
agent_suse-x64-a6:
  extends: .agent_build_common_suse_rpm
  rules:
    - <<: *if_version_6
  stage: package_build
  image: 486234852809.dkr.ecr.us-east-1.amazonaws.com/ci/datadog-agent-builders/suse_x64:$DATADOG_AGENT_BUILDERS
  tags: ["runner:main", "size:2xlarge"]
  needs: ["tests_rpm-x64-py2", "tests_rpm-x64-py3", "build_system-probe-x64", "linux_x64_go_deps"]
  variables:
    AWS_CONTAINER_CREDENTIALS_RELATIVE_URI: /credentials
    AGENT_MAJOR_VERSION: 6
    PYTHON_RUNTIMES: '2,3'
    PACKAGE_ARCH: amd64
  before_script:
    - export RELEASE_VERSION=$RELEASE_VERSION_6

# build Agent package for suse-x64
agent_suse-x64-a7:
  extends: .agent_build_common_suse_rpm
  rules:
    - <<: *if_version_7
  stage: package_build
  image: 486234852809.dkr.ecr.us-east-1.amazonaws.com/ci/datadog-agent-builders/suse_x64:$DATADOG_AGENT_BUILDERS
  tags: ["runner:main", "size:2xlarge"]
  needs: ["tests_rpm-x64-py3", "build_system-probe-x64", "linux_x64_go_deps"]
  variables:
    AWS_CONTAINER_CREDENTIALS_RELATIVE_URI: /credentials
    AGENT_MAJOR_VERSION: 7
    PYTHON_RUNTIMES: '3'
    PACKAGE_ARCH: amd64
  before_script:
    - export RELEASE_VERSION=$RELEASE_VERSION_7

iot_agent_suse-x64:
  rules:
    - <<: *if_version_7
  stage: package_build
  image: 486234852809.dkr.ecr.us-east-1.amazonaws.com/ci/datadog-agent-builders/suse_x64:$DATADOG_AGENT_BUILDERS
  tags: ["runner:main", "size:2xlarge"]
  needs: ["linux_x64_go_deps"]
  before_script:
  script:
    - echo "About to build iot agent for $RELEASE_VERSION_7"
    - *retrieve_linux_go_deps
    - echo "Detected host architecture $(uname -m)"
    # $DD_TARGET_ARCH is only set by Arm build images, so assume amd64 if not present
    - echo "Target architecture ${DD_TARGET_ARCH:=amd64}"
    # remove artifacts from previous pipelines that may come from the cache
    - rm -rf $OMNIBUS_PACKAGE_DIR_SUSE/*
    # Artifacts and cache must live within project directory but we run omnibus in a neutral directory.
    # Thus, we move the artifacts at the end in a gitlab-friendly dir.
    - set +x
    - RPM_GPG_KEY=$(aws ssm get-parameter --region us-east-1 --name $RPM_GPG_KEY_SSM_NAME --with-decryption --query "Parameter.Value" --out text)
    - printf -- "$RPM_GPG_KEY" | gpg --import --batch
    - export RPM_SIGNING_PASSPHRASE=$(aws ssm get-parameter --region us-east-1 --name $RPM_SIGNING_PASSPHRASE_SSM_NAME --with-decryption --query "Parameter.Value" --out text)
    - set -x
    # Use --skip-deps since the deps are installed by `before_script`.
    - inv -e agent.omnibus-build --iot --log-level debug --release-version "$RELEASE_VERSION_7" --major-version 7 --base-dir $OMNIBUS_BASE_DIR --skip-deps
    - ls $OMNIBUS_BASE_DIR/pkg/
    - mkdir -p $OMNIBUS_PACKAGE_DIR_SUSE && cp $OMNIBUS_BASE_DIR/pkg/*.{rpm,metadata.json} $OMNIBUS_PACKAGE_DIR_SUSE
  artifacts:
    expire_in: 2 weeks
    paths:
      - $OMNIBUS_PACKAGE_DIR_SUSE

# cloudfoundry iot build/windows
windows_zip_agent_binaries_x64-a7:
  rules:
    - <<: *if_version_7
  stage: package_build
  tags: ["runner:windows-docker", "windowsversion:1809"]
  needs: ["go_mod_tidy_check"]
  variables:
    ARCH: "x64"
    AGENT_MAJOR_VERSION: 7
    OMNIBUS_TARGET: agent_binaries
  before_script:
    - set RELEASE_VERSION $RELEASE_VERSION_7
  script:
    - if (Test-Path .omnibus) { remove-item -recurse -force .omnibus }
    - if (Test-Path build-out) { remove-item -recurse -force build-out }
    - mkdir .omnibus\pkg
    - docker run --rm -m 4096M -v "$(Get-Location):c:\mnt" -e OMNIBUS_TARGET=${OMNIBUS_TARGET} -e WINDOWS_BUILDER=true -e RELEASE_VERSION="$RELEASE_VERSION" -e MAJOR_VERSION="$AGENT_MAJOR_VERSION" -e PY_RUNTIMES="$PYTHON_RUNTIMES" -e AWS_NETWORKING=true -e SIGN_WINDOWS=true 486234852809.dkr.ecr.us-east-1.amazonaws.com/ci/datadog-agent-buildimages/windows_1809_${ARCH}:${Env:DATADOG_AGENT_WINBUILDIMAGES} c:\mnt\tasks\winbuildscripts\buildwin.bat
    - copy build-out\*.zip .omnibus\pkg
  artifacts:
    expire_in: 2 weeks
    paths:
      - .omnibus/pkg

#
# Windows dockerized builds
#

.windows_msi_base:
  stage: package_build
  tags: ["runner:windows-docker", "windowsversion:1809"]
  needs: ["go_mod_tidy_check"]
  script:
    - if (Test-Path .omnibus) { remove-item -recurse -force .omnibus }
    - if (Test-Path build-out) { remove-item -recurse -force build-out }
    - mkdir .omnibus\pkg
    - docker run --rm -m 4096M -v "$(Get-Location):c:\mnt" -e CI_JOB_ID=${CI_JOB_ID} -e OMNIBUS_TARGET=${OMNIBUS_TARGET} -e WINDOWS_BUILDER=true -e RELEASE_VERSION="$RELEASE_VERSION" -e MAJOR_VERSION="$AGENT_MAJOR_VERSION" -e PY_RUNTIMES="$PYTHON_RUNTIMES" -e AWS_NETWORKING=true -e SIGN_WINDOWS=true -e TARGET_ARCH="$ARCH" 486234852809.dkr.ecr.us-east-1.amazonaws.com/ci/datadog-agent-buildimages/windows_1809_${ARCH}:${Env:DATADOG_AGENT_WINBUILDIMAGES} c:\mnt\tasks\winbuildscripts\buildwin.bat
    - copy build-out\${CI_JOB_ID}\*.msi .omnibus\pkg
    - if (Test-Path build-out\${CI_JOB_ID}\*.zip) { copy build-out\${CI_JOB_ID}\*.zip .omnibus\pkg }
    - remove-item -recurse -force build-out\${CI_JOB_ID}
    - get-childitem build-out
    - get-childitem .omnibus\pkg
  artifacts:
    expire_in: 2 weeks
    paths:
      - .omnibus/pkg

.windows_main_agent_base:
  extends: .windows_msi_base
  variables:
    OMNIBUS_TARGET: main

windows_msi_and_bosh_zip_x64-a7:
  extends: .windows_main_agent_base
  rules:
    - <<: *if_version_7
  variables:
    ARCH: "x64"
    AGENT_MAJOR_VERSION: 7
    PYTHON_RUNTIMES: '3'
  before_script:
    - set RELEASE_VERSION $RELEASE_VERSION_7

windows_msi_x86-a7:
  extends: .windows_main_agent_base
  rules:
    - <<: *if_not_version_7
      when: never
    - <<: *if_deploy
      when: never
    - when: on_success
  allow_failure: true
  variables:
    ARCH: "x86"
    AGENT_MAJOR_VERSION: 7
    PYTHON_RUNTIMES: '3'
  before_script:
    - set RELEASE_VERSION $RELEASE_VERSION_7

windows_msi_x64-a6:
  extends: .windows_main_agent_base
  rules:
    - <<: *if_version_6
  variables:
    ARCH: "x64"
    AGENT_MAJOR_VERSION: 6
    PYTHON_RUNTIMES: '2,3'
  before_script:
    - set RELEASE_VERSION $RELEASE_VERSION_6

windows_msi_x86-a6:
  extends: .windows_main_agent_base
  rules:
    - <<: *if_not_version_6
      when: never
    - <<: *if_deploy
      when: never
    - when: on_success
  allow_failure: true
  variables:
    ARCH: "x86"
    AGENT_MAJOR_VERSION: 6
    PYTHON_RUNTIMES: '2,3'
  before_script:
    - set RELEASE_VERSION $RELEASE_VERSION_6

# build dogstatsd package for Windows
windows_dsd_msi_x64-a7:
  extends: .windows_msi_base
  rules:
    - <<: *if_version_7
  variables:
    ARCH: "x64"
    PYTHON_RUNTIMES: ""
    AGENT_MAJOR_VERSION: '7'
    OMNIBUS_TARGET: dogstatsd
  before_script:
    - set RELEASE_VERSION $RELEASE_VERSION_7

.agent_build_common_dmg:
  script:
    - echo "About to build for $RELEASE_VERSION"
    # remove artifacts from previous pipelines that may come from the cache
    - rm -rf $OMNIBUS_PACKAGE_DIR/*
    - mkdir -p $OMNIBUS_PACKAGE_DIR
    - export GITHUB_KEY_B64=$(aws ssm get-parameter --region us-east-1 --name ci.datadog-agent.macos_github_key_b64 --with-decryption --query "Parameter.Value" --out text)
    - export GITHUB_APP_ID=$(aws ssm get-parameter --region us-east-1 --name ci.datadog-agent.macos_github_app_id --with-decryption --query "Parameter.Value" --out text)
    - export GITHUB_INSTALLATION_ID=$(aws ssm get-parameter --region us-east-1 --name ci.datadog-agent.macos_github_installation_id --with-decryption --query "Parameter.Value" --out text)
    - python3 -m pip install -r requirements.txt
    - python3 -m pip install -r tasks/deploy/requirements-github.txt
    - inv -e github.trigger-macos-build --datadog-agent-ref "$CI_COMMIT_SHA" --release-version "$RELEASE_VERSION" --major-version "$AGENT_MAJOR_VERSION" --python-runtimes "$PYTHON_RUNTIMES" --destination "$OMNIBUS_PACKAGE_DIR"
  timeout: 3h  # MacOS builds can take 1h~2h, increase the timeout to avoid timeout flakes
  artifacts:
    expire_in: 2 weeks
    paths:
      - $OMNIBUS_PACKAGE_DIR

# build Agent package for dmg-x64
agent_dmg-x64-a6:
  extends: .agent_build_common_dmg
  rules:
    - <<: *if_not_version_6
      when: never
    - <<: *if_master_branch
    - <<: *if_deploy
  allow_failure: true
  stage: package_build
  image: 486234852809.dkr.ecr.us-east-1.amazonaws.com/ci/datadog-agent-buildimages/deb_x64:$DATADOG_AGENT_BUILDIMAGES
  tags: ["runner:main", "size:2xlarge"]
  needs: ["go_mod_tidy_check"]
  variables:
    AWS_CONTAINER_CREDENTIALS_RELATIVE_URI: /credentials
    AGENT_MAJOR_VERSION: 6
    PYTHON_RUNTIMES: '2,3'
  before_script:
    - export RELEASE_VERSION=$RELEASE_VERSION_6

agent_dmg-x64-a7:
  extends: .agent_build_common_dmg
  rules:
    - <<: *if_not_version_7
      when: never
    - <<: *if_deploy
  allow_failure: true
  stage: package_build
  image: 486234852809.dkr.ecr.us-east-1.amazonaws.com/ci/datadog-agent-buildimages/deb_x64:$DATADOG_AGENT_BUILDIMAGES
  tags: ["runner:main", "size:2xlarge"]
  needs: ["go_mod_tidy_check"]
  variables:
    AWS_CONTAINER_CREDENTIALS_RELATIVE_URI: /credentials
    AGENT_MAJOR_VERSION: 7
    PYTHON_RUNTIMES: '3'
  before_script:
    - export RELEASE_VERSION=$RELEASE_VERSION_7

# The online version fetches the package from S3 so
# it is created only when the package is pushed
windows_choco_online_7_x64:
  rules:
    - <<: *if_deploy_on_tag_7
  stage: choco_build
  tags: ["runner:windows-docker", "windowsversion:1809"]
  needs: ["deploy_staging_windows_tags-a7"]
  variables:
    ARCH: "x64"
  script:
    - $ErrorActionPreference = "Stop"
    - if (Test-Path .omnibus) { remove-item -recurse -force .omnibus }
    - if (Test-Path build-out) { remove-item -recurse -force build-out }
    - mkdir .omnibus\pkg
    - docker run --rm -v "$(Get-Location):c:\mnt" 486234852809.dkr.ecr.us-east-1.amazonaws.com/ci/datadog-agent-buildimages/windows_1809_${ARCH}:$Env:DATADOG_AGENT_WINBUILDIMAGES c:\mnt\tasks\winbuildscripts\chocopack.bat online
    - If ($lastExitCode -ne "0") { throw "Previous command returned $lastExitCode" }
    - copy build-out\*.nupkg .omnibus\pkg
  artifacts:
    expire_in: 2 weeks
    paths:
      - .omnibus/pkg

windows_choco_offline_7_x64:
  rules:
    - <<: *if_version_7
      when: manual
      allow_failure: true
  stage: image_build
  tags: ["runner:windows-docker", "windowsversion:1809"]
  needs: ["windows_msi_and_bosh_zip_x64-a7"]
  variables:
    ARCH: "x64"
  script:
    - $ErrorActionPreference = "Stop"
    - Get-ChildItem .omnibus\pkg
    - copy .omnibus\pkg\*.msi .\chocolatey\tools-offline\
    - docker run --rm -v "$(Get-Location):c:\mnt" 486234852809.dkr.ecr.us-east-1.amazonaws.com/ci/datadog-agent-buildimages/windows_1809_${ARCH}:$Env:DATADOG_AGENT_WINBUILDIMAGES c:\mnt\tasks\winbuildscripts\chocopack.bat offline
    - If ($lastExitCode -ne "0") { throw "Previous command returned $lastExitCode" }
    - copy build-out\*.nupkg .omnibus\pkg
  artifacts:
    expire_in: 2 weeks
    paths:
      - .omnibus/pkg

publish_choco_7_x64:
  rules:
    - <<: *if_deploy_on_tag_7
      when: manual
      allow_failure: true
  stage: choco_deploy
  tags: ["runner:windows-docker", "windowsversion:1809"]
  needs: ["windows_choco_online_7_x64"]
  variables:
    ARCH: "x64"
  before_script:
    - $chocolateyApiKey = (aws ssm get-parameter --region us-east-1 --name ci.datadog-agent.chocolatey_api_key --with-decryption --query "Parameter.Value" --out text)
  script:
    - $ErrorActionPreference = "Stop"
    - Get-ChildItem .omnibus\pkg
    - if (Test-Path nupkg) { remove-item -recurse -force nupkg }
    - mkdir nupkg
    - copy .omnibus\pkg\*.nupkg nupkg\
    - Get-ChildItem nupkg
    - docker run --rm -v "$(Get-Location):c:\mnt" -e CHOCOLATEY_API_KEY=${chocolateyApiKey} 486234852809.dkr.ecr.us-east-1.amazonaws.com/ci/datadog-agent-buildimages/windows_1809_${ARCH}:$Env:DATADOG_AGENT_WINBUILDIMAGES c:\mnt\tasks\winbuildscripts\chocopush.bat
    - If ($lastExitCode -ne "0") { throw "Previous command returned $lastExitCode" }

# build Agent package for android
agent_android_apk:
  rules:
    - <<: *if_not_version_7
      when: never
    - <<: *if_deploy
      when: never
    - when: on_success
  stage: package_build
  image: 486234852809.dkr.ecr.us-east-1.amazonaws.com/ci/datadog-agent-builders/android_builder:$DATADOG_AGENT_BUILDERS
  tags: ["runner:main", "size:large"]
  variables:
    AWS_CONTAINER_CREDENTIALS_RELATIVE_URI: /credentials
  before_script:
    - echo running android before_script
    - cd $SRC_PATH
    - python3 -m pip install -r requirements.txt
    # HACK: empty the build directory cache (that can come from previous runs)
    #       to not have remainders of previous runs, which can make our deps bootstrapping logic fail.
    # TODO: remove this once we switch to k8s runners, they won't have this problem
    - find "$CI_BUILDS_DIR" ! -path '*DataDog/datadog-agent*' -depth  # -delete implies -depth
    - find "$CI_BUILDS_DIR" ! -path '*DataDog/datadog-agent*' -delete || true  # Allow failure, we can't remove parent folders of datadog-agent
    - inv -e deps --android
    # Some Android license has changed, we have to accept the new version.
    # But on top of that, there is a bug in sdkmanager not updating correctly
    # the existing license, so, we have to manually accept the new license.
    # https://issuetracker.google.com/issues/123054726
    # The real fix will be to change the builders
    - echo "24333f8a63b6825ea9c5514f83c2829b004d1fee" > "$ANDROID_HOME/licenses/android-sdk-license"
  script:
    # remove artifacts from previous pipelines that may come from the cache
    - rm -rf $OMNIBUS_PACKAGE_DIR/*
    - inv -e android.build --major-version 7
    - mkdir -p $OMNIBUS_PACKAGE_DIR
    - cp ./bin/agent/ddagent-*-unsigned.apk $OMNIBUS_PACKAGE_DIR
  artifacts:
    expire_in: 2 weeks
    paths:
      - $OMNIBUS_PACKAGE_DIR

# build Dogstatsd package for deb-x64
dogstatsd_deb-x64:
  rules:
    - <<: *if_version_7
  stage: package_build
  image: 486234852809.dkr.ecr.us-east-1.amazonaws.com/ci/datadog-agent-buildimages/deb_x64:$DATADOG_AGENT_BUILDIMAGES
  tags: ["runner:main", "size:large"]
  needs: ["build_dogstatsd-deb_x64", "linux_x64_go_deps"]
  variables:
    AWS_CONTAINER_CREDENTIALS_RELATIVE_URI: /credentials
  before_script:
    - *retrieve_linux_go_deps
    - source /root/.bashrc && conda activate ddpy3
  script:
    # remove artifacts from previous pipelines that may come from the cache
    - rm -rf $OMNIBUS_PACKAGE_DIR/*
    # Artifacts and cache must live within project directory but we run omnibus in a neutral directory.
    # Thus, we move the artifacts at the end in a gitlab-friendly dir.
    # Use --skip-deps since the deps are installed by `before_script`.
    - inv -e dogstatsd.omnibus-build --release-version "$RELEASE_VERSION_7" --major-version 7 --base-dir $OMNIBUS_BASE_DIR ${USE_S3_CACHING} --skip-deps
    - find $OMNIBUS_BASE_DIR/pkg -name "datadog-dogstatsd*_amd64.deb" -exec dpkg -c {} \;
    - $S3_CP_CMD $OMNIBUS_BASE_DIR/pkg/datadog-dogstatsd*_amd64.deb $S3_ARTIFACTS_URI/datadog-dogstatsd_amd64.deb
    - mkdir -p $OMNIBUS_PACKAGE_DIR && cp $OMNIBUS_BASE_DIR/pkg/datadog-dogstatsd*_amd64.deb{,.metadata.json} $OMNIBUS_PACKAGE_DIR
  artifacts:
    expire_in: 2 weeks
    paths:
      - $OMNIBUS_PACKAGE_DIR

# build Dogstatsd package for rpm-x64
dogstatsd_rpm-x64:
  rules:
    - <<: *if_version_7
  stage: package_build
  image: 486234852809.dkr.ecr.us-east-1.amazonaws.com/ci/datadog-agent-buildimages/rpm_x64:$DATADOG_AGENT_BUILDIMAGES
  tags: ["runner:main", "size:large"]
  needs: ["build_dogstatsd-deb_x64", "linux_x64_go_deps"]
  variables:
    AWS_CONTAINER_CREDENTIALS_RELATIVE_URI: /credentials
  before_script:
    - *retrieve_linux_go_deps
    - source /root/.bashrc && conda activate ddpy3
  script:
    # remove artifacts from previous pipelines that may come from the cache
    - rm -rf $OMNIBUS_PACKAGE_DIR/*
    # Artifacts and cache must live within project directory but we run omnibus
    # from the GOPATH (see above). We then call `invoke` passing --base-dir,
    # pointing to a gitlab-friendly location.
    - set +x
    - RPM_GPG_KEY=$(aws ssm get-parameter --region us-east-1 --name $RPM_GPG_KEY_SSM_NAME --with-decryption --query "Parameter.Value" --out text)
    - printf -- "$RPM_GPG_KEY" | gpg --import --batch
    - export RPM_SIGNING_PASSPHRASE=$(aws ssm get-parameter --region us-east-1 --name $RPM_SIGNING_PASSPHRASE_SSM_NAME --with-decryption --query "Parameter.Value" --out text)
    - set -x
    # Use --skip-deps since the deps are installed by `before_script`.
    - inv -e dogstatsd.omnibus-build --release-version "$RELEASE_VERSION_7" --major-version 7 --base-dir $OMNIBUS_BASE_DIR ${USE_S3_CACHING} --skip-deps
    - find $OMNIBUS_BASE_DIR/pkg -type f -name '*.rpm' -print0 | sort -z | xargs -0 -I '{}' rpm -i '{}'
    - mkdir -p $OMNIBUS_PACKAGE_DIR && cp $OMNIBUS_BASE_DIR/pkg/*.{rpm,metadata.json} $OMNIBUS_PACKAGE_DIR
  artifacts:
    expire_in: 2 weeks
    paths:
      - $OMNIBUS_PACKAGE_DIR


# build Dogstatsd package for rpm-x64
dogstatsd_suse-x64:
  rules:
    - <<: *if_version_7
  stage: package_build
  image: 486234852809.dkr.ecr.us-east-1.amazonaws.com/ci/datadog-agent-builders/suse_x64:$DATADOG_AGENT_BUILDERS
  tags: ["runner:main", "size:large"]
  needs: ["build_dogstatsd-deb_x64", "linux_x64_go_deps"]
  variables:
    AWS_CONTAINER_CREDENTIALS_RELATIVE_URI: /credentials
  before_script:
    - *retrieve_linux_go_deps
  script:
    # remove artifacts from previous pipelines that may come from the cache
    - rm -rf $OMNIBUS_PACKAGE_DIR_SUSE/*
    # Artifacts and cache must live within project directory but we run omnibus
    # from the GOPATH (see above). We then call `invoke` passing --base-dir,
    # pointing to a gitlab-friendly location.
    - set +x
    - RPM_GPG_KEY=$(aws ssm get-parameter --region us-east-1 --name $RPM_GPG_KEY_SSM_NAME --with-decryption --query "Parameter.Value" --out text)
    - printf -- "$RPM_GPG_KEY" | gpg --import --batch
    - export RPM_SIGNING_PASSPHRASE=$(aws ssm get-parameter --region us-east-1 --name $RPM_SIGNING_PASSPHRASE_SSM_NAME --with-decryption --query "Parameter.Value" --out text)
    - set -x
    # Use --skip-deps since the deps are installed by `before_script`.
    - inv -e dogstatsd.omnibus-build --release-version "$RELEASE_VERSION_7" --major-version 7 --base-dir $OMNIBUS_BASE_DIR_SUSE ${USE_S3_CACHING} --skip-deps
    - find $OMNIBUS_BASE_DIR_SUSE/pkg -type f -name '*.rpm' -print0 | sort -z | xargs -0 -I '{}' rpm -i '{}'
    - mkdir -p $OMNIBUS_PACKAGE_DIR_SUSE && cp $OMNIBUS_BASE_DIR_SUSE/pkg/*.{rpm,metadata.json} $OMNIBUS_PACKAGE_DIR_SUSE
  # TODO: enabling the cache cause builds to be slower and slower on `master`. Re-enable once this is investigated/fixed
  # cache:
  #   # cache per branch
  #   key: $CI_COMMIT_REF_NAME
  #   paths:
  #     - $OMNIBUS_BASE_DIR_SUSE
  artifacts:
    expire_in: 2 weeks
    paths:
      - $OMNIBUS_PACKAGE_DIR_SUSE

# deploy debian packages to apt staging repo
deploy_deb_testing-a6:
  rules:
    - <<: *if_not_version_6
      when: never
    - <<: *if_test_kitchen_deploy
  stage: testkitchen_deploy
  image: 486234852809.dkr.ecr.us-east-1.amazonaws.com/ci/datadog-agent-builders/gitlab_agent_deploy:$DATADOG_AGENT_BUILDERS
  tags: ["runner:main", "size:large"]
  needs: ["agent_deb-x64-a6"]
  variables:
    DD_PIPELINE_ID: $CI_PIPELINE_ID-a6
  before_script:
    - ls $OMNIBUS_PACKAGE_DIR
  script:
    - set +x  # make sure we don't output the creds to the build log

    - APT_SIGNING_KEY_ID=$(aws ssm get-parameter --region us-east-1 --name ci.datadog-agent.apt_signing_key_id --with-decryption --query "Parameter.Value" --out text)
    - APT_SIGNING_PRIVATE_KEY_PART1=$(aws ssm get-parameter --region us-east-1 --name ci.datadog-agent.apt_signing_private_key_part1 --with-decryption --query "Parameter.Value" --out text)
    - APT_SIGNING_PRIVATE_KEY_PART2=$(aws ssm get-parameter --region us-east-1 --name ci.datadog-agent.apt_signing_private_key_part2 --with-decryption --query "Parameter.Value" --out text)
    - APT_SIGNING_KEY_PASSPHRASE=$(aws ssm get-parameter --region us-east-1 --name ci.datadog-agent.apt_signing_key_passphrase --with-decryption --query "Parameter.Value" --out text)

    - echo "$APT_SIGNING_KEY_ID"
    - printf -- "$APT_SIGNING_PRIVATE_KEY_PART1\n$APT_SIGNING_PRIVATE_KEY_PART2\n" | gpg --import --batch

    - echo "$APT_SIGNING_KEY_PASSPHRASE" | deb-s3 upload -c "pipeline-$DD_PIPELINE_ID" -m 6 -b $DEB_TESTING_S3_BUCKET -a amd64 --sign=$APT_SIGNING_KEY_ID --gpg_options="--passphrase-fd 0 --batch --digest-algo SHA512" --preserve_versions --visibility public $OMNIBUS_PACKAGE_DIR/datadog-*_6*amd64.deb
    - echo "$APT_SIGNING_KEY_PASSPHRASE" | deb-s3 upload -c "pipeline-$DD_PIPELINE_ID" -m 6 -b $DEB_TESTING_S3_BUCKET -a x86_64 --sign=$APT_SIGNING_KEY_ID --gpg_options="--passphrase-fd 0 --batch --digest-algo SHA512" --preserve_versions --visibility public $OMNIBUS_PACKAGE_DIR/datadog-*_6*amd64.deb

deploy_deb_testing-a7:
  rules:
    - <<: *if_not_version_7
      when: never
    - <<: *if_test_kitchen_deploy
  stage: testkitchen_deploy
  image: 486234852809.dkr.ecr.us-east-1.amazonaws.com/ci/datadog-agent-builders/gitlab_agent_deploy:$DATADOG_AGENT_BUILDERS
  tags: ["runner:main", "size:large"]
  needs: ["agent_deb-x64-a7", "iot_agent_deb-x64", "dogstatsd_deb-x64"]
  variables:
    DD_PIPELINE_ID: $CI_PIPELINE_ID-a7
  before_script:
    - ls $OMNIBUS_PACKAGE_DIR
  script:
    - set +x  # make sure we don't output the creds to the build log

    - APT_SIGNING_KEY_ID=$(aws ssm get-parameter --region us-east-1 --name ci.datadog-agent.apt_signing_key_id --with-decryption --query "Parameter.Value" --out text)
    - APT_SIGNING_PRIVATE_KEY_PART1=$(aws ssm get-parameter --region us-east-1 --name ci.datadog-agent.apt_signing_private_key_part1 --with-decryption --query "Parameter.Value" --out text)
    - APT_SIGNING_PRIVATE_KEY_PART2=$(aws ssm get-parameter --region us-east-1 --name ci.datadog-agent.apt_signing_private_key_part2 --with-decryption --query "Parameter.Value" --out text)
    - APT_SIGNING_KEY_PASSPHRASE=$(aws ssm get-parameter --region us-east-1 --name ci.datadog-agent.apt_signing_key_passphrase --with-decryption --query "Parameter.Value" --out text)

    - echo "$APT_SIGNING_KEY_ID"
    - printf -- "$APT_SIGNING_PRIVATE_KEY_PART1\n$APT_SIGNING_PRIVATE_KEY_PART2\n" | gpg --import --batch

    - echo "$APT_SIGNING_KEY_PASSPHRASE" | deb-s3 upload -c "pipeline-$DD_PIPELINE_ID" -m 7 -b $DEB_TESTING_S3_BUCKET -a amd64 --sign=$APT_SIGNING_KEY_ID --gpg_options="--passphrase-fd 0 --batch --digest-algo SHA512" --preserve_versions --visibility public $OMNIBUS_PACKAGE_DIR/datadog-*_7*amd64.deb
    - echo "$APT_SIGNING_KEY_PASSPHRASE" | deb-s3 upload -c "pipeline-$DD_PIPELINE_ID" -m 7 -b $DEB_TESTING_S3_BUCKET -a x86_64 --sign=$APT_SIGNING_KEY_ID --gpg_options="--passphrase-fd 0 --batch --digest-algo SHA512" --preserve_versions --visibility public $OMNIBUS_PACKAGE_DIR/datadog-*_7*amd64.deb

# deploy rpm packages to yum staging repo
deploy_rpm_testing-a6:
  rules:
    - <<: *if_not_version_6
      when: never
    - <<: *if_test_kitchen_deploy
  stage: testkitchen_deploy
  image: 486234852809.dkr.ecr.us-east-1.amazonaws.com/ci/datadog-agent-builders/gitlab_agent_deploy:$DATADOG_AGENT_BUILDERS
  tags: ["runner:main", "size:large"]
  needs: ["agent_rpm-x64-a6"]
  variables:
    DD_PIPELINE_ID: $CI_PIPELINE_ID-a6
  before_script:
    - ls $OMNIBUS_PACKAGE_DIR
  script:
    - rpm-s3 --verbose --visibility public-read -c "https://s3.amazonaws.com" -b $RPM_TESTING_S3_BUCKET -p "testing/pipeline-$DD_PIPELINE_ID/6/x86_64/" -a "x86_64" $OMNIBUS_PACKAGE_DIR/datadog-*-6.*x86_64.rpm

deploy_rpm_testing-a7:
  rules:
    - <<: *if_not_version_7
      when: never
    - <<: *if_test_kitchen_deploy
  stage: testkitchen_deploy
  image: 486234852809.dkr.ecr.us-east-1.amazonaws.com/ci/datadog-agent-builders/gitlab_agent_deploy:$DATADOG_AGENT_BUILDERS
  tags: ["runner:main", "size:large"]
  needs: ["agent_rpm-x64-a7", "iot_agent_rpm-x64", "dogstatsd_rpm-x64"]
  variables:
    DD_PIPELINE_ID: $CI_PIPELINE_ID-a7
  before_script:
    - ls $OMNIBUS_PACKAGE_DIR
  script:
    - rpm-s3 --verbose --visibility public-read -c "https://s3.amazonaws.com" -b $RPM_TESTING_S3_BUCKET -p "testing/pipeline-$DD_PIPELINE_ID/7/x86_64/" -a "x86_64" $OMNIBUS_PACKAGE_DIR/datadog-*-7.*x86_64.rpm

# deploy rpm packages to yum staging repo
deploy_suse_rpm_testing-a6:
  rules:
    - <<: *if_not_version_6
      when: never
    - <<: *if_test_kitchen_deploy
  stage: testkitchen_deploy
  image: 486234852809.dkr.ecr.us-east-1.amazonaws.com/ci/datadog-agent-builders/gitlab_agent_deploy:$DATADOG_AGENT_BUILDERS
  tags: ["runner:main", "size:large"]
  needs: ["agent_suse-x64-a6"]
  variables:
    DD_PIPELINE_ID: $CI_PIPELINE_ID-a6
  before_script:
    - ls $OMNIBUS_PACKAGE_DIR_SUSE
  script:
    - rpm-s3 --verbose --visibility public-read -c "https://s3.amazonaws.com" -b $RPM_TESTING_S3_BUCKET -p "suse/testing/pipeline-$DD_PIPELINE_ID/6/x86_64/" -a "x86_64" $OMNIBUS_PACKAGE_DIR_SUSE/datadog-*-6.*x86_64.rpm

deploy_suse_rpm_testing-a7:
  rules:
    - <<: *if_not_version_7
      when: never
    - <<: *if_test_kitchen_deploy
  stage: testkitchen_deploy
  image: 486234852809.dkr.ecr.us-east-1.amazonaws.com/ci/datadog-agent-builders/gitlab_agent_deploy:$DATADOG_AGENT_BUILDERS
  tags: ["runner:main", "size:large"]
  needs: ["agent_suse-x64-a7", "iot_agent_suse-x64", "dogstatsd_suse-x64"]
  variables:
    DD_PIPELINE_ID: $CI_PIPELINE_ID-a7
  before_script:
    - ls $OMNIBUS_PACKAGE_DIR_SUSE
  script:
    - rpm-s3 --verbose --visibility public-read -c "https://s3.amazonaws.com" -b $RPM_TESTING_S3_BUCKET -p "suse/testing/pipeline-$DD_PIPELINE_ID/7/x86_64/" -a "x86_64" $OMNIBUS_PACKAGE_DIR_SUSE/datadog-*-7.*x86_64.rpm

# deploy windows packages to our testing bucket
deploy_windows_testing-a6:
  rules:
    - <<: *if_not_version_6
      when: never
    - <<: *if_test_kitchen_deploy
  stage: testkitchen_deploy
  image: 486234852809.dkr.ecr.us-east-1.amazonaws.com/ci/datadog-agent-builders/gitlab_agent_deploy:$DATADOG_AGENT_BUILDERS
  tags: ["runner:main", "size:large"]
  needs: ["windows_msi_x64-a6"]
  before_script:
    - ls $OMNIBUS_PACKAGE_DIR
  script:
    - $S3_CP_CMD --recursive --exclude "*" --include "datadog-agent-6.*.msi" $OMNIBUS_PACKAGE_DIR s3://$WIN_S3_BUCKET/$WINDOWS_TESTING_S3_BUCKET_A6 --grants read=uri=http://acs.amazonaws.com/groups/global/AllUsers full=id=3a6e02b08553fd157ae3fb918945dd1eaae5a1aa818940381ef07a430cf25732

deploy_windows_testing-a7:
  rules:
    - <<: *if_not_version_7
      when: never
    - <<: *if_test_kitchen_deploy
  stage: testkitchen_deploy
  image: 486234852809.dkr.ecr.us-east-1.amazonaws.com/ci/datadog-agent-builders/gitlab_agent_deploy:$DATADOG_AGENT_BUILDERS
  tags: ["runner:main", "size:large"]
  needs: ["windows_msi_and_bosh_zip_x64-a7"]
  before_script:
    - ls $OMNIBUS_PACKAGE_DIR
  script:
    - $S3_CP_CMD --recursive --exclude "*" --include "datadog-agent-7.*.msi" $OMNIBUS_PACKAGE_DIR s3://$WIN_S3_BUCKET/$WINDOWS_TESTING_S3_BUCKET_A7 --grants read=uri=http://acs.amazonaws.com/groups/global/AllUsers full=id=3a6e02b08553fd157ae3fb918945dd1eaae5a1aa818940381ef07a430cf25732

#
# Kitchen Test Common templates
#

.kitchen_common:
  stage: testkitchen_testing
  image: 486234852809.dkr.ecr.us-east-1.amazonaws.com/ci/datadog-agent-builders/dd-agent-testing:$DATADOG_AGENT_BUILDERS
  tags: ["runner:main", "size:large"]
  artifacts:
    expire_in: 2 weeks
    when: always
    paths:
      - $CI_PROJECT_DIR/kitchen_logs
  retry: 1

# Kitchen: agents
# ---------------

.kitchen_agent_a6:
  extends: .kitchen_common
  rules:
    - <<: *if_not_version_6
      when: never
    - <<: *if_test_kitchen_deploy
  variables:
    AGENT_MAJOR_VERSION: 6
    DD_PIPELINE_ID: $CI_PIPELINE_ID-a6

.kitchen_agent_a7:
  extends: .kitchen_common
  rules:
    - <<: *if_not_version_7
      when: never
    - <<: *if_test_kitchen_deploy
  variables:
    AGENT_MAJOR_VERSION: 7
    DD_PIPELINE_ID: $CI_PIPELINE_ID-a7


# Kitchen: OSes
# -------------

.kitchen_os_windows:
  before_script:  # Note: if you are changing this, remember to also change .kitchen_test_windows_installer, which has a copy of this with less TEST_PLATFORMS defined.
    - if [ $AGENT_MAJOR_VERSION == "7" ]; then export WINDOWS_TESTING_S3_BUCKET=$WINDOWS_TESTING_S3_BUCKET_A7; else export WINDOWS_TESTING_S3_BUCKET=$WINDOWS_TESTING_S3_BUCKET_A6; fi
    - rsync -azr --delete ./ $SRC_PATH
    - export TEST_PLATFORMS="win2008r2,id,/subscriptions/8c56d827-5f07-45ce-8f2b-6c5001db5c6f/resourceGroups/kitchen-test-images/providers/Microsoft.Compute/galleries/kitchenimages/images/Windows2008-R2-SP1/versions/1.0.0"
    - export TEST_PLATFORMS="$TEST_PLATFORMS|win2012,urn,MicrosoftWindowsServer:WindowsServer:2012-Datacenter:3.127.20190410"
    - export TEST_PLATFORMS="$TEST_PLATFORMS|win2012r2,urn,MicrosoftWindowsServer:WindowsServer:2012-R2-Datacenter:4.127.20190416"
    - export TEST_PLATFORMS="$TEST_PLATFORMS|win2016,urn,MicrosoftWindowsServer:WindowsServer:2016-Datacenter-Server-Core:2016.127.20190416"
    - export TEST_PLATFORMS="$TEST_PLATFORMS|win2019,urn,MicrosoftWindowsServer:WindowsServer:2019-Datacenter-Core:2019.0.20190410"
    - cd $DD_AGENT_TESTING_DIR
    - bash -l tasks/kitchen_setup.sh

.kitchen_os_centos:
  before_script:
    - rsync -azr --delete ./ $SRC_PATH
    - export TEST_PLATFORMS="centos-69,urn,OpenLogic:CentOS:6.9:6.9.20180530"
    - export TEST_PLATFORMS="$TEST_PLATFORMS|centos-77,urn,OpenLogic:CentOS:7.7:7.7.201912090"
    - export TEST_PLATFORMS="$TEST_PLATFORMS|rhel-81,urn,RedHat:RHEL:8.1:8.1.2020020415"
    - cd $DD_AGENT_TESTING_DIR
    - bash -l tasks/kitchen_setup.sh

.kitchen_os_suse:
  before_script:
    - rsync -azr --delete ./ $SRC_PATH
    - export TEST_PLATFORMS="sles-12,urn,SUSE:sles-12-sp5-byos:gen1:2020.09.21"
    - export TEST_PLATFORMS="$TEST_PLATFORMS|sles-15,urn,SUSE:sles-15-sp2-byos:gen1:2020.09.21"
    - cd $DD_AGENT_TESTING_DIR
    - bash -l tasks/kitchen_setup.sh

.kitchen_os_debian:
  before_script:
    - rsync -azr --delete ./ $SRC_PATH
    - export TEST_PLATFORMS="debian-8,urn,credativ:Debian:8:8.0.201901221"
    - export TEST_PLATFORMS="$TEST_PLATFORMS|debian-9,urn,credativ:Debian:9:9.20200722.0"
    - export TEST_PLATFORMS="$TEST_PLATFORMS|debian-10,urn,Debian:debian-10:10:0.20200610.293"
    - cd $DD_AGENT_TESTING_DIR
    - bash -l tasks/kitchen_setup.sh

.kitchen_os_ubuntu:
  before_script:
    - rsync -azr --delete ./ $SRC_PATH
    - export TEST_PLATFORMS="ubuntu-14-04,urn,Canonical:UbuntuServer:14.04.5-LTS:14.04.201905140"
    - export TEST_PLATFORMS="$TEST_PLATFORMS|ubuntu-16-04,urn,Canonical:UbuntuServer:16.04.0-LTS:16.04.201906170"
    - export TEST_PLATFORMS="$TEST_PLATFORMS|ubuntu-18-04,urn,Canonical:UbuntuServer:18.04-LTS:18.04.201906040"
    - export TEST_PLATFORMS="$TEST_PLATFORMS|ubuntu-20-04,urn,Canonical:0001-com-ubuntu-server-focal:20_04-lts:20.04.202004230"
    - cd $DD_AGENT_TESTING_DIR
    - bash -l tasks/kitchen_setup.sh


# Kitchen: tests
# --------------

.kitchen_test_chef:
  script:
    - bash -l tasks/run-test-kitchen.sh chef-test $AGENT_MAJOR_VERSION

.kitchen_test_step_by_step:
  script:
    - bash -l tasks/run-test-kitchen.sh step-by-step-test $AGENT_MAJOR_VERSION

.kitchen_test_install_script:
  script:
    - bash -l tasks/run-test-kitchen.sh install-script-test $AGENT_MAJOR_VERSION

.kitchen_test_upgrade5:
  script:
    - bash -l tasks/run-test-kitchen.sh upgrade5-test $AGENT_MAJOR_VERSION

.kitchen_test_upgrade6:
  script:
    - bash -l tasks/run-test-kitchen.sh upgrade6-test $AGENT_MAJOR_VERSION

.kitchen_test_upgrade7:
  script:
    - bash -l tasks/run-test-kitchen.sh upgrade7-test $AGENT_MAJOR_VERSION

.kitchen_test_windows_installer:
  before_script:  # Override kitchen_os_windows default with a smaller set of TEST_PLATFORMS
    - if [ $AGENT_MAJOR_VERSION == "7" ]; then export WINDOWS_TESTING_S3_BUCKET=$WINDOWS_TESTING_S3_BUCKET_A7; else export WINDOWS_TESTING_S3_BUCKET=$WINDOWS_TESTING_S3_BUCKET_A6; fi
    - rsync -azr --delete ./ $SRC_PATH
    - export TEST_PLATFORMS="win2012,urn,MicrosoftWindowsServer:WindowsServer:2012-Datacenter:3.127.20190410"
    - cd $DD_AGENT_TESTING_DIR
    - bash -l tasks/kitchen_setup.sh
  script:
    - bash -l tasks/run-test-kitchen.sh windows-install-test $AGENT_MAJOR_VERSION


# Kitchen: Agent flavor
# -------------------------------

.kitchen_datadog_agent_flavor:
  variables:
    AGENT_FLAVOR: "datadog-agent"

.kitchen_datadog_iot_agent_flavor:
  variables:
    AGENT_FLAVOR: "datadog-iot-agent"

.kitchen_datadog_dogstatsd_flavor:
  variables:
    AGENT_FLAVOR: "datadog-dogstatsd"

# Kitchen: Azure locations
# -------------------------------

.kitchen_azure_location_north_central_us:
  variables:
    AZURE_LOCATION: "North Central US"

.kitchen_azure_location_west_central_us:
  variables:
    AZURE_LOCATION: "West Central US"

.kitchen_azure_location_central_us:
  variables:
    AZURE_LOCATION: "Central US"

.kitchen_azure_location_south_central_us:
  variables:
    AZURE_LOCATION: "South Central US"


# Kitchen: Test types (test suite * agent flavor + azure location)
# -------------------------------

.kitchen_test_chef_agent:
  extends:
    - .kitchen_test_chef
    - .kitchen_datadog_agent_flavor
    - .kitchen_azure_location_north_central_us

.kitchen_test_step_by_step_agent:
  extends:
    - .kitchen_test_step_by_step
    - .kitchen_datadog_agent_flavor
    - .kitchen_azure_location_central_us

.kitchen_test_install_script_agent:
  extends:
    - .kitchen_test_install_script
    - .kitchen_datadog_agent_flavor
    - .kitchen_azure_location_south_central_us

.kitchen_test_install_script_iot_agent:
  extends:
    - .kitchen_test_install_script
    - .kitchen_datadog_iot_agent_flavor
    - .kitchen_azure_location_west_central_us

.kitchen_test_install_script_dogstatsd:
  extends:
    - .kitchen_test_install_script
    - .kitchen_datadog_dogstatsd_flavor
    - .kitchen_azure_location_west_central_us

.kitchen_test_upgrade5_agent:
  extends:
    - .kitchen_test_upgrade5
    - .kitchen_datadog_agent_flavor
    - .kitchen_azure_location_central_us

.kitchen_test_upgrade6_agent:
  extends:
    - .kitchen_test_upgrade6
    - .kitchen_datadog_agent_flavor
    - .kitchen_azure_location_south_central_us

.kitchen_test_upgrade7_agent:
  extends:
    - .kitchen_test_upgrade7
    - .kitchen_datadog_agent_flavor
    - .kitchen_azure_location_north_central_us

.kitchen_test_upgrade7_iot_agent:
  extends:
    - .kitchen_test_upgrade7
    - .kitchen_datadog_iot_agent_flavor
    - .kitchen_azure_location_north_central_us

.kitchen_test_windows_installer_agent:
  extends:
    - .kitchen_test_windows_installer
    - .kitchen_datadog_agent_flavor
    - .kitchen_azure_location_north_central_us

.kitchen_test_security_agent:
  extends:
    - .kitchen_common
    - .kitchen_datadog_agent_flavor
    - .kitchen_azure_location_north_central_us
  rules:
    - when: manual
      allow_failure: true
  stage: functional_test
  needs: ["tests_ebpf"]
  variables:
    AGENT_MAJOR_VERSION: 7
    DD_PIPELINE_ID: $CI_PIPELINE_ID-a7
  script:
    - bash -l tasks/run-test-kitchen.sh security-agent-test $AGENT_MAJOR_VERSION

.kitchen_stress_security_agent:
  extends:
    - .kitchen_common
    - .kitchen_datadog_agent_flavor
    - .kitchen_azure_location_north_central_us
  rules:
    - when: manual
      allow_failure: true
  stage: functional_test
  needs: ["tests_ebpf"]
  variables:
    AGENT_MAJOR_VERSION: 7
    DD_PIPELINE_ID: $CI_PIPELINE_ID-a7
  script:
    - bash -l tasks/run-test-kitchen.sh security-agent-stress $AGENT_MAJOR_VERSION

.kitchen_test_system_probe:
  extends:
    - .kitchen_common
    - .kitchen_datadog_agent_flavor
    - .kitchen_azure_location_north_central_us
  rules:
    - changes:
        - pkg/ebpf/**/*
        - pkg/network/**/*
      when: on_success
    - when: manual
      allow_failure: true
  stage: functional_test
  needs: ["tests_ebpf"]
  variables:
    AGENT_MAJOR_VERSION: 7
    DD_PIPELINE_ID: $CI_PIPELINE_ID-a7
  script:
    - bash -l tasks/run-test-kitchen.sh system-probe-test $AGENT_MAJOR_VERSION


# Kitchen: scenarios (os * agent)
# -------------------------------

.kitchen_scenario_windows_a6:
  extends:
    - .kitchen_os_windows
    - .kitchen_agent_a6
  needs: ["deploy_windows_testing-a6"]

.kitchen_scenario_windows_a7:
  extends:
    - .kitchen_os_windows
    - .kitchen_agent_a7
  needs: ["deploy_windows_testing-a7"]

.kitchen_scenario_centos_a6:
  extends:
    - .kitchen_os_centos
    - .kitchen_agent_a6
  needs: ["deploy_rpm_testing-a6"]

.kitchen_scenario_centos_a7:
  extends:
    - .kitchen_os_centos
    - .kitchen_agent_a7
  needs: ["deploy_rpm_testing-a7"]

.kitchen_scenario_ubuntu_a6:
  extends:
    - .kitchen_os_ubuntu
    - .kitchen_agent_a6
  needs: ["deploy_deb_testing-a6"]

.kitchen_scenario_ubuntu_a7:
  extends:
    - .kitchen_os_ubuntu
    - .kitchen_agent_a7
  needs: ["deploy_deb_testing-a7"]

.kitchen_scenario_suse_a6:
  extends:
    - .kitchen_os_suse
    - .kitchen_agent_a6
  needs: ["deploy_suse_rpm_testing-a6"]

.kitchen_scenario_suse_a7:
  extends:
    - .kitchen_os_suse
    - .kitchen_agent_a7
  needs: ["deploy_suse_rpm_testing-a7"]

.kitchen_scenario_debian_a6:
  extends:
    - .kitchen_os_debian
    - .kitchen_agent_a6
  needs: ["deploy_deb_testing-a6"]

.kitchen_scenario_debian_a7:
  extends:
    - .kitchen_os_debian
    - .kitchen_agent_a7
  needs: ["deploy_deb_testing-a7"]


# Kitchen: final test matrix (tests * scenarios)
# ----------------------------------------------

# We only want to run step-by-step tests on deploy pipelines,
# which is why they have a different rule (if_deploy_6/7)

# run dd-agent-testing for the windows installer
kitchen_windows_installer_agent-a6:
  extends:
    - .kitchen_scenario_windows_a6
    - .kitchen_test_windows_installer_agent
  allow_failure: true
  retry: 0

kitchen_windows_installer_agent-a7:
  extends:
    - .kitchen_scenario_windows_a7
    - .kitchen_test_windows_installer_agent
  allow_failure: true
  retry: 0

# Windows kitchen tests

kitchen_windows_chef_agent-a6:
  extends:
    - .kitchen_scenario_windows_a6
    - .kitchen_test_chef_agent

kitchen_windows_chef_agent-a7:
  extends:
    - .kitchen_scenario_windows_a7
    - .kitchen_test_chef_agent

kitchen_windows_upgrade5_agent-a6:
  extends:
    - .kitchen_scenario_windows_a6
    - .kitchen_test_upgrade5_agent

kitchen_windows_upgrade5_agent-a7:
  extends:
    - .kitchen_scenario_windows_a7
    - .kitchen_test_upgrade5_agent

kitchen_windows_upgrade6_agent-a6:
  extends:
    - .kitchen_scenario_windows_a6
    - .kitchen_test_upgrade6_agent

kitchen_windows_upgrade6_agent-a7:
  extends:
    - .kitchen_scenario_windows_a7
    - .kitchen_test_upgrade6_agent

kitchen_windows_upgrade7_agent-a7:
  extends:
    - .kitchen_scenario_windows_a7
    - .kitchen_test_upgrade7_agent

# CentOS kitchen tests

kitchen_centos_install_script_agent-a6:
  extends:
    - .kitchen_scenario_centos_a6
    - .kitchen_test_install_script_agent

kitchen_centos_install_script_agent-a7:
  extends:
    - .kitchen_scenario_centos_a7
    - .kitchen_test_install_script_agent

kitchen_centos_install_script_iot_agent-a7:
  extends:
    - .kitchen_scenario_centos_a7
    - .kitchen_test_install_script_iot_agent

kitchen_centos_install_script_dogstatsd-a7:
  extends:
    - .kitchen_scenario_centos_a7
    - .kitchen_test_install_script_dogstatsd

kitchen_centos_step_by_step_agent-a6:
  extends:
    - .kitchen_scenario_centos_a6
    - .kitchen_test_step_by_step_agent
  rules:
    - <<: *if_deploy_6

kitchen_centos_step_by_step_agent-a7:
  extends:
    - .kitchen_scenario_centos_a7
    - .kitchen_test_step_by_step_agent
  rules:
    - <<: *if_deploy_7

kitchen_centos_upgrade5_agent-a6:
  extends:
    - .kitchen_scenario_centos_a6
    - .kitchen_test_upgrade5_agent

kitchen_centos_upgrade5_agent-a7:
  extends:
    - .kitchen_scenario_centos_a7
    - .kitchen_test_upgrade5_agent

kitchen_centos_upgrade6_agent-a6:
  extends:
    - .kitchen_scenario_centos_a6
    - .kitchen_test_upgrade6_agent

kitchen_centos_upgrade6_agent-a7:
  extends:
    - .kitchen_scenario_centos_a7
    - .kitchen_test_upgrade6_agent

kitchen_centos_upgrade7_agent-a7:
  extends:
    - .kitchen_scenario_centos_a7
    - .kitchen_test_upgrade7_agent

kitchen_centos_upgrade7_iot_agent-a7:
  extends:
    - .kitchen_scenario_centos_a7
    - .kitchen_test_upgrade7_iot_agent

kitchen_centos_security_agent:
  extends: .kitchen_test_security_agent
  before_script:
    - rsync -azr --delete ./ $SRC_PATH
    - export TEST_PLATFORMS="centos-77,urn,OpenLogic:CentOS:7.7:7.7.201912090"
    - export TEST_PLATFORMS="$TEST_PLATFORMS|rhel-81,urn,RedHat:RHEL:8.1:8.1.2020020415"
    - cd $DD_AGENT_TESTING_DIR
    - bash -l tasks/kitchen_setup.sh

kitchen_centos_sysprobe:
  extends: .kitchen_test_system_probe
  before_script:
    - rsync -azr --delete ./ $SRC_PATH
    - export TEST_PLATFORMS="centos-77,urn,OpenLogic:CentOS:7.7:7.7.201912090"
    - export TEST_PLATFORMS="$TEST_PLATFORMS|rhel-81,urn,RedHat:RHEL:8.1:8.1.2020020415"
    - cd $DD_AGENT_TESTING_DIR
    - bash -l tasks/kitchen_setup.sh

# Ubuntu kitchen tests
# Could fail if we encounter the issue with apt locks/azure agent, but should be investigated if that's the case

kitchen_ubuntu_install_script_agent-a6:
  extends:
    - .kitchen_scenario_ubuntu_a6
    - .kitchen_test_install_script_agent

kitchen_ubuntu_install_script_agent-a7:
  extends:
    - .kitchen_scenario_ubuntu_a7
    - .kitchen_test_install_script_agent

kitchen_ubuntu_install_script_iot_agent-a7:
  extends:
    - .kitchen_scenario_ubuntu_a7
    - .kitchen_test_install_script_iot_agent

kitchen_ubuntu_install_script_dogstatsd-a7:
  extends:
    - .kitchen_scenario_ubuntu_a7
    - .kitchen_test_install_script_dogstatsd

kitchen_ubuntu_step_by_step_agent-a6:
  extends:
    - .kitchen_scenario_ubuntu_a6
    - .kitchen_test_step_by_step_agent
  rules:
    - <<: *if_deploy_6

kitchen_ubuntu_step_by_step_agent-a7:
  extends:
    - .kitchen_scenario_ubuntu_a7
    - .kitchen_test_step_by_step_agent
  rules:
    - <<: *if_deploy_7

kitchen_ubuntu_upgrade5_agent-a6:
  extends:
    - .kitchen_scenario_ubuntu_a6
    - .kitchen_test_upgrade5_agent

kitchen_ubuntu_upgrade5_agent-a7:
  extends:
    - .kitchen_scenario_ubuntu_a7
    - .kitchen_test_upgrade5_agent

kitchen_ubuntu_upgrade6_agent-a6:
  extends:
    - .kitchen_scenario_ubuntu_a6
    - .kitchen_test_upgrade6_agent

kitchen_ubuntu_upgrade6_agent-a7:
  extends:
    - .kitchen_scenario_ubuntu_a7
    - .kitchen_test_upgrade6_agent

kitchen_ubuntu_upgrade7_agent-a7:
  extends:
    - .kitchen_scenario_ubuntu_a7
    - .kitchen_test_upgrade7_agent

kitchen_ubuntu_upgrade7_iot_agent-a7:
  extends:
    - .kitchen_scenario_ubuntu_a7
    - .kitchen_test_upgrade7_iot_agent

kitchen_ubuntu_security_agent:
  extends: .kitchen_test_security_agent
  before_script:
    - rsync -azr --delete ./ $SRC_PATH
    - export TEST_PLATFORMS="ubuntu-18-04,urn,Canonical:UbuntuServer:18.04-LTS:18.04.201906040"
    - export TEST_PLATFORMS="$TEST_PLATFORMS|ubuntu-20-04,urn,Canonical:0001-com-ubuntu-server-focal:20_04-lts:20.04.202004230"
    - cd $DD_AGENT_TESTING_DIR
    - bash -l tasks/kitchen_setup.sh

kitchen_ubuntu_security_agent_stress:
  extends: .kitchen_stress_security_agent
  before_script:
    - rsync -azr --delete ./ $SRC_PATH
    - export TEST_PLATFORMS="ubuntu-20-04,urn,Canonical:0001-com-ubuntu-server-focal:20_04-lts:20.04.202004230"
    - cd $DD_AGENT_TESTING_DIR
    - bash -l tasks/kitchen_setup.sh

kitchen_ubuntu_sysprobe:
  extends: .kitchen_test_system_probe
  before_script:
    - rsync -azr --delete ./ $SRC_PATH
    - export TEST_PLATFORMS="ubuntu-16-04,urn,Canonical:UbuntuServer:16.04.0-LTS:16.04.201906170"
    - export TEST_PLATFORMS="$TEST_PLATFORMS|ubuntu-18-04,urn,Canonical:UbuntuServer:18.04-LTS:18.04.201906040"
    - export TEST_PLATFORMS="$TEST_PLATFORMS|ubuntu-20-04,urn,Canonical:0001-com-ubuntu-server-focal:20_04-lts:20.04.202004230"
    - cd $DD_AGENT_TESTING_DIR
    - bash -l tasks/kitchen_setup.sh

# SUSE kitchen tests

kitchen_suse_install_script_agent-a6:
  extends:
    - .kitchen_scenario_suse_a6
    - .kitchen_test_install_script_agent

kitchen_suse_install_script_agent-a7:
  extends:
    - .kitchen_scenario_suse_a7
    - .kitchen_test_install_script_agent

kitchen_suse_install_script_iot_agent-a7:
  extends:
    - .kitchen_scenario_suse_a7
    - .kitchen_test_install_script_iot_agent

kitchen_suse_install_script_dogstatsd-a7:
  extends:
    - .kitchen_scenario_suse_a7
    - .kitchen_test_install_script_dogstatsd

kitchen_suse_step_by_step_agent-a6:
  extends:
    - .kitchen_scenario_suse_a6
    - .kitchen_test_step_by_step_agent
  rules:
    - <<: *if_deploy_6

kitchen_suse_step_by_step_agent-a7:
  extends:
    - .kitchen_scenario_suse_a7
    - .kitchen_test_step_by_step_agent
  rules:
    - <<: *if_deploy_7

kitchen_suse_upgrade5_agent-a6:
  extends:
    - .kitchen_scenario_suse_a6
    - .kitchen_test_upgrade5_agent

kitchen_suse_upgrade5_agent-a7:
  extends:
    - .kitchen_scenario_suse_a7
    - .kitchen_test_upgrade5_agent

kitchen_suse_upgrade6_agent-a6:
  extends:
    - .kitchen_scenario_suse_a6
    - .kitchen_test_upgrade6_agent

kitchen_suse_upgrade6_agent-a7:
  extends:
    - .kitchen_scenario_suse_a7
    - .kitchen_test_upgrade6_agent

kitchen_suse_upgrade7_agent-a7:
  extends:
    - .kitchen_scenario_suse_a7
    - .kitchen_test_upgrade7_agent

kitchen_suse_upgrade7_iot_agent-a7:

  extends:
    - .kitchen_scenario_suse_a7
    - .kitchen_test_upgrade7_iot_agent

kitchen_suse_security_agent:
  extends:
    - .kitchen_os_suse
    - .kitchen_test_security_agent

# Debian kitchen tests
# Could fail if we encounter the issue with apt locks/azure agent, but should be investigated if that's the case

kitchen_debian_install_script_agent-a6:
  extends:
    - .kitchen_scenario_debian_a6
    - .kitchen_test_install_script_agent

kitchen_debian_install_script_agent-a7:
  extends:
    - .kitchen_scenario_debian_a7
    - .kitchen_test_install_script_agent

kitchen_debian_install_script_iot_agent-a7:
  extends:
    - .kitchen_scenario_debian_a7
    - .kitchen_test_install_script_iot_agent

kitchen_debian_install_script_dogstatsd-a7:
  extends:
    - .kitchen_scenario_debian_a7
    - .kitchen_test_install_script_dogstatsd

kitchen_debian_step_by_step_agent-a6:
  extends:
    - .kitchen_scenario_debian_a6
    - .kitchen_test_step_by_step_agent
  rules:
    - <<: *if_deploy_6

kitchen_debian_step_by_step_agent-a7:
  extends:
    - .kitchen_scenario_debian_a7
    - .kitchen_test_step_by_step_agent
  rules:
    - <<: *if_deploy_7

kitchen_debian_upgrade5_agent-a6:
  extends:
    - .kitchen_scenario_debian_a6
    - .kitchen_test_upgrade5_agent

kitchen_debian_upgrade5_agent-a7:
  extends:
    - .kitchen_scenario_debian_a7
    - .kitchen_test_upgrade5_agent

kitchen_debian_upgrade6_agent-a6:
  extends:
    - .kitchen_scenario_debian_a6
    - .kitchen_test_upgrade6_agent

kitchen_debian_upgrade6_agent-a7:
  extends:
    - .kitchen_scenario_debian_a7
    - .kitchen_test_upgrade6_agent

kitchen_debian_upgrade7_agent-a7:
  extends:
    - .kitchen_scenario_debian_a7
    - .kitchen_test_upgrade7_agent

kitchen_debian_upgrade7_iot_agent-a7:
  extends:
    - .kitchen_scenario_debian_a7
    - .kitchen_test_upgrade7_iot_agent

kitchen_debian_security_agent:
  extends: .kitchen_test_security_agent
  before_script:
    - rsync -azr --delete ./ $SRC_PATH
    - export TEST_PLATFORMS="debian-10,urn,Debian:debian-10:10:0.20200610.293"
    - cd $DD_AGENT_TESTING_DIR
    - bash -l tasks/kitchen_setup.sh

kitchen_debian_sysprobe:
  extends: .kitchen_test_system_probe
  before_script:
    - rsync -azr --delete ./ $SRC_PATH
    - export TEST_PLATFORMS="debian-10,urn,Debian:debian-10:10:0.20200610.293"
    - cd $DD_AGENT_TESTING_DIR
    - bash -l tasks/kitchen_setup.sh

.kitchen_cleanup_s3_common: &kitchen_cleanup_s3_common
  allow_failure: true
  stage: testkitchen_cleanup
  image: 486234852809.dkr.ecr.us-east-1.amazonaws.com/ci/datadog-agent-builders/gitlab_agent_deploy:$DATADOG_AGENT_BUILDERS
  tags: ["runner:main", "size:large"]
  script:
    - aws s3 rm s3://$DEB_TESTING_S3_BUCKET/dists/pipeline-$DD_PIPELINE_ID --recursive
    - aws s3 rm s3://$RPM_TESTING_S3_BUCKET/testing/pipeline-$DD_PIPELINE_ID --recursive
    - aws s3 rm s3://$RPM_TESTING_S3_BUCKET/testing/suse/pipeline-$DD_PIPELINE_ID --recursive
    - if [ $AGENT_MAJOR_VERSION == "7" ]; then export WINDOWS_TESTING_S3_BUCKET=$WINDOWS_TESTING_S3_BUCKET_A7; else export WINDOWS_TESTING_S3_BUCKET=$WINDOWS_TESTING_S3_BUCKET_A6; fi
    - aws s3 rm s3://$WIN_S3_BUCKET/$WINDOWS_TESTING_S3_BUCKET --recursive
    - cd $OMNIBUS_PACKAGE_DIR
    - for deb in $(ls *amd64.deb); do aws s3 rm s3://$DEB_TESTING_S3_BUCKET/pool/d/da/$deb --recursive; done

# kitchen tests cleanup
testkitchen_cleanup_s3-a6:
  extends: .kitchen_cleanup_s3_common
  rules:
    - <<: *if_not_version_6
      when: never
    - <<: *if_not_test_kitchen_deploy
      when: never
    - when: on_success
  dependencies: ["agent_deb-x64-a6"]
  variables:
    AGENT_MAJOR_VERSION: 6
    DD_PIPELINE_ID: $CI_PIPELINE_ID-a6

testkitchen_cleanup_s3-a7:
  extends: .kitchen_cleanup_s3_common
  rules:
    - <<: *if_not_version_7
      when: never
    - <<: *if_not_test_kitchen_deploy
      when: never
    - when: on_success
  dependencies: ["agent_deb-x64-a7"]
  variables:
    AGENT_MAJOR_VERSION: 7
    DD_PIPELINE_ID: $CI_PIPELINE_ID-a7

.kitchen_cleanup_azure_common:
  allow_failure: true
  rules:
    - <<: *if_test_kitchen_deploy
      when: always
  stage: testkitchen_cleanup
  image: 486234852809.dkr.ecr.us-east-1.amazonaws.com/ci/datadog-agent-builders/dd-agent-testing:$DATADOG_AGENT_BUILDERS
  tags: ["runner:main", "size:large"]
  dependencies: []
  before_script:
    - rsync -azr --delete ./ $SRC_PATH
  script:
    - cd $DD_AGENT_TESTING_DIR
    - bash -l tasks/clean.sh

testkitchen_cleanup_azure-a6:
  extends: .kitchen_cleanup_azure_common
  variables:
    DD_PIPELINE_ID: $CI_PIPELINE_ID-a6

testkitchen_cleanup_azure-a7:
  extends: .kitchen_cleanup_azure_common
  variables:
    DD_PIPELINE_ID: $CI_PIPELINE_ID-a7

cleanup_kitchen_functional_test:
  extends: .kitchen_cleanup_azure_common
  rules:
    - when: manual
      allow_failure: true
  stage: functional_test_cleanup
  needs: ["tests_ebpf"]
  variables:
    DD_PIPELINE_ID: $CI_PIPELINE_ID-a7

#
# pkg_metrics: send metrics about packages
#

send_pkg_size-a6:
  allow_failure: true
  rules:
    - <<: *if_not_version_6
      when: never
    - <<: *if_deploy
  stage: pkg_metrics
  image: 486234852809.dkr.ecr.us-east-1.amazonaws.com/ci/datadog-agent-buildimages/deb_x64:$DATADOG_AGENT_BUILDIMAGES
  tags: ["runner:main", "size:large"]
  dependencies:
    - agent_deb-x64-a6
    - agent_rpm-x64-a6
    - agent_suse-x64-a6
  before_script:
    # FIXME: tmp while we uppdate the base image
    - apt-get install -y wget rpm2cpio cpio
    - ls -l $OMNIBUS_PACKAGE_DIR
    - ls -l $OMNIBUS_PACKAGE_DIR_SUSE
  script:
    - source /root/.bashrc && conda activate ddpy3
    - mkdir -p /tmp/deb/agent
    - mkdir -p /tmp/rpm/agent
    - mkdir -p /tmp/suse/agent

    # we silence dpkg and cpio output so we don't exceed gitlab log limit

    # debian
    - dpkg -x $OMNIBUS_PACKAGE_DIR/datadog-agent_6*_amd64.deb /tmp/deb/agent > /dev/null
    - DEB_AGENT_SIZE=$(du -sB1 /tmp/deb/agent | sed 's/\([0-9]\+\).\+/\1/')
    # centos
    - cd /tmp/rpm/agent && rpm2cpio $OMNIBUS_PACKAGE_DIR/datadog-agent-6.*.x86_64.rpm | cpio -idm > /dev/null
    - RPM_AGENT_SIZE=$(du -sB1 /tmp/rpm/agent | sed 's/\([0-9]\+\).\+/\1/')
    # suse
    - cd /tmp/suse/agent && rpm2cpio $OMNIBUS_PACKAGE_DIR_SUSE/datadog-agent-6.*.x86_64.rpm | cpio -idm > /dev/null
    - SUSE_AGENT_SIZE=$(du -sB1 /tmp/suse/agent | sed 's/\([0-9]\+\).\+/\1/')

    - currenttime=$(date +%s)
    - DD_API_KEY=$(aws ssm get-parameter --region us-east-1 --name ci.datadog-agent.datadog_api_key --with-decryption --query "Parameter.Value" --out text)
    - |
      curl --fail -X POST -H "Content-type: application/json" \
      -d "{\"series\":[
            {\"metric\":\"datadog.agent.package.size\",\"points\":[[$currenttime, $DEB_AGENT_SIZE]], \"tags\":[\"os:debian\", \"package:agent\", \"agent:6\"]},
            {\"metric\":\"datadog.agent.package.size\",\"points\":[[$currenttime, $RPM_AGENT_SIZE]], \"tags\":[\"os:centos\", \"package:agent\", \"agent:6\"]},
            {\"metric\":\"datadog.agent.package.size\",\"points\":[[$currenttime, $SUSE_AGENT_SIZE]], \"tags\":[\"os:suse\", \"package:agent\", \"agent:6\"]}
          ]}" \
      "https://api.datadoghq.com/api/v1/series?api_key=$DD_API_KEY"

send_pkg_size-a7:
  allow_failure: true
  rules:
    - <<: *if_not_version_7
      when: never
    - <<: *if_deploy
  stage: pkg_metrics
  image: 486234852809.dkr.ecr.us-east-1.amazonaws.com/ci/datadog-agent-buildimages/deb_x64:$DATADOG_AGENT_BUILDIMAGES
  tags: ["runner:main", "size:large"]
  dependencies:
    - agent_deb-x64-a7
    - iot_agent_deb-x64
    - dogstatsd_deb-x64
    - agent_rpm-x64-a7
    - iot_agent_rpm-x64
    - dogstatsd_rpm-x64
    - agent_suse-x64-a7
    - dogstatsd_suse-x64
    - iot_agent_suse-x64
  before_script:
    # FIXME: tmp while we uppdate the base image
    - apt-get install -y wget rpm2cpio cpio
    - ls -l $OMNIBUS_PACKAGE_DIR
    - ls -l $OMNIBUS_PACKAGE_DIR_SUSE
  script:
    - source /root/.bashrc && conda activate ddpy3
    - mkdir -p /tmp/deb/agent /tmp/deb/dogstatsd /tmp/deb/iot-agent
    - mkdir -p /tmp/rpm/agent /tmp/rpm/dogstatsd /tmp/rpm/iot-agent
    - mkdir -p /tmp/suse/agent /tmp/suse/dogstatsd /tmp/suse/iot-agent

    # We silence dpkg and cpio output so we don't exceed gitlab log limit

    # debian
    - dpkg -x $OMNIBUS_PACKAGE_DIR/datadog-agent_7*_amd64.deb /tmp/deb/agent > /dev/null
    - dpkg -x $OMNIBUS_PACKAGE_DIR/datadog-iot-agent_7*_amd64.deb /tmp/deb/iot-agent > /dev/null
    - dpkg -x $OMNIBUS_PACKAGE_DIR/datadog-dogstatsd_7*_amd64.deb /tmp/deb/dogstatsd > /dev/null
    - DEB_AGENT_SIZE=$(du -sB1 /tmp/deb/agent | sed 's/\([0-9]\+\).\+/\1/')
    - DEB_DOGSTATSD_SIZE=$(du -sB1 /tmp/deb/dogstatsd | sed 's/\([0-9]\+\).\+/\1/')
    - DEB_IOT_AGENT_SIZE=$(du -sB1 /tmp/deb/iot-agent | sed 's/\([0-9]\+\).\+/\1/')
    # centos
    - cd /tmp/rpm/agent && rpm2cpio $OMNIBUS_PACKAGE_DIR/datadog-agent-7.*.x86_64.rpm | cpio -idm > /dev/null
    - cd /tmp/rpm/dogstatsd && rpm2cpio $OMNIBUS_PACKAGE_DIR/datadog-dogstatsd-7.*.x86_64.rpm | cpio -idm > /dev/null
    - cd /tmp/rpm/iot-agent && rpm2cpio $OMNIBUS_PACKAGE_DIR/datadog-iot-agent-7.*.x86_64.rpm | cpio -idm > /dev/null
    - RPM_AGENT_SIZE=$(du -sB1 /tmp/rpm/agent | sed 's/\([0-9]\+\).\+/\1/')
    - RPM_DOGSTATSD_SIZE=$(du -sB1 /tmp/rpm/dogstatsd | sed 's/\([0-9]\+\).\+/\1/')
    - RPM_IOT_AGENT_SIZE=$(du -sB1 /tmp/rpm/iot-agent | sed 's/\([0-9]\+\).\+/\1/')
    # suse
    - cd /tmp/suse/agent && rpm2cpio $OMNIBUS_PACKAGE_DIR_SUSE/datadog-agent-7.*.x86_64.rpm | cpio -idm > /dev/null
    - cd /tmp/suse/dogstatsd && rpm2cpio $OMNIBUS_PACKAGE_DIR_SUSE/datadog-dogstatsd-7.*.x86_64.rpm | cpio -idm > /dev/null
    - cd /tmp/suse/iot-agent && rpm2cpio $OMNIBUS_PACKAGE_DIR_SUSE/datadog-iot-agent-7.*.x86_64.rpm | cpio -idm > /dev/null
    - SUSE_AGENT_SIZE=$(du -sB1 /tmp/suse/agent | sed 's/\([0-9]\+\).\+/\1/')
    - SUSE_DOGSTATSD_SIZE=$(du -sB1 /tmp/suse/dogstatsd | sed 's/\([0-9]\+\).\+/\1/')
    - SUSE_IOT_AGENT_SIZE=$(du -sB1 /tmp/suse/iot-agent | sed 's/\([0-9]\+\).\+/\1/')

    - currenttime=$(date +%s)
    - DD_API_KEY=$(aws ssm get-parameter --region us-east-1 --name ci.datadog-agent.datadog_api_key --with-decryption --query "Parameter.Value" --out text)
    - |
      curl --fail -X POST -H "Content-type: application/json" \
      -d "{\"series\":[
            {\"metric\":\"datadog.agent.package.size\",\"points\":[[$currenttime, $DEB_AGENT_SIZE]], \"tags\":[\"os:debian\", \"package:agent\", \"agent:7\"]},
            {\"metric\":\"datadog.agent.package.size\",\"points\":[[$currenttime, $DEB_DOGSTATSD_SIZE]], \"tags\":[\"os:debian\", \"package:dogstatsd\", \"agent:7\"]},
            {\"metric\":\"datadog.agent.package.size\",\"points\":[[$currenttime, $DEB_IOT_AGENT_SIZE]], \"tags\":[\"os:debian\", \"package:iot-agent\", \"agent:7\"]},
            {\"metric\":\"datadog.agent.package.size\",\"points\":[[$currenttime, $RPM_AGENT_SIZE]], \"tags\":[\"os:centos\", \"package:agent\", \"agent:7\"]},
            {\"metric\":\"datadog.agent.package.size\",\"points\":[[$currenttime, $RPM_DOGSTATSD_SIZE]], \"tags\":[\"os:centos\", \"package:dogstatsd\", \"agent:7\"]},
            {\"metric\":\"datadog.agent.package.size\",\"points\":[[$currenttime, $RPM_IOT_AGENT_SIZE]], \"tags\":[\"os:centos\", \"package:iot-agent\", \"agent:7\"]},
            {\"metric\":\"datadog.agent.package.size\",\"points\":[[$currenttime, $SUSE_AGENT_SIZE]], \"tags\":[\"os:suse\", \"package:agent\", \"agent:7\"]},
            {\"metric\":\"datadog.agent.package.size\",\"points\":[[$currenttime, $SUSE_DOGSTATSD_SIZE]], \"tags\":[\"os:suse\", \"package:dogstatsd\", \"agent:7\"]},
            {\"metric\":\"datadog.agent.package.size\",\"points\":[[$currenttime, $SUSE_IOT_AGENT_SIZE]], \"tags\":[\"os:suse\", \"package:iot-agent\", \"agent:7\"]}
          ]}" \
      "https://api.datadoghq.com/api/v1/series?api_key=$DD_API_KEY"

#
# image_build
#

.docker_build_job_definition:
  stage: image_build
  script:
    - aws s3 sync --only-show-errors $S3_ARTIFACTS_URI $BUILD_CONTEXT
    - TAG_SUFFIX=${TAG_SUFFIX:-}
    - BUILD_ARG=${BUILD_ARG:-}
    - TARGET_TAG=$IMAGE:v$CI_PIPELINE_ID-${CI_COMMIT_SHORT_SHA}$TAG_SUFFIX-$ARCH
    # Pull base image(s) with content trust enabled
    - python3 -m pip install -r requirements.txt
    # DockerHub login for build to limit rate limit when pulling base images
    - DOCKER_REGISTRY_LOGIN=$(aws ssm get-parameter --region us-east-1 --name ci.datadog-agent.$DOCKER_REGISTRY_LOGIN_SSM_KEY --with-decryption --query "Parameter.Value" --out text)
    - aws ssm get-parameter --region us-east-1 --name ci.datadog-agent.$DOCKER_REGISTRY_PWD_SSM_KEY --with-decryption --query "Parameter.Value" --out text | docker login --username "$DOCKER_REGISTRY_LOGIN" --password-stdin "$DOCKER_REGISTRY_URL"
    # Pull base images
    - inv -e docker.pull-base-images --signed-pull $BUILD_CONTEXT/$ARCH/Dockerfile
    # Build testing stage if provided
    - test "$TESTING_ARG" && docker build --file $BUILD_CONTEXT/$ARCH/Dockerfile $TESTING_ARG $BUILD_CONTEXT
    # Build release stage and push to ECR
    - docker build $BUILD_ARG --file $BUILD_CONTEXT/$ARCH/Dockerfile --pull --tag ${TARGET_TAG}-unsquashed $BUILD_CONTEXT
    - docker-squash ${TARGET_TAG}-unsquashed -t ${TARGET_TAG}
    - docker push $TARGET_TAG

.docker_build_job_definition_amd64:
  extends: .docker_build_job_definition
  image: 486234852809.dkr.ecr.us-east-1.amazonaws.com/docker:v2718644-9ce6565-18.09.6-py3
  tags: ["runner:docker", "size:large"]
  variables:
    ARCH: amd64

.docker_build_job_definition_arm64:
  extends: .docker_build_job_definition
  image: 486234852809.dkr.ecr.us-east-1.amazonaws.com/docker:v2718787-3888eda-18.09.6-arm64-py3
  tags: ["runner:docker-arm", "platform:arm64"]
  variables:
    ARCH: arm64

# build agent6 py2 image
docker_build_agent6:
  extends: .docker_build_job_definition_amd64
  rules:
    - <<: *if_version_6
      when: on_success
  needs:
    - job: agent_deb-x64-a6
      artifacts: false
  variables:
    IMAGE: 486234852809.dkr.ecr.us-east-1.amazonaws.com/ci/datadog-agent/agent
    BUILD_CONTEXT: Dockerfiles/agent
    TAG_SUFFIX: -6
    BUILD_ARG: --target release --build-arg PYTHON_VERSION=2 --build-arg DD_AGENT_ARTIFACT=datadog-agent_6*_amd64.deb
    TESTING_ARG: --target testing --build-arg PYTHON_VERSION=2 --build-arg DD_AGENT_ARTIFACT=datadog-agent_6*_amd64.deb

docker_build_agent6_arm64:
  extends: .docker_build_job_definition_arm64
  rules:
    - <<: *if_version_6
      when: on_success
  needs:
    - job: agent_deb-arm64-a6
      artifacts: false
  variables:
    IMAGE: 486234852809.dkr.ecr.us-east-1.amazonaws.com/ci/datadog-agent/agent
    BUILD_CONTEXT: Dockerfiles/agent
    TAG_SUFFIX: -6
    BUILD_ARG: --target release --build-arg PYTHON_VERSION=2 --build-arg DD_AGENT_ARTIFACT=datadog-agent_6*arm64.deb
    TESTING_ARG: --target testing --build-arg PYTHON_VERSION=2 --build-arg DD_AGENT_ARTIFACT=datadog-agent_6*arm64.deb

# build agent6 py2 jmx image
docker_build_agent6_jmx:
  extends: .docker_build_job_definition_amd64
  rules:
    - <<: *if_version_6
      when: on_success
  needs:
    - job: agent_deb-x64-a6
      artifacts: false
  variables:
    IMAGE: 486234852809.dkr.ecr.us-east-1.amazonaws.com/ci/datadog-agent/agent
    BUILD_CONTEXT: Dockerfiles/agent
    BUILD_ARTIFACT_GLOB: datadog-agent_6*_amd64.deb
    TAG_SUFFIX: -6-jmx
    BUILD_ARG: --target release --build-arg WITH_JMX=true --build-arg PYTHON_VERSION=2 --build-arg DD_AGENT_ARTIFACT=datadog-agent_6*_amd64.deb
    TESTING_ARG: --target testing --build-arg WITH_JMX=true --build-arg PYTHON_VERSION=2 --build-arg DD_AGENT_ARTIFACT=datadog-agent_6*_amd64.deb

# build agent6 py2 jmx image
docker_build_agent6_jmx_arm64:
  extends: .docker_build_job_definition_arm64
  rules:
    - <<: *if_version_6
      when: on_success
  needs:
    - job: agent_deb-arm64-a6
      artifacts: false
  variables:
    IMAGE: 486234852809.dkr.ecr.us-east-1.amazonaws.com/ci/datadog-agent/agent
    BUILD_CONTEXT: Dockerfiles/agent
    BUILD_ARTIFACT_GLOB: datadog-agent_6*arm64.deb
    TAG_SUFFIX: -6-jmx
    BUILD_ARG: --target release --build-arg WITH_JMX=true --build-arg PYTHON_VERSION=2 --build-arg DD_AGENT_ARTIFACT=datadog-agent_6*arm64.deb
    TESTING_ARG: --target testing --build-arg WITH_JMX=true --build-arg PYTHON_VERSION=2 --build-arg DD_AGENT_ARTIFACT=datadog-agent_6*arm64.deb

# TESTING ONLY: This image is for internal testing purposes, not customer facing.
# build agent6 jmx unified image (including python3)
docker_build_agent6_py2py3_jmx:
  extends: .docker_build_job_definition_amd64
  rules:
    - <<: *if_version_6
      when: on_success
  needs:
    - job: agent_deb-x64-a6
      artifacts: false
  variables:
    IMAGE: 486234852809.dkr.ecr.us-east-1.amazonaws.com/ci/datadog-agent/agent
    BUILD_CONTEXT: Dockerfiles/agent
    TAG_SUFFIX: -6-py2py3-jmx
    BUILD_ARG: --target release --build-arg WITH_JMX=true --build-arg DD_AGENT_ARTIFACT=datadog-agent_6*_amd64.deb
    TESTING_ARG: --target testing --build-arg WITH_JMX=true --build-arg DD_AGENT_ARTIFACT=datadog-agent_6*_amd64.deb

# build agent7 image
docker_build_agent7:
  extends: .docker_build_job_definition_amd64
  rules:
    - <<: *if_version_7
      when: on_success
  needs:
    - job: agent_deb-x64-a7
      artifacts: false
  variables:
    IMAGE: 486234852809.dkr.ecr.us-east-1.amazonaws.com/ci/datadog-agent/agent
    BUILD_CONTEXT: Dockerfiles/agent
    TAG_SUFFIX: -7
    BUILD_ARG: --target release --build-arg PYTHON_VERSION=3 --build-arg DD_AGENT_ARTIFACT=datadog-agent_7*_amd64.deb
    TESTING_ARG: --target testing --build-arg PYTHON_VERSION=3 --build-arg DD_AGENT_ARTIFACT=datadog-agent_7*_amd64.deb

docker_build_agent7_arm64:
  extends: .docker_build_job_definition_arm64
  rules:
    - <<: *if_version_7
      when: on_success
  needs:
    - job: agent_deb-arm64-a7
      artifacts: false
  variables:
    IMAGE: 486234852809.dkr.ecr.us-east-1.amazonaws.com/ci/datadog-agent/agent
    BUILD_CONTEXT: Dockerfiles/agent
    TAG_SUFFIX: -7
    BUILD_ARG: --target release --build-arg PYTHON_VERSION=3 --build-arg DD_AGENT_ARTIFACT=datadog-agent_7*_arm64.deb
    TESTING_ARG: --target testing --build-arg PYTHON_VERSION=3 --build-arg DD_AGENT_ARTIFACT=datadog-agent_7*_arm64.deb

# build agent7 jmx image
docker_build_agent7_jmx:
  extends: .docker_build_job_definition_amd64
  rules:
    - <<: *if_version_7
      when: on_success
  needs:
    - job: agent_deb-x64-a7
      artifacts: false
  variables:
    IMAGE: 486234852809.dkr.ecr.us-east-1.amazonaws.com/ci/datadog-agent/agent
    BUILD_CONTEXT: Dockerfiles/agent
    TAG_SUFFIX: -7-jmx
    BUILD_ARG: --target release --build-arg WITH_JMX=true --build-arg PYTHON_VERSION=3 --build-arg DD_AGENT_ARTIFACT=datadog-agent_7*_amd64.deb
    TESTING_ARG: --target testing --build-arg WITH_JMX=true --build-arg PYTHON_VERSION=3 --build-arg DD_AGENT_ARTIFACT=datadog-agent_7*_amd64.deb

docker_build_agent7_jmx_arm64:
  extends: .docker_build_job_definition_arm64
  rules:
    - <<: *if_version_7
      when: on_success
  needs:
    - job: agent_deb-arm64-a7
      artifacts: false
  variables:
    IMAGE: 486234852809.dkr.ecr.us-east-1.amazonaws.com/ci/datadog-agent/agent
    BUILD_CONTEXT: Dockerfiles/agent
    TAG_SUFFIX: -7-jmx
    BUILD_ARG: --target release --build-arg WITH_JMX=true --build-arg PYTHON_VERSION=3 --build-arg DD_AGENT_ARTIFACT=datadog-agent_7*_arm64.deb
    TESTING_ARG: --target testing --build-arg WITH_JMX=true --build-arg PYTHON_VERSION=3 --build-arg DD_AGENT_ARTIFACT=datadog-agent_7*_arm64.deb

.docker_hub_variables: &docker_hub_variables
  DOCKER_REGISTRY_LOGIN_SSM_KEY: docker_hub_login
  DOCKER_REGISTRY_PWD_SSM_KEY: docker_hub_pwd
  DELEGATION_KEY_SSM_KEY: docker_hub_signing_key
  DELEGATION_PASS_SSM_KEY: docker_hub_signing_pass
  DOCKER_REGISTRY_URL: docker.io
  SRC_AGENT: 486234852809.dkr.ecr.us-east-1.amazonaws.com/ci/datadog-agent/agent
  SRC_DSD: 486234852809.dkr.ecr.us-east-1.amazonaws.com/ci/datadog-agent/dogstatsd
  SRC_DCA: 486234852809.dkr.ecr.us-east-1.amazonaws.com/ci/datadog-agent/cluster-agent


.docker_build_windows_job_definition:
  stage: image_deploy
  variables:
    <<: *docker_hub_variables
  before_script:
    - $ErrorActionPreference = "Stop"
    - mkdir ci-scripts
    - |
      @"
      Set-PSDebug -Trace 1
      `$ErrorActionPreference = "Stop"
      pip3 install -r requirements.txt
      If (`$lastExitCode -ne "0") { throw "Previous command returned `$lastExitCode" }
      # ECR Login
      `$AWS_ECR_PASSWORD = aws ecr get-login-password --region us-east-1
      docker login --username AWS --password "`${AWS_ECR_PASSWORD}" 486234852809.dkr.ecr.us-east-1.amazonaws.com
      If (`$lastExitCode -ne "0") { throw "Previous command returned `$lastExitCode" }
      # DockerHub login
      `$DOCKER_REGISTRY_LOGIN = aws ssm get-parameter --region us-east-1 --name ci.datadog-agent.${DOCKER_REGISTRY_LOGIN_SSM_KEY} --with-decryption --query "Parameter.Value" --out text
      `$DOCKER_REGISTRY_PWD = aws ssm get-parameter --region us-east-1 --name ci.datadog-agent.${DOCKER_REGISTRY_PWD_SSM_KEY} --with-decryption --query "Parameter.Value" --out text
      docker login --username "`${DOCKER_REGISTRY_LOGIN}" --password "`${DOCKER_REGISTRY_PWD}" "${DOCKER_REGISTRY_URL}"
      If (`$lastExitCode -ne "0") { throw "Previous command returned `$lastExitCode" }
      "@ | out-file ci-scripts/docker-login.ps1


.docker_tag_windows_job_definition:
  stage: image_deploy
  variables:
    <<: *docker_hub_variables
  before_script:
    - $ErrorActionPreference = "Stop"
    - $SRC_TAG = "v${CI_PIPELINE_ID}-${CI_COMMIT_SHORT_SHA}"
    - mkdir ci-scripts
    - |
      @"
      Set-PSDebug -Trace 1
      `$ErrorActionPreference = "Stop"
      pip3 install -r requirements.txt
      If (`$lastExitCode -ne "0") { throw "Previous command returned `$lastExitCode" }
      # ECR Login
      `$AWS_ECR_PASSWORD = aws ecr get-login-password --region us-east-1
      docker login --username AWS --password "`${AWS_ECR_PASSWORD}" 486234852809.dkr.ecr.us-east-1.amazonaws.com
      If (`$lastExitCode -ne "0") { throw "Previous command returned `$lastExitCode" }
      # DockerHub login
      `$DOCKER_REGISTRY_LOGIN = aws ssm get-parameter --region us-east-1 --name ci.datadog-agent.${DOCKER_REGISTRY_LOGIN_SSM_KEY} --with-decryption --query "Parameter.Value" --out text
      `$DOCKER_REGISTRY_PWD = aws ssm get-parameter --region us-east-1 --name ci.datadog-agent.${DOCKER_REGISTRY_PWD_SSM_KEY} --with-decryption --query "Parameter.Value" --out text
      docker login --username "`${DOCKER_REGISTRY_LOGIN}" --password "`${DOCKER_REGISTRY_PWD}" "${DOCKER_REGISTRY_URL}"
      If (`$lastExitCode -ne "0") { throw "Previous command returned `$lastExitCode" }
      # DockerHub image signing
      `$Env:DOCKER_CONTENT_TRUST_REPOSITORY_PASSPHRASE = aws ssm get-parameter --region us-east-1 --name ci.datadog-agent.${DELEGATION_PASS_SSM_KEY} --with-decryption --query "Parameter.Value" --out text
      `$Env:NOTARY_DELEGATION_PASSPHRASE = `$Env:DOCKER_CONTENT_TRUST_REPOSITORY_PASSPHRASE
      `$Env:NOTARY_AUTH = "`${DOCKER_REGISTRY_LOGIN}:`${DOCKER_REGISTRY_PWD}"
      `$bytes = [System.Text.Encoding]::Unicode.GetBytes(`$Env:NOTARY_AUTH)
      `$Env:NOTARY_AUTH = [Convert]::ToBase64String(`$bytes)
      aws ssm get-parameter --region us-east-1 --name ci.datadog-agent.${DELEGATION_KEY_SSM_KEY} --with-decryption --query "Parameter.Value" --out text | Set-Content -Encoding ASCII docker.key
      If (`$lastExitCode -ne "0") { throw "Previous command returned `$lastExitCode" }
      docker trust key load `$PWD\docker.key
      If (`$lastExitCode -ne "0") { throw "Previous command returned `$lastExitCode" }
      Remove-Item `$PWD\docker.key
      ridk enable # This is only needed because invoke docker.publish-manifest calls "cat" which doesn't exist on Windows
      If (`$lastExitCode -ne "0") { throw "Previous command returned `$lastExitCode" }
      "@ | out-file ci-scripts/docker-publish.ps1

.docker_build_agent7_windows_common:
  rules:
    - <<: *if_version_7
      when: on_success
  stage: image_build
  needs: ["windows_msi_and_bosh_zip_x64-a7", "build_windows_container_entrypoint"]
  variables:
    IMAGE: 486234852809.dkr.ecr.us-east-1.amazonaws.com/ci/datadog-agent/agent
    BUILD_CONTEXT: Dockerfiles/agent
    BUILD_ARG: --build-arg BASE_IMAGE=mcr.microsoft.com/powershell:nanoserver-${VARIANT} --build-arg WITH_JMX=${WITH_JMX}
  script:
    - $ErrorActionPreference = "Stop"
    - $TARGET_TAG = "${IMAGE}:v${CI_PIPELINE_ID}-${CI_COMMIT_SHORT_SHA}${TAG_SUFFIX}-win${VARIANT}-amd64"
    - cp ${OMNIBUS_PACKAGE_DIR}/datadog-agent-7*-x86_64.zip ${BUILD_CONTEXT}/datadog-agent-7-latest.amd64.zip
    - cp entrypoint.exe ${BUILD_CONTEXT}/entrypoint.exe
    - get-childitem ${BUILD_CONTEXT}
    # Docker setup
    - cat ci-scripts/docker-login.ps1
    - docker run --rm -w C:\mnt -e AWS_NETWORKING=true -e SIGN_WINDOWS=true -v "$(Get-Location):C:\mnt" -v \\.\pipe\docker_engine:\\.\pipe\docker_engine 486234852809.dkr.ecr.us-east-1.amazonaws.com/ci/datadog-agent-buildimages/windows_${Env:VARIANT}_x64:${Env:DATADOG_AGENT_WINBUILDIMAGES} powershell -C C:\mnt\ci-scripts\docker-login.ps1
    - If ($lastExitCode -ne "0") { throw "Previous command returned $lastExitCode" }
    - powershell -Command "docker build ${BUILD_ARG} --pull --file ${BUILD_CONTEXT}/windows/amd64/Dockerfile --tag ${TARGET_TAG} ${BUILD_CONTEXT}"
    - If ($lastExitCode -ne "0") { throw "Previous command returned $lastExitCode" }
    - docker push ${TARGET_TAG}
    - If ($lastExitCode -ne "0") { throw "Previous command returned $lastExitCode" }
    - docker rmi ${TARGET_TAG}
    - If ($lastExitCode -ne "0") { throw "Previous command returned $lastExitCode" }

# build agent7_windows 1809 images
docker_build_agent7_windows1809:
  extends: 
    - .docker_build_windows_job_definition
    - .docker_build_agent7_windows_common
  tags: ["runner:windows-docker", "windowsversion:1809"]
  variables:
    VARIANT: 1809
    TAG_SUFFIX: -7
    WITH_JMX: "false"


docker_build_agent7_windows1809_jmx:
  extends: 
    - .docker_build_windows_job_definition
    - .docker_build_agent7_windows_common
  tags: ["runner:windows-docker", "windowsversion:1809"]
  variables:
    VARIANT: 1809
    TAG_SUFFIX: -7-jmx
    WITH_JMX: "true"

# build agent7_windows 1909 images
docker_build_agent7_windows1909:
  extends: 
    - .docker_build_windows_job_definition
    - .docker_build_agent7_windows_common
  tags: ["runner:windows-docker", "windowsversion:1909"]
  variables:
    VARIANT: 1909
    TAG_SUFFIX: -7
    WITH_JMX: "false"

docker_build_agent7_windows1909_jmx:
  extends: 
    - .docker_build_windows_job_definition
    - .docker_build_agent7_windows_common
  tags: ["runner:windows-docker", "windowsversion:1909"]
  variables:
    VARIANT: 1909
    TAG_SUFFIX: -7-jmx
    WITH_JMX: "true"
  
# build agent7_windows 2004 images
docker_build_agent7_windows2004:
  extends: 
    - .docker_build_windows_job_definition
    - .docker_build_agent7_windows_common
  tags: ["runner:windows-docker", "windowsversion:2004"]
  variables:
    VARIANT: 2004
    TAG_SUFFIX: "-7"
    WITH_JMX: "false"

docker_build_agent7_windows2004_jmx:
  extends: 
    - .docker_build_windows_job_definition
    - .docker_build_agent7_windows_common
  tags: ["runner:windows-docker", "windowsversion:2004"]
  needs: ["windows_msi_and_bosh_zip_x64-a7", "build_windows_container_entrypoint"]
  variables:
    VARIANT: 2004
    TAG_SUFFIX: -7-jmx
    WITH_JMX: "true"

# build the cluster-agent image
docker_build_cluster_agent_amd64:
  extends: .docker_build_job_definition_amd64
  needs:
    - job: cluster_agent-build_amd64
      artifacts: false
  variables:
    IMAGE: 486234852809.dkr.ecr.us-east-1.amazonaws.com/ci/datadog-agent/cluster-agent
    BUILD_CONTEXT: Dockerfiles/cluster-agent

docker_build_cluster_agent_arm64:
  extends: .docker_build_job_definition_arm64
  needs:
    - job: cluster_agent-build_arm64
      artifacts: false
  variables:
    IMAGE: 486234852809.dkr.ecr.us-east-1.amazonaws.com/ci/datadog-agent/cluster-agent
    BUILD_CONTEXT: Dockerfiles/cluster-agent

# build the dogstatsd image
docker_build_dogstatsd_amd64:
  extends: .docker_build_job_definition_amd64
  needs:
    - job: build_dogstatsd_static-deb_x64
      artifacts: false
  variables:
    IMAGE: 486234852809.dkr.ecr.us-east-1.amazonaws.com/ci/datadog-agent/dogstatsd
    BUILD_CONTEXT: Dockerfiles/dogstatsd/alpine

#
# Internal image deployment
#
docker_trigger_internal_amd64:
  stage: image_deploy
  rules:
    - <<: *if_version_7
      when: on_success
    - <<: *if_deploy_7
      when: on_success
  needs:
    - job: docker_build_agent7_jmx
      artifacts: false
  trigger:
    project: DataDog/images
    branch: master
    strategy: depend
  variables:
    IMAGE_VERSION: tmpl-v1
    IMAGE_NAME: datadog-agent
    RELEASE_TAG: ${CI_COMMIT_REF_SLUG}-jmx
    BUILD_TAG: ${CI_COMMIT_REF_SLUG}-jmx
    TMPL_AGENT_SRC_IMAGE: v${CI_PIPELINE_ID}-${CI_COMMIT_SHORT_SHA}-7-jmx-amd64
    RELEASE_STAGING: "true"
    RELEASE_PROD: "true"

#
# Docker dev image deployments
#

twistlock_scan-6:
  allow_failure: true
  rules:
    - <<: *if_version_6
  stage: image_deploy
  image: 486234852809.dkr.ecr.us-east-1.amazonaws.com/twistlock-cli:2.5.121
  tags: ["runner:docker", "size:large"]
  dependencies: []
  variables:
    SRC_AGENT: 486234852809.dkr.ecr.us-east-1.amazonaws.com/ci/datadog-agent/agent
    SRC_DSD: 486234852809.dkr.ecr.us-east-1.amazonaws.com/ci/datadog-agent/dogstatsd
    SRC_DCA: 486234852809.dkr.ecr.us-east-1.amazonaws.com/ci/datadog-agent/cluster-agent
  before_script:
    - export SRC_TAG=v$CI_PIPELINE_ID-${CI_COMMIT_SHORT_SHA}
    - export DOCKER_CLIENT_ADDRESS=$DOCKER_HOST
    - TWISTLOCK_PASS=$(aws ssm get-parameter --region us-east-1 --name ci.datadog-agent.twistlock_password --with-decryption --query "Parameter.Value" --out text)
    - scan () { echo -e "\n==== Scanning $1 ====\n"; docker pull $1 > /dev/null; /twistcli images scan --address="$TWISTLOCK_URL" --user="$TWISTLOCK_USER" --password="$TWISTLOCK_PASS" --vulnerability-threshold=$THRESHOLD --details $1; }
  script:
    - scan ${SRC_AGENT}:${SRC_TAG}-6-amd64
    - scan ${SRC_AGENT}:${SRC_TAG}-6-jmx-amd64
    - scan ${SRC_DSD}:${SRC_TAG}-amd64
    - scan ${SRC_DCA}:${SRC_TAG}-amd64

twistlock_scan-7:
  allow_failure: true
  rules:
    - <<: *if_version_7
  stage: image_deploy
  image: 486234852809.dkr.ecr.us-east-1.amazonaws.com/twistlock-cli:2.5.121
  tags: ["runner:docker", "size:large"]
  dependencies: []
  variables:
    SRC_AGENT: 486234852809.dkr.ecr.us-east-1.amazonaws.com/ci/datadog-agent/agent
    SRC_DSD: 486234852809.dkr.ecr.us-east-1.amazonaws.com/ci/datadog-agent/dogstatsd
    SRC_DCA: 486234852809.dkr.ecr.us-east-1.amazonaws.com/ci/datadog-agent/cluster-agent
  before_script:
    - export SRC_TAG=v$CI_PIPELINE_ID-${CI_COMMIT_SHORT_SHA}
    - export DOCKER_CLIENT_ADDRESS=$DOCKER_HOST
    - TWISTLOCK_PASS=$(aws ssm get-parameter --region us-east-1 --name ci.datadog-agent.twistlock_password --with-decryption --query "Parameter.Value" --out text)
    - scan () { echo -e "\n==== Scanning $1 ====\n"; docker pull $1 > /dev/null; /twistcli images scan --address="$TWISTLOCK_URL" --user="$TWISTLOCK_USER" --password="$TWISTLOCK_PASS" --vulnerability-threshold=$THRESHOLD --details $1; }
  script:
    - scan ${SRC_AGENT}:${SRC_TAG}-7-amd64
    - scan ${SRC_AGENT}:${SRC_TAG}-7-jmx-amd64

.quay_variables: &quay_variables
  <<: *docker_hub_variables
  DOCKER_REGISTRY_LOGIN_SSM_KEY: quay_login
  DOCKER_REGISTRY_PWD_SSM_KEY: quay_pwd
  DOCKER_REGISTRY_URL: quay.io

.google_container_registry_variables: &google_container_registry_variables
  <<: *docker_hub_variables
  DOCKER_REGISTRY_LOGIN_SSM_KEY: gcr_login
  DOCKER_REGISTRY_PWD_SSM_KEY: gcr_pwd
  GOOGLE_PROJECT_ID: datadoghq

.docker_tag_job_definition:
  stage: image_deploy
  image: 486234852809.dkr.ecr.us-east-1.amazonaws.com/docker-notary:v2718650-9ce6565-0.6.1-py3
  tags: ["runner:docker", "size:large"]
  variables:
    <<: *docker_hub_variables
  before_script:
    - export SRC_TAG=v$CI_PIPELINE_ID-${CI_COMMIT_SHORT_SHA}
    - DOCKER_REGISTRY_LOGIN=$(aws ssm get-parameter --region us-east-1 --name ci.datadog-agent.$DOCKER_REGISTRY_LOGIN_SSM_KEY --with-decryption --query "Parameter.Value" --out text)
    - aws ssm get-parameter --region us-east-1 --name ci.datadog-agent.$DOCKER_REGISTRY_PWD_SSM_KEY --with-decryption --query "Parameter.Value" --out text | docker login --username "$DOCKER_REGISTRY_LOGIN" --password-stdin "$DOCKER_REGISTRY_URL"
    - python3 -m pip install -r requirements.txt
    - if [[ -z "$DELEGATION_PASS_SSM_KEY" ]]; then echo "No signing key set"; exit 0; fi
    - echo "Importing delegation signing key"
    - export DOCKER_CONTENT_TRUST_REPOSITORY_PASSPHRASE=$(aws ssm get-parameter --region us-east-1 --name ci.datadog-agent.$DELEGATION_PASS_SSM_KEY --with-decryption --query "Parameter.Value" --out text)
    - export NOTARY_AUTH=$(echo "$DOCKER_REGISTRY_LOGIN:$(aws ssm get-parameter --region us-east-1 --name ci.datadog-agent.$DOCKER_REGISTRY_PWD_SSM_KEY --with-decryption --query "Parameter.Value" --out text)" | base64)
    - export NOTARY_DELEGATION_PASSPHRASE="$DOCKER_CONTENT_TRUST_REPOSITORY_PASSPHRASE"
    - aws ssm get-parameter --region us-east-1 --name ci.datadog-agent.$DELEGATION_KEY_SSM_KEY --with-decryption --query "Parameter.Value" --out text > /tmp/docker.key
    - notary -d ~/.docker/trust key import /tmp/docker.key; rm /tmp/docker.key

.google_container_registry_tag_job_definition:
  stage: image_deploy
  image: 486234852809.dkr.ecr.us-east-1.amazonaws.com/docker-push:1.5.1
  tags: ["runner:docker", "size:large"]
  variables:
    <<: *google_container_registry_variables
  before_script:
    - export SRC_TAG=v$CI_PIPELINE_ID-${CI_COMMIT_SHORT_SHA}
    - DOCKER_REGISTRY_LOGIN=$(aws ssm get-parameter --region us-east-1 --name ci.datadog-agent.$DOCKER_REGISTRY_LOGIN_SSM_KEY --with-decryption --query "Parameter.Value" --out text)
    - aws ssm get-parameter --region us-east-1 --name ci.datadog-agent.$DOCKER_REGISTRY_PWD_SSM_KEY --with-decryption --query "Parameter.Value" --out text > /tmp/gcr_key.json
    - gcloud --no-user-output-enabled auth activate-service-account "$DOCKER_REGISTRY_LOGIN" --key-file=/tmp/gcr_key.json
    - gcloud config set project $GOOGLE_PROJECT_ID
    - gcloud auth print-access-token | docker login -u oauth2accesstoken --password-stdin https://gcr.io
    - python3 -m pip install -r requirements.txt

.google_container_registry_tag_windows_job_definition:
  stage: image_deploy
  variables:
    <<: *google_container_registry_variables
  before_script:
    - $ErrorActionPreference = "Stop"
    - $SRC_TAG = "v${CI_PIPELINE_ID}-${CI_COMMIT_SHORT_SHA}"
    - mkdir ci-scripts
    - mkdir tmp
    - |
      @"
      Set-PSDebug -Trace 1
      `$ErrorActionPreference = "Stop"
      pip3 install -r requirements.txt
      If (`$lastExitCode -ne "0") { throw "Previous command returned `$lastExitCode" }
      # ECR Login
      `$AWS_ECR_PASSWORD = aws ecr get-login-password --region us-east-1
      docker login --username AWS --password "`${AWS_ECR_PASSWORD}" 486234852809.dkr.ecr.us-east-1.amazonaws.com
      If (`$lastExitCode -ne "0") { throw "Previous command returned `$lastExitCode" }
      # GCR Login
      `$DOCKER_REGISTRY_LOGIN = aws ssm get-parameter --region us-east-1 --name ci.datadog-agent.${DOCKER_REGISTRY_LOGIN_SSM_KEY} --with-decryption --query "Parameter.Value" --out text
      aws ssm get-parameter --region us-east-1 --name ci.datadog-agent.${DOCKER_REGISTRY_PWD_SSM_KEY} --with-decryption --query "Parameter.Value" --out text | Set-Content gcr_key.json
      gcloud --no-user-output-enabled auth activate-service-account "`${DOCKER_REGISTRY_LOGIN}" --key-file=gcr_key.json
      gcloud config set project ${GOOGLE_PROJECT_ID}
      If (`$lastExitCode -ne "0") { throw "Previous command returned `$lastExitCode" }
      # DockerHub login
      `$ACCESS_TOKEN = gcloud auth print-access-token
      docker login -u oauth2accesstoken -p "`${ACCESS_TOKEN}" https://gcr.io
      If (`$lastExitCode -ne "0") { throw "Previous command returned `$lastExitCode" }
      ridk enable # This is only needed because invoke docker.publish-manifest calls "cat" which doesn't exist on Windows
      If (`$lastExitCode -ne "0") { throw "Previous command returned `$lastExitCode" }
      "@ | out-file ci-scripts/gcr-publish.ps1

dev_branch_docker_hub-a6:
  extends: .docker_tag_job_definition
  rules:
    - <<: *if_version_6
      when: manual
      allow_failure: true
  needs:
    - docker_build_agent6
    - docker_build_agent6_jmx
    - docker_build_agent6_py2py3_jmx
  script:
    - inv -e docker.publish --signed-push ${SRC_AGENT}:${SRC_TAG}-6-amd64             datadog/agent-dev:${CI_COMMIT_REF_SLUG}
    - inv -e docker.publish --signed-push ${SRC_AGENT}:${SRC_TAG}-6-amd64             datadog/agent-dev:${CI_COMMIT_REF_SLUG}-py2
    - inv -e docker.publish --signed-push ${SRC_AGENT}:${SRC_TAG}-6-jmx-amd64         datadog/agent-dev:${CI_COMMIT_REF_SLUG}-jmx
    - inv -e docker.publish --signed-push ${SRC_AGENT}:${SRC_TAG}-6-jmx-amd64         datadog/agent-dev:${CI_COMMIT_REF_SLUG}-py2-jmx
    - inv -e docker.publish --signed-push ${SRC_AGENT}:${SRC_TAG}-6-py2py3-jmx-amd64  datadog/agent-dev:${CI_COMMIT_REF_SLUG}-py2py3-jmx

dev_branch_docker_hub-dogstatsd:
  extends: .docker_tag_job_definition
  rules:
    - when: manual
      allow_failure: true
  needs: ["docker_build_dogstatsd_amd64"]
  script:
    - inv -e docker.publish --signed-push ${SRC_DSD}:${SRC_TAG}-amd64                 datadog/dogstatsd-dev:${CI_COMMIT_REF_SLUG}

dev_branch_docker_hub-a7:
  extends: .docker_tag_job_definition
  rules:
    - <<: *if_version_7
      when: manual
      allow_failure: true
  needs: ["docker_build_agent7", "docker_build_agent7_jmx"]
  script:
    - inv -e docker.publish --signed-push ${SRC_AGENT}:${SRC_TAG}-7-amd64             datadog/agent-dev:${CI_COMMIT_REF_SLUG}-py3
    - inv -e docker.publish --signed-push ${SRC_AGENT}:${SRC_TAG}-7-jmx-amd64         datadog/agent-dev:${CI_COMMIT_REF_SLUG}-py3-jmx

dev_branch_google_container_registry-a7:
  extends: .google_container_registry_tag_job_definition
  rules:
    - <<: *if_version_7
      when: manual
      allow_failure: true
  needs: ["docker_build_agent7", "docker_build_agent7_jmx"]
  script:
    - inv -e docker.publish ${SRC_AGENT}:${SRC_TAG}-7-amd64             gcr.io/datadoghq/agent-dev:${CI_COMMIT_REF_SLUG}-py3
    - inv -e docker.publish ${SRC_AGENT}:${SRC_TAG}-7-jmx-amd64         gcr.io/datadoghq/agent-dev:${CI_COMMIT_REF_SLUG}-py3-jmx

dev_branch_docker_hub-a7-windows:
  extends: .docker_tag_windows_job_definition
  rules:
    - <<: *if_version_7
      when: manual
      allow_failure: true
  ##
  ## For Future Reference.  Must update to do this job from the newest OS version
  ## that we're publishing (.e.g. adding windows2104 will require also using the
  ## 2104 builder)
  tags: ["runner:windows-docker", "windowsversion:2004"]
  needs:
    - docker_build_agent7_windows1809
    - docker_build_agent7_windows1809_jmx
    - docker_build_agent7_windows1909
    - docker_build_agent7_windows1909_jmx
    - docker_build_agent7_windows2004
    - docker_build_agent7_windows2004_jmx
  variables:
    VARIANT: 2004
  script:
    - $ErrorActionPreference = "Stop"
    - |
      @"
      # On newer Kernel we can pull/push older images even though these images won't run
      inv -e docker.publish --signed-push ${SRC_AGENT}:${SRC_TAG}-7-win1809-amd64 datadog/agent-dev:${CI_COMMIT_REF_SLUG}-py3-win1809
      If (`$lastExitCode -ne "0") { throw "Previous command returned `$lastExitCode" }
      inv -e docker.publish --signed-push ${SRC_AGENT}:${SRC_TAG}-7-jmx-win1809-amd64 datadog/agent-dev:${CI_COMMIT_REF_SLUG}-py3-jmx-win1809
      If (`$lastExitCode -ne "0") { throw "Previous command returned `$lastExitCode" }
      inv -e docker.publish --signed-push ${SRC_AGENT}:${SRC_TAG}-7-win1909-amd64 datadog/agent-dev:${CI_COMMIT_REF_SLUG}-py3-win1909
      If (`$lastExitCode -ne "0") { throw "Previous command returned `$lastExitCode" }
      inv -e docker.publish --signed-push ${SRC_AGENT}:${SRC_TAG}-7-jmx-win1909-amd64 datadog/agent-dev:${CI_COMMIT_REF_SLUG}-py3-jmx-win1909
      If (`$lastExitCode -ne "0") { throw "Previous command returned `$lastExitCode" }
      inv -e docker.publish --signed-push ${SRC_AGENT}:${SRC_TAG}-7-win2004-amd64 datadog/agent-dev:${CI_COMMIT_REF_SLUG}-py3-win2004
      If (`$lastExitCode -ne "0") { throw "Previous command returned `$lastExitCode" }
      inv -e docker.publish --signed-push ${SRC_AGENT}:${SRC_TAG}-7-jmx-win2004-amd64 datadog/agent-dev:${CI_COMMIT_REF_SLUG}-py3-jmx-win2004
      If (`$lastExitCode -ne "0") { throw "Previous command returned `$lastExitCode" }

      inv -e docker.publish-manifest --signed-push --name datadog/agent-dev --tag ${CI_COMMIT_REF_SLUG}-py3-win --image datadog/agent-dev:${CI_COMMIT_REF_SLUG}-py3-win1809,windows/amd64 --image datadog/agent-dev:${CI_COMMIT_REF_SLUG}-py3-win1909,windows/amd64 --image datadog/agent-dev:${CI_COMMIT_REF_SLUG}-py3-win2004,windows/amd64
      If (`$lastExitCode -ne "0") { throw "Previous command returned `$lastExitCode" }
      inv -e docker.publish-manifest --signed-push --name datadog/agent-dev --tag ${CI_COMMIT_REF_SLUG}-py3-jmx-win --image datadog/agent-dev:${CI_COMMIT_REF_SLUG}-py3-jmx-win1809,windows/amd64 --image datadog/agent-dev:${CI_COMMIT_REF_SLUG}-py3-jmx-win1909,windows/amd64 --image datadog/agent-dev:${CI_COMMIT_REF_SLUG}-py3-jmx-win2004,windows/amd64
      If (`$lastExitCode -ne "0") { throw "Previous command returned `$lastExitCode" }
      "@ | Add-Content ci-scripts/docker-publish.ps1
    - cat ci-scripts/docker-publish.ps1
    - docker run --rm -w C:\mnt -e AWS_NETWORKING=true -e SIGN_WINDOWS=true -v "$(Get-Location):C:\mnt" -v \\.\pipe\docker_engine:\\.\pipe\docker_engine 486234852809.dkr.ecr.us-east-1.amazonaws.com/ci/datadog-agent-buildimages/windows_${Env:VARIANT}_x64:${Env:DATADOG_AGENT_WINBUILDIMAGES} powershell -C C:\mnt\ci-scripts\docker-publish.ps1
    - If ($lastExitCode -ne "0") { throw "Previous command returned $lastExitCode" }

dev_branch_multiarch_docker_hub-a6:
  extends: .docker_tag_job_definition
  rules:
    - <<: *if_version_6
      when: manual
      allow_failure: true
  needs:
    - docker_build_agent6
    - docker_build_agent6_arm64
    - docker_build_agent6_jmx
    - docker_build_agent6_jmx_arm64
    - docker_build_agent6_py2py3_jmx
  script:
    # Platform-specific agent images
    - inv -e docker.publish-bulk --signed-push --platform linux/amd64 --platform linux/arm64 --src-template ${SRC_AGENT}:${SRC_TAG}-6-ARCH      --dst-template datadog/agent-dev-ARCH:${CI_COMMIT_REF_SLUG}
    - inv -e docker.publish-bulk --signed-push --platform linux/amd64 --platform linux/arm64 --src-template ${SRC_AGENT}:${SRC_TAG}-6-ARCH      --dst-template datadog/agent-dev-ARCH:${CI_COMMIT_REF_SLUG}-py2
    - inv -e docker.publish-bulk --signed-push --platform linux/amd64 --platform linux/arm64 --src-template ${SRC_AGENT}:${SRC_TAG}-6-jmx-ARCH  --dst-template datadog/agent-dev-ARCH:${CI_COMMIT_REF_SLUG}-jmx
    - inv -e docker.publish-bulk --signed-push --platform linux/amd64 --platform linux/arm64 --src-template ${SRC_AGENT}:${SRC_TAG}-6-jmx-ARCH  --dst-template datadog/agent-dev-ARCH:${CI_COMMIT_REF_SLUG}-py2-jmx
    # Other images
    - inv -e docker.publish --signed-push ${SRC_AGENT}:${SRC_TAG}-6-py2py3-jmx-amd64 datadog/agent-dev:${CI_COMMIT_REF_SLUG}-py2py3-jmx
    # Manifests
    - inv -e docker.publish-manifest --signed-push --name datadog/agent-dev --tag ${CI_COMMIT_REF_SLUG} --image datadog/agent-dev-amd64:${CI_COMMIT_REF_SLUG},linux/amd64 --image datadog/agent-dev-arm64:${CI_COMMIT_REF_SLUG},linux/arm64
    - inv -e docker.publish-manifest --signed-push --name datadog/agent-dev --tag ${CI_COMMIT_REF_SLUG}-py2 --image datadog/agent-dev-amd64:${CI_COMMIT_REF_SLUG}-py2,linux/amd64 --image datadog/agent-dev-arm64:${CI_COMMIT_REF_SLUG}-py2,linux/arm64
    - inv -e docker.publish-manifest --signed-push --name datadog/agent-dev --tag ${CI_COMMIT_REF_SLUG}-jmx --image datadog/agent-dev-amd64:${CI_COMMIT_REF_SLUG}-jmx,linux/amd64 --image datadog/agent-dev-arm64:${CI_COMMIT_REF_SLUG}-jmx,linux/arm64
    - inv -e docker.publish-manifest --signed-push --name datadog/agent-dev --tag ${CI_COMMIT_REF_SLUG}-py2-jmx --image datadog/agent-dev-amd64:${CI_COMMIT_REF_SLUG}-py2-jmx,linux/amd64 --image datadog/agent-dev-arm64:${CI_COMMIT_REF_SLUG}-py2-jmx,linux/arm64

dev_branch_multiarch_docker_hub-a7:
  extends: .docker_tag_job_definition
  rules:
    - <<: *if_version_7
      when: manual
      allow_failure: true
  needs:
    - docker_build_agent7
    - docker_build_agent7_arm64
    - docker_build_agent7_jmx
    - docker_build_agent7_jmx_arm64
  script:
    # Platform-specific agent images
    - inv -e docker.publish-bulk --signed-push --platform linux/amd64 --platform linux/arm64 --src-template ${SRC_AGENT}:${SRC_TAG}-7-ARCH      --dst-template datadog/agent-dev-ARCH:${CI_COMMIT_REF_SLUG}-py3
    - inv -e docker.publish-bulk --signed-push --platform linux/amd64 --platform linux/arm64 --src-template ${SRC_AGENT}:${SRC_TAG}-7-jmx-ARCH  --dst-template datadog/agent-dev-ARCH:${CI_COMMIT_REF_SLUG}-py3-jmx
    # Manifests
    - inv -e docker.publish-manifest --signed-push --name datadog/agent-dev --tag ${CI_COMMIT_REF_SLUG}-py3 --image datadog/agent-dev-amd64:${CI_COMMIT_REF_SLUG}-py3,linux/amd64 --image datadog/agent-dev-arm64:${CI_COMMIT_REF_SLUG}-py3,linux/arm64
    - inv -e docker.publish-manifest --signed-push --name datadog/agent-dev --tag ${CI_COMMIT_REF_SLUG}-py3-jmx --image datadog/agent-dev-amd64:${CI_COMMIT_REF_SLUG}-py3-jmx,linux/amd64 --image datadog/agent-dev-arm64:${CI_COMMIT_REF_SLUG}-py3-jmx,linux/arm64

dev_branch_multiarch_docker_hub-dogstatsd:
  extends: .docker_tag_job_definition
  rules:
    - <<: *if_version_7
      when: manual
      allow_failure: true
  needs: ["docker_build_dogstatsd_amd64"]
  script:
    # Platform-specific agent images
    - inv -e docker.publish --signed-push ${SRC_DSD}:${SRC_TAG}-amd64 datadog/dogstatsd-dev:${CI_COMMIT_REF_SLUG}

dev_master_docker_hub-a6:
  extends: .docker_tag_job_definition
  rules:
    - <<: *if_not_version_6
      when: never
    - <<: *if_master_branch
  needs:
    - docker_build_agent6
    - docker_build_agent6_jmx
    - docker_build_agent6_py2py3_jmx
  script:
    - inv -e docker.publish --signed-push ${SRC_AGENT}:${SRC_TAG}-6-amd64       datadog/agent-dev:master
    - inv -e docker.publish --signed-push ${SRC_AGENT}:${SRC_TAG}-6-amd64       datadog/agent-dev:master-py2
    - inv -e docker.publish --signed-push ${SRC_AGENT}:${SRC_TAG}-6-jmx-amd64   datadog/agent-dev:master-jmx
    - inv -e docker.publish --signed-push ${SRC_AGENT}:${SRC_TAG}-6-jmx-amd64   datadog/agent-dev:master-py2-jmx

dev_master_docker_hub-a7:
  extends: .docker_tag_job_definition
  rules:
    - <<: *if_not_version_7
      when: never
    - <<: *if_master_branch
  needs: ["docker_build_agent7", "docker_build_agent7_jmx"]
  script:
    - inv -e docker.publish --signed-push ${SRC_AGENT}:${SRC_TAG}-7-amd64       datadog/agent-dev:master-py3
    - inv -e docker.publish --signed-push ${SRC_AGENT}:${SRC_TAG}-7-jmx-amd64   datadog/agent-dev:master-py3-jmx

dev_master_docker_hub-a7-windows:
  extends: .docker_tag_windows_job_definition
  rules:
    - <<: *if_not_version_7
      when: never
    - <<: *if_master_branch
  ##
  ## For Future Reference.  Must update to do this job from the newest OS version
  ## that we're publishing (.e.g. adding windows2104 will require also using the
  ## 2104 builder)
  tags: ["runner:windows-docker", "windowsversion:2004"]
  needs:
    - docker_build_agent7_windows1809
    - docker_build_agent7_windows1809_jmx
    - docker_build_agent7_windows1909
    - docker_build_agent7_windows1909_jmx
    - docker_build_agent7_windows2004
    - docker_build_agent7_windows2004_jmx

  variables:
    VARIANT: 2004
  script:
    - $ErrorActionPreference = "Stop"
    - |
      @"
      # On newer Kernel we can pull/push older images even though these images won't run
      inv -e docker.publish --signed-push ${SRC_AGENT}:${SRC_TAG}-7-win1809-amd64 datadog/agent-dev:master-py3-win1809
      If (`$lastExitCode -ne "0") { throw "Previous command returned `$lastExitCode" }
      inv -e docker.publish --signed-push ${SRC_AGENT}:${SRC_TAG}-7-jmx-win1809-amd64 datadog/agent-dev:master-py3-jmx-win1809
      If (`$lastExitCode -ne "0") { throw "Previous command returned `$lastExitCode" }
      inv -e docker.publish --signed-push ${SRC_AGENT}:${SRC_TAG}-7-win1909-amd64 datadog/agent-dev:master-py3-win1909
      If (`$lastExitCode -ne "0") { throw "Previous command returned `$lastExitCode" }
      inv -e docker.publish --signed-push ${SRC_AGENT}:${SRC_TAG}-7-jmx-win1909-amd64 datadog/agent-dev:master-py3-jmx-win1909
      If (`$lastExitCode -ne "0") { throw "Previous command returned `$lastExitCode" }
      inv -e docker.publish --signed-push ${SRC_AGENT}:${SRC_TAG}-7-win2004-amd64 datadog/agent-dev:master-py3-win2004
      If (`$lastExitCode -ne "0") { throw "Previous command returned `$lastExitCode" }
      inv -e docker.publish --signed-push ${SRC_AGENT}:${SRC_TAG}-7-jmx-win2004-amd64 datadog/agent-dev:master-py3-jmx-win2004

      If (`$lastExitCode -ne "0") { throw "Previous command returned `$lastExitCode" }
      inv -e docker.publish-manifest --signed-push --name datadog/agent-dev --tag master-py3-win --image datadog/agent-dev:master-py3-win1809,windows/amd64 --image datadog/agent-dev:master-py3-win1909,windows/amd64 --image datadog/agent-dev:master-py3-win2004,windows/amd64
      If (`$lastExitCode -ne "0") { throw "Previous command returned `$lastExitCode" }
      inv -e docker.publish-manifest --signed-push --name datadog/agent-dev --tag master-py3-jmx-win --image datadog/agent-dev:master-py3-jmx-win1809,windows/amd64 --image datadog/agent-dev:master-py3-jmx-win1909,windows/amd64 --image datadog/agent-dev:master-py3-jmx-win2004,windows/amd64
      If (`$lastExitCode -ne "0") { throw "Previous command returned `$lastExitCode" }
      "@ | Add-Content ci-scripts/docker-publish.ps1
    - cat ci-scripts/docker-publish.ps1
    - docker run --rm -w C:\mnt -e AWS_NETWORKING=true -e SIGN_WINDOWS=true -v "$(Get-Location):C:\mnt" -v \\.\pipe\docker_engine:\\.\pipe\docker_engine 486234852809.dkr.ecr.us-east-1.amazonaws.com/ci/datadog-agent-buildimages/windows_${Env:VARIANT}_x64:${Env:DATADOG_AGENT_WINBUILDIMAGES} powershell -C C:\mnt\ci-scripts\docker-publish.ps1
    - If ($lastExitCode -ne "0") { throw "Previous command returned $lastExitCode" }

dev_master_docker_hub-dogstatsd:
  extends: .docker_tag_job_definition
  rules:
    - <<: *if_not_version_7
      when: never
    - <<: *if_master_branch
  needs: ["docker_build_dogstatsd_amd64"]
  script:
    - inv -e docker.publish --signed-push ${SRC_DSD}:${SRC_TAG}-amd64           datadog/dogstatsd-dev:master

dca_dev_branch_docker_hub:
  extends: .docker_tag_job_definition
  rules:
    - <<: *if_not_master_branch
      when: manual
      allow_failure: true
  needs: ["docker_build_cluster_agent_amd64"]
  script:
    - inv -e docker.publish --signed-push ${SRC_DCA}:${SRC_TAG}-amd64 datadog/cluster-agent-dev:${CI_COMMIT_REF_SLUG}

dca_dev_branch_multiarch_docker_hub:
  extends: .docker_tag_job_definition
  rules:
    - <<: *if_not_master_branch
      when: manual
      allow_failure: true
  needs: ["docker_build_cluster_agent_amd64", "docker_build_cluster_agent_arm64"]
  script:
    - inv -e docker.publish-bulk --signed-push --platform linux/amd64 --platform linux/arm64 --src-template ${SRC_DCA}:${SRC_TAG}-ARCH --dst-template datadog/cluster-agent-dev-ARCH:${CI_COMMIT_REF_SLUG}
    - inv -e docker.publish-manifest --signed-push --name datadog/cluster-agent-dev --tag ${CI_COMMIT_REF_SLUG} --image datadog/cluster-agent-dev-amd64:${CI_COMMIT_REF_SLUG},linux/amd64 --image datadog/cluster-agent-dev-arm64:${CI_COMMIT_REF_SLUG},linux/arm64

dca_dev_master_docker_hub:
  extends: .docker_tag_job_definition
  rules:
    - <<: *if_master_branch
  needs: ["docker_build_cluster_agent_amd64"]
  script:
    - inv -e docker.publish --signed-push ${SRC_DCA}:${SRC_TAG}-amd64 datadog/cluster-agent-dev:master

# deploys nightlies to agent-dev
dev_nightly_docker_hub-a6:
  extends: .docker_tag_job_definition
  rules:
    - <<: *if_not_version_6
      when: never
    - <<: *if_deploy_on_nightly
  needs:
    - docker_build_agent6
    - docker_build_agent6_jmx
    - docker_build_agent6_py2py3_jmx
  script:
    - inv -e docker.publish --signed-push ${SRC_AGENT}:${SRC_TAG}-6-amd64       datadog/agent-dev:nightly-${CI_COMMIT_SHORT_SHA}
    - inv -e docker.publish --signed-push ${SRC_AGENT}:${SRC_TAG}-6-amd64       datadog/agent-dev:nightly-${CI_COMMIT_SHORT_SHA}-py2
    - inv -e docker.publish --signed-push ${SRC_AGENT}:${SRC_TAG}-6-jmx-amd64   datadog/agent-dev:nightly-${CI_COMMIT_SHORT_SHA}-jmx
    - inv -e docker.publish --signed-push ${SRC_AGENT}:${SRC_TAG}-6-jmx-amd64   datadog/agent-dev:nightly-${CI_COMMIT_SHORT_SHA}-py2-jmx

# deploys nightlies to agent-dev
dev_nightly_docker_hub-a7:
  extends: .docker_tag_job_definition
  rules:
    - <<: *if_not_version_7
      when: never
    - <<: *if_deploy_on_nightly
  needs: ["docker_build_agent7", "docker_build_agent7_jmx"]
  script:
    - inv -e docker.publish --signed-push ${SRC_AGENT}:${SRC_TAG}-7-amd64       datadog/agent-dev:nightly-${CI_COMMIT_SHORT_SHA}-py3
    - inv -e docker.publish --signed-push ${SRC_AGENT}:${SRC_TAG}-7-jmx-amd64   datadog/agent-dev:nightly-${CI_COMMIT_SHORT_SHA}-py3-jmx

dev_nightly_docker_hub-a7-windows:
  extends: .docker_tag_windows_job_definition
  rules:
    - <<: *if_not_version_7
      when: never
    - <<: *if_deploy_on_nightly
  ##
  ## For Future Reference.  Must update to do this job from the newest OS version
  ## that we're publishing (.e.g. adding windows2104 will require also using the
  ## 2104 builder)
  tags: ["runner:windows-docker", "windowsversion:2004"]
  needs:
    - docker_build_agent7_windows1809
    - docker_build_agent7_windows1809_jmx
    - docker_build_agent7_windows1909
    - docker_build_agent7_windows1909_jmx
    - docker_build_agent7_windows2004
    - docker_build_agent7_windows2004_jmx
  variables:
    VARIANT: 2004
  script:
    - $ErrorActionPreference = "Stop"
    - |
      @"
      inv -e docker.publish --signed-push ${SRC_AGENT}:${SRC_TAG}-7-win1809-amd64 datadog/agent-dev:nightly-${CI_COMMIT_SHORT_SHA}-py3-win1809
      If (`$lastExitCode -ne "0") { throw "Previous command returned `$lastExitCode" }
      inv -e docker.publish --signed-push ${SRC_AGENT}:${SRC_TAG}-7-jmx-win1809-amd64 datadog/agent-dev:nightly-${CI_COMMIT_SHORT_SHA}-py3-jmx-win1809
      If (`$lastExitCode -ne "0") { throw "Previous command returned `$lastExitCode" }
      inv -e docker.publish --signed-push ${SRC_AGENT}:${SRC_TAG}-7-win1909-amd64 datadog/agent-dev:nightly-${CI_COMMIT_SHORT_SHA}-py3-win1909
      If (`$lastExitCode -ne "0") { throw "Previous command returned `$lastExitCode" }
      inv -e docker.publish --signed-push ${SRC_AGENT}:${SRC_TAG}-7-jmx-win1909-amd64 datadog/agent-dev:nightly-${CI_COMMIT_SHORT_SHA}-py3-jmx-win1909
      If (`$lastExitCode -ne "0") { throw "Previous command returned `$lastExitCode" }
      inv -e docker.publish --signed-push ${SRC_AGENT}:${SRC_TAG}-7-win2004-amd64 datadog/agent-dev:nightly-${CI_COMMIT_SHORT_SHA}-py3-win2004
      If (`$lastExitCode -ne "0") { throw "Previous command returned `$lastExitCode" }
      inv -e docker.publish --signed-push ${SRC_AGENT}:${SRC_TAG}-7-jmx-win2004-amd64 datadog/agent-dev:nightly-${CI_COMMIT_SHORT_SHA}-py3-jmx-win2004
      If (`$lastExitCode -ne "0") { throw "Previous command returned `$lastExitCode" }
      "@ | Add-Content ci-scripts/docker-publish.ps1
    - cat ci-scripts/docker-publish.ps1
    - docker run --rm -w C:\mnt -e AWS_NETWORKING=true -e SIGN_WINDOWS=true -v "$(Get-Location):C:\mnt" -v \\.\pipe\docker_engine:\\.\pipe\docker_engine 486234852809.dkr.ecr.us-east-1.amazonaws.com/ci/datadog-agent-buildimages/windows_${Env:VARIANT}_x64:${Env:DATADOG_AGENT_WINBUILDIMAGES} powershell -C C:\mnt\ci-scripts\docker-publish.ps1
    - If ($lastExitCode -ne "0") { throw "Previous command returned $lastExitCode" }

# deploys nightlies to agent-dev
dev_nightly_docker_hub-dogstatsd:
  extends: .docker_tag_job_definition
  rules:
    - <<: *if_not_version_7
      when: never
    - <<: *if_deploy_on_nightly
  needs: ["docker_build_dogstatsd_amd64"]
  script:
    - inv -e docker.publish --signed-push ${SRC_DSD}:${SRC_TAG}-amd64           datadog/dogstatsd-dev:nightly-${CI_COMMIT_SHORT_SHA}

#
# Images vulnerability scanners
#

.docker_scan_job_definition:
  stage: image_scan
  tags: [ "runner:docker", "size:large" ]
  image: 486234852809.dkr.ecr.us-east-1.amazonaws.com/docker-notary:v2718650-9ce6565-0.6.1-py3
  variables:
    <<: *docker_hub_variables
  before_script:
    - export SRC_TAG=v$CI_PIPELINE_ID-${CI_COMMIT_SHORT_SHA}
    - DOCKER_REGISTRY_LOGIN=$(aws ssm get-parameter --region us-east-1 --name ci.datadog-agent.$DOCKER_REGISTRY_LOGIN_SSM_KEY --with-decryption --query "Parameter.Value" --out text)
    - aws ssm get-parameter --region us-east-1 --name ci.datadog-agent.$DOCKER_REGISTRY_PWD_SSM_KEY --with-decryption --query "Parameter.Value" --out text | docker login --username "$DOCKER_REGISTRY_LOGIN" --password-stdin "$DOCKER_REGISTRY_URL"
    - python3 -m pip install -r requirements.txt
    - if [[ -z "$DELEGATION_PASS_SSM_KEY" ]]; then echo "No signing key set"; exit 0; fi
    - echo "Importing delegation signing key"
    - export DOCKER_CONTENT_TRUST_REPOSITORY_PASSPHRASE=$(aws ssm get-parameter --region us-east-1 --name ci.datadog-agent.$DELEGATION_PASS_SSM_KEY --with-decryption --query "Parameter.Value" --out text)
    - export NOTARY_AUTH=$(echo "$DOCKER_REGISTRY_LOGIN:$(aws ssm get-parameter --region us-east-1 --name ci.datadog-agent.$DOCKER_REGISTRY_PWD_SSM_KEY --with-decryption --query "Parameter.Value" --out text)" | base64)
    - export NOTARY_DELEGATION_PASSPHRASE="$DOCKER_CONTENT_TRUST_REPOSITORY_PASSPHRASE"
    - aws ssm get-parameter --region us-east-1 --name ci.datadog-agent.$DELEGATION_KEY_SSM_KEY --with-decryption --query "Parameter.Value" --out text > /tmp/docker.key
    - notary -d ~/.docker/trust key import /tmp/docker.key; rm /tmp/docker.key

# push every night to docker hub agent-scan repo
scan_nightly_docker_hub-dogstatsd:
  extends: .docker_scan_job_definition
  rules:
    - <<: *if_not_version_7
      when: never
    - <<: *if_deploy_on_nightly
  needs:
    - docker_build_dogstatsd_amd64
  script:
    # Platform-specific agent images
    - inv -e docker.publish ${SRC_DSD}:${SRC_TAG}-amd64 datadog/dogstatsd-scan:nightly

scan_nightly_docker_hub-a6:
  extends: .docker_scan_job_definition
  rules:
    - <<: *if_not_version_6
      when: never
    - <<: *if_deploy_on_nightly
  needs:
    - docker_build_agent6
    - docker_build_agent6_jmx
  script:
    - inv -e docker.publish ${SRC_AGENT}:${SRC_TAG}-6-amd64       datadog/agent-scan:nightly-py2
    - inv -e docker.publish ${SRC_AGENT}:${SRC_TAG}-6-jmx-amd64   datadog/agent-scan:nightly-py2-jmx

scan_nightly_docker_hub-a7:
  extends: .docker_scan_job_definition
  rules:
    - <<: *if_not_version_7
      when: never
    - <<: *if_deploy_on_nightly
  needs:
    - docker_build_agent7
    - docker_build_agent7_jmx
  script:
    - inv -e docker.publish ${SRC_AGENT}:${SRC_TAG}-7-amd64       datadog/agent-scan:nightly-py3
    - inv -e docker.publish ${SRC_AGENT}:${SRC_TAG}-7-jmx-amd64   datadog/agent-scan:nightly-py3-jmx

dca_scan_nightly_docker_hub:
  extends: .docker_scan_job_definition
  rules:
    - <<: *if_deploy_on_nightly
  needs: ["docker_build_cluster_agent_amd64"]
  script:
    - inv -e docker.publish ${SRC_DCA}:${SRC_TAG}-amd64 datadog/cluster-agent-scan:nightly


# push on master to docker hub agent-scan repo
scan_master_docker_hub-dogstatsd:
  extends: .docker_scan_job_definition
  rules:
    - <<: *if_not_version_7
      when: never
    - <<: *if_master_branch
  needs:
    - docker_build_dogstatsd_amd64
  script:
    # Platform-specific agent images
    - inv -e docker.publish ${SRC_DSD}:${SRC_TAG}-amd64 datadog/dogstatsd-scan:master

scan_master_docker_hub-a6:
  extends: .docker_scan_job_definition
  rules:
    - <<: *if_not_version_6
      when: never
    - <<: *if_master_branch
  needs:
    - docker_build_agent6
    - docker_build_agent6_jmx
  script:
    - inv -e docker.publish ${SRC_AGENT}:${SRC_TAG}-6-amd64       datadog/agent-scan:master-py2
    - inv -e docker.publish ${SRC_AGENT}:${SRC_TAG}-6-jmx-amd64   datadog/agent-scan:master-py2-jmx

scan_master_docker_hub-a7:
  extends: .docker_scan_job_definition
  rules:
    - <<: *if_not_version_7
      when: never
    - <<: *if_master_branch
  needs:
    - docker_build_agent7
    - docker_build_agent7_jmx
  script:
    - inv -e docker.publish ${SRC_AGENT}:${SRC_TAG}-7-amd64       datadog/agent-scan:master-py3
    - inv -e docker.publish ${SRC_AGENT}:${SRC_TAG}-7-jmx-amd64   datadog/agent-scan:master-py3-jmx


dca_scan_master_docker_hub:
  extends: .docker_scan_job_definition
  rules:
    - <<: *if_master_branch
  needs: ["docker_build_cluster_agent_amd64"]
  script:
    - inv -e docker.publish ${SRC_DCA}:${SRC_TAG}-amd64 datadog/cluster-agent-scan:master


#
# Check Deploy
#

# Check that the current version hasn't already been deployed (we don't want to
# overwrite a public package). To update an erroneous package, first remove it
# from our S3 bucket.
check_already_deployed_version_6:
  rules:
    - <<: *if_not_version_6
      when: never
    - <<: *if_deploy
  stage: check_deploy
  image: 486234852809.dkr.ecr.us-east-1.amazonaws.com/ci/datadog-agent-builders/gitlab_agent_deploy:$DATADOG_AGENT_BUILDERS
  tags: ["runner:main", "size:large"]
  dependencies: ["agent_deb-x64-a6", "agent_deb-arm64-a6"]
  before_script:
    - ls $OMNIBUS_PACKAGE_DIR
  script:
    - cd $OMNIBUS_PACKAGE_DIR && ~/deploy_scripts/fail_deb_is_pkg_already_exists.sh datadog-agent_6*_amd64.deb
    - cd $OMNIBUS_PACKAGE_DIR && ~/deploy_scripts/fail_deb_is_pkg_already_exists.sh datadog-agent_6*_arm64.deb

check_already_deployed_version_7:
  rules:
    - <<: *if_not_version_7
      when: never
    - <<: *if_deploy
  stage: check_deploy
  image: 486234852809.dkr.ecr.us-east-1.amazonaws.com/ci/datadog-agent-builders/gitlab_agent_deploy:$DATADOG_AGENT_BUILDERS
  tags: ["runner:main", "size:large"]
  dependencies: ["agent_deb-x64-a7", "agent_deb-arm64-a7"]
  before_script:
    - ls $OMNIBUS_PACKAGE_DIR
  script:
    - cd $OMNIBUS_PACKAGE_DIR && ~/deploy_scripts/fail_deb_is_pkg_already_exists.sh datadog-agent_7*_amd64.deb
    - cd $OMNIBUS_PACKAGE_DIR && ~/deploy_scripts/fail_deb_is_pkg_already_exists.sh datadog-agent_7*_arm64.deb

# If we trigger a build only pipeline we stop here.
check_if_build_only:
  rules:
    - <<: *if_deploy
  stage: check_deploy
  image: 486234852809.dkr.ecr.us-east-1.amazonaws.com/ci/datadog-agent-builders/gitlab_agent_deploy:$DATADOG_AGENT_BUILDERS
  tags: ["runner:main", "size:large"]
  dependencies: []
  script:
    - if [ "$DEB_RPM_BUCKET_BRANCH" == "none" ]; then echo "Stopping pipeline"; exit 1; fi

#
# deploy
#

# deploy debian packages to apt staging repo
deploy_staging_deb-6:
  rules:
    - <<: *if_not_version_6
      when: never
    - <<: *if_deploy
  stage: deploy6
  resource_group: deb_bucket
  image: 486234852809.dkr.ecr.us-east-1.amazonaws.com/ci/datadog-agent-builders/gitlab_agent_deploy:$DATADOG_AGENT_BUILDERS
  tags: ["runner:main", "size:large"]
  dependencies: ["agent_deb-x64-a6", "agent_deb-arm64-a6"]
  before_script:
    - ls $OMNIBUS_PACKAGE_DIR
  script:
    # We first check that the current version hasn't already been deployed
    # (same as the check_already_deployed_version). We do this twice to mitigate
    # races and issues with retries while failing early if there is an issue.
    - pushd $OMNIBUS_PACKAGE_DIR
    - ~/deploy_scripts/fail_deb_is_pkg_already_exists.sh *_6.*amd64.deb
    - popd

    - set +x  # make sure we don't output the creds to the build log

    - APT_SIGNING_KEY_ID=$(aws ssm get-parameter --region us-east-1 --name ci.datadog-agent.apt_signing_key_id --with-decryption --query "Parameter.Value" --out text)
    - APT_SIGNING_PRIVATE_KEY_PART1=$(aws ssm get-parameter --region us-east-1 --name ci.datadog-agent.apt_signing_private_key_part1 --with-decryption --query "Parameter.Value" --out text)
    - APT_SIGNING_PRIVATE_KEY_PART2=$(aws ssm get-parameter --region us-east-1 --name ci.datadog-agent.apt_signing_private_key_part2 --with-decryption --query "Parameter.Value" --out text)
    - APT_SIGNING_KEY_PASSPHRASE=$(aws ssm get-parameter --region us-east-1 --name ci.datadog-agent.apt_signing_key_passphrase --with-decryption --query "Parameter.Value" --out text)

    - echo "$APT_SIGNING_KEY_ID"
    - printf -- "$APT_SIGNING_PRIVATE_KEY_PART1\n$APT_SIGNING_PRIVATE_KEY_PART2\n" | gpg --import --batch

    # Release the artifacts to the "6" component
    - echo "$APT_SIGNING_KEY_PASSPHRASE" | deb-s3 upload -c $DEB_RPM_BUCKET_BRANCH -m 6 -b $DEB_S3_BUCKET -a amd64 --sign=$APT_SIGNING_KEY_ID --gpg_options="--passphrase-fd 0 --batch --digest-algo SHA512" --preserve_versions --visibility public $OMNIBUS_PACKAGE_DIR/*_6.*amd64.deb
    - echo "$APT_SIGNING_KEY_PASSPHRASE" | deb-s3 upload -c $DEB_RPM_BUCKET_BRANCH -m 6 -b $DEB_S3_BUCKET -a x86_64 --sign=$APT_SIGNING_KEY_ID --gpg_options="--passphrase-fd 0 --batch --digest-algo SHA512" --preserve_versions --visibility public $OMNIBUS_PACKAGE_DIR/*_6.*amd64.deb
    - echo "$APT_SIGNING_KEY_PASSPHRASE" | deb-s3 upload -c $DEB_RPM_BUCKET_BRANCH -m 6 -b $DEB_S3_BUCKET -a arm64 --sign=$APT_SIGNING_KEY_ID --gpg_options="--passphrase-fd 0 --batch --digest-algo SHA512" --preserve_versions --visibility public $OMNIBUS_PACKAGE_DIR/*_6.*arm64.deb

promote_install_script:
  rules:
    - <<: *if_not_master_branch
      when: never
    - <<: *if_test_kitchen_deploy
      when: manual
      allow_failure: true
  stage: deploy7
  image: 486234852809.dkr.ecr.us-east-1.amazonaws.com/ci/datadog-agent-builders/gitlab_agent_deploy:$DATADOG_AGENT_BUILDERS
  tags: ["runner:main", "size:large"]
  dependencies:
    - kitchen_centos_install_script_agent-a6
    - kitchen_centos_install_script_agent-a7
    - kitchen_centos_install_script_iot_agent-a7
    - kitchen_debian_install_script_agent-a6
    - kitchen_debian_install_script_agent-a7
    - kitchen_debian_install_script_iot_agent-a7
    - kitchen_suse_install_script_agent-a6
    - kitchen_suse_install_script_agent-a7
    - kitchen_suse_install_script_iot_agent-a7
    - kitchen_ubuntu_install_script_agent-a6
    - kitchen_ubuntu_install_script_agent-a7
    - kitchen_ubuntu_install_script_iot_agent-a7
  script:
    - $S3_CP_CMD ./cmd/agent/install_script.sh s3://dd-agent/scripts/install_script.sh --grants read=uri=http://acs.amazonaws.com/groups/global/AllUsers full=id=3a6e02b08553fd157ae3fb918945dd1eaae5a1aa818940381ef07a430cf25732
    - $S3_CP_CMD ./cmd/agent/install_mac_os.sh s3://dd-agent/scripts/install_mac_os.sh --grants read=uri=http://acs.amazonaws.com/groups/global/AllUsers full=id=3a6e02b08553fd157ae3fb918945dd1eaae5a1aa818940381ef07a430cf25732

deploy_staging_deb-7:
  rules:
    - <<: *if_not_version_7
      when: never
    - <<: *if_deploy
  stage: deploy7
  resource_group: deb_bucket
  image: 486234852809.dkr.ecr.us-east-1.amazonaws.com/ci/datadog-agent-builders/gitlab_agent_deploy:$DATADOG_AGENT_BUILDERS
  tags: ["runner:main", "size:large"]
  dependencies:
    - agent_deb-x64-a7
    - agent_deb-arm64-a7
    - iot_agent_deb-x64
    - iot_agent_deb-arm64
    - iot_agent_deb-armhf
    - dogstatsd_deb-x64
  before_script:
    - ls $OMNIBUS_PACKAGE_DIR
  script:
    # We first check that the current version hasn't already been deployed
    # (same as the check_already_deployed_version). We do this twice to mitigate
    # races and issues with retries while failing early if there is an issue.
    - pushd $OMNIBUS_PACKAGE_DIR
    - ~/deploy_scripts/fail_deb_is_pkg_already_exists.sh *_7.*amd64.deb
    - popd

    - set +x  # make sure we don't output the creds to the build log

    - APT_SIGNING_KEY_ID=$(aws ssm get-parameter --region us-east-1 --name ci.datadog-agent.apt_signing_key_id --with-decryption --query "Parameter.Value" --out text)
    - APT_SIGNING_PRIVATE_KEY_PART1=$(aws ssm get-parameter --region us-east-1 --name ci.datadog-agent.apt_signing_private_key_part1 --with-decryption --query "Parameter.Value" --out text)
    - APT_SIGNING_PRIVATE_KEY_PART2=$(aws ssm get-parameter --region us-east-1 --name ci.datadog-agent.apt_signing_private_key_part2 --with-decryption --query "Parameter.Value" --out text)
    - APT_SIGNING_KEY_PASSPHRASE=$(aws ssm get-parameter --region us-east-1 --name ci.datadog-agent.apt_signing_key_passphrase --with-decryption --query "Parameter.Value" --out text)

    - echo "$APT_SIGNING_KEY_ID"
    - printf -- "$APT_SIGNING_PRIVATE_KEY_PART1\n$APT_SIGNING_PRIVATE_KEY_PART2\n" | gpg --import --batch

    # Release the artifacts to the "7" component
    - echo "$APT_SIGNING_KEY_PASSPHRASE" | deb-s3 upload -c $DEB_RPM_BUCKET_BRANCH -m 7 -b $DEB_S3_BUCKET -a amd64 --sign=$APT_SIGNING_KEY_ID --gpg_options="--passphrase-fd 0 --batch --digest-algo SHA512" --preserve_versions --visibility public $OMNIBUS_PACKAGE_DIR/*_7.*amd64.deb
    - echo "$APT_SIGNING_KEY_PASSPHRASE" | deb-s3 upload -c $DEB_RPM_BUCKET_BRANCH -m 7 -b $DEB_S3_BUCKET -a x86_64 --sign=$APT_SIGNING_KEY_ID --gpg_options="--passphrase-fd 0 --batch --digest-algo SHA512" --preserve_versions --visibility public $OMNIBUS_PACKAGE_DIR/*_7.*amd64.deb
    - echo "$APT_SIGNING_KEY_PASSPHRASE" | deb-s3 upload -c $DEB_RPM_BUCKET_BRANCH -m 7 -b $DEB_S3_BUCKET -a arm64 --sign=$APT_SIGNING_KEY_ID --gpg_options="--passphrase-fd 0 --batch --digest-algo SHA512" --preserve_versions --visibility public $OMNIBUS_PACKAGE_DIR/*_7.*arm64.deb
    - echo "$APT_SIGNING_KEY_PASSPHRASE" | deb-s3 upload -c $DEB_RPM_BUCKET_BRANCH -m 7 -b $DEB_S3_BUCKET -a armhf --sign=$APT_SIGNING_KEY_ID --gpg_options="--passphrase-fd 0 --batch --digest-algo SHA512" --preserve_versions --visibility public $OMNIBUS_PACKAGE_DIR/*_7.*armhf.deb

# nightlies (6), deployed to bucket/master
deploy_staging_windows_master-a6:
  rules:
    - <<: *if_not_version_6
      when: never
    - <<: *if_deploy_on_nightly
  stage: deploy6
  image: 486234852809.dkr.ecr.us-east-1.amazonaws.com/ci/datadog-agent-builders/gitlab_agent_deploy:$DATADOG_AGENT_BUILDERS
  tags: ["runner:main", "size:large"]
  dependencies: ["windows_msi_x64-a6"]
  before_script:
    - ls $OMNIBUS_PACKAGE_DIR
  script:
    - $S3_CP_CMD --recursive --exclude "*" --include "datadog-agent-6*.msi" $OMNIBUS_PACKAGE_DIR s3://$WINDOWS_BUILDS_S3_BUCKET/master/ --grants read=uri=http://acs.amazonaws.com/groups/global/AllUsers full=id=3a6e02b08553fd157ae3fb918945dd1eaae5a1aa818940381ef07a430cf25732
    - $S3_CP_CMD --recursive --exclude "*" --include "datadog-agent-6*.debug.zip" $OMNIBUS_PACKAGE_DIR s3://$WINDOWS_BUILDS_S3_BUCKET/master/ --grants read=uri=http://acs.amazonaws.com/groups/global/AllUsers full=id=3a6e02b08553fd157ae3fb918945dd1eaae5a1aa818940381ef07a430cf25732

# nightlies (7 and dogstatsd), deployed to bucket/master
deploy_staging_windows_master-a7:
  rules:
    - <<: *if_not_version_7
      when: never
    - <<: *if_deploy_on_nightly
  stage: deploy7
  image: 486234852809.dkr.ecr.us-east-1.amazonaws.com/ci/datadog-agent-builders/gitlab_agent_deploy:$DATADOG_AGENT_BUILDERS
  tags: ["runner:main", "size:large"]
  dependencies: ["windows_msi_and_bosh_zip_x64-a7", "windows_dsd_msi_x64-a7"]
  before_script:
    - ls $OMNIBUS_PACKAGE_DIR
  script:
    - $S3_CP_CMD --recursive --exclude "*" --include "datadog-agent-7*.msi" $OMNIBUS_PACKAGE_DIR s3://$WINDOWS_BUILDS_S3_BUCKET/master/ --grants read=uri=http://acs.amazonaws.com/groups/global/AllUsers full=id=3a6e02b08553fd157ae3fb918945dd1eaae5a1aa818940381ef07a430cf25732
    - $S3_CP_CMD --recursive --exclude "*" --include "datadog-agent-7*.debug.zip" $OMNIBUS_PACKAGE_DIR s3://$WINDOWS_BUILDS_S3_BUCKET/master/ --grants read=uri=http://acs.amazonaws.com/groups/global/AllUsers full=id=3a6e02b08553fd157ae3fb918945dd1eaae5a1aa818940381ef07a430cf25732
    - $S3_CP_CMD --recursive --exclude "*" --include "datadog-dogstatsd-7*.msi" $OMNIBUS_PACKAGE_DIR s3://$WINDOWS_BUILDS_S3_BUCKET/master/ --grants read=uri=http://acs.amazonaws.com/groups/global/AllUsers full=id=3a6e02b08553fd157ae3fb918945dd1eaae5a1aa818940381ef07a430cf25732

# nightlies latest (6), deployed to bucket/master
deploy_staging_windows_master-latest-a6:
  rules:
    - <<: *if_not_version_6
      when: never
    - <<: *if_deploy_on_nightly
  stage: deploy6
  image: 486234852809.dkr.ecr.us-east-1.amazonaws.com/ci/datadog-agent-builders/gitlab_agent_deploy:$DATADOG_AGENT_BUILDERS
  tags: ["runner:main", "size:large"]
  dependencies: ["windows_msi_x64-a6"]
  before_script:
    - ls $OMNIBUS_PACKAGE_DIR
  script:
    - $S3_CP_CMD $OMNIBUS_PACKAGE_DIR/datadog-agent-6*-x86_64.msi "s3://$WINDOWS_BUILDS_S3_BUCKET/master/datadog-agent-6-latest.amd64.msi" --grants read=uri=http://acs.amazonaws.com/groups/global/AllUsers full=id=3a6e02b08553fd157ae3fb918945dd1eaae5a1aa818940381ef07a430cf25732

# nightlies latest (7), deployed to bucket/master
deploy_staging_windows_master-latest-a7:
  rules:
    - <<: *if_not_version_7
      when: never
    - <<: *if_deploy_on_nightly
  stage: deploy7
  image: 486234852809.dkr.ecr.us-east-1.amazonaws.com/ci/datadog-agent-builders/gitlab_agent_deploy:$DATADOG_AGENT_BUILDERS
  tags: ["runner:main", "size:large"]
  dependencies: ["windows_msi_and_bosh_zip_x64-a7", "windows_dsd_msi_x64-a7"]
  before_script:
    - ls $OMNIBUS_PACKAGE_DIR
  script:
    - $S3_CP_CMD $OMNIBUS_PACKAGE_DIR/datadog-agent-7*-x86_64.msi "s3://$WINDOWS_BUILDS_S3_BUCKET/master/datadog-agent-7-latest.amd64.msi" --grants read=uri=http://acs.amazonaws.com/groups/global/AllUsers full=id=3a6e02b08553fd157ae3fb918945dd1eaae5a1aa818940381ef07a430cf25732

# deploy builds (6), deployed to bucket/tagged
deploy_staging_windows_tags-a6:
  rules:
    - <<: *if_deploy_on_tag_6
  stage: deploy6
  image: 486234852809.dkr.ecr.us-east-1.amazonaws.com/ci/datadog-agent-builders/gitlab_agent_deploy:$DATADOG_AGENT_BUILDERS
  tags: ["runner:main", "size:large"]
  dependencies: ["windows_msi_x64-a6"]
  before_script:
    - ls $OMNIBUS_PACKAGE_DIR
  script:
    - $S3_CP_CMD --recursive --exclude "*" --include "datadog-agent-6*.msi" $OMNIBUS_PACKAGE_DIR s3://$WINDOWS_BUILDS_S3_BUCKET/tagged/ --grants read=uri=http://acs.amazonaws.com/groups/global/AllUsers full=id=3a6e02b08553fd157ae3fb918945dd1eaae5a1aa818940381ef07a430cf25732
    - $S3_CP_CMD --recursive --exclude "*" --include "datadog-agent-6*.debug.zip" $OMNIBUS_PACKAGE_DIR s3://$WINDOWS_BUILDS_S3_BUCKET/tagged/ --grants read=uri=http://acs.amazonaws.com/groups/global/AllUsers full=id=3a6e02b08553fd157ae3fb918945dd1eaae5a1aa818940381ef07a430cf25732

# deploy builds (7), deployed to bucket/tagged
deploy_staging_windows_tags-a7:
  rules:
    - <<: *if_deploy_on_tag_7
  stage: deploy7
  image: 486234852809.dkr.ecr.us-east-1.amazonaws.com/ci/datadog-agent-builders/gitlab_agent_deploy:$DATADOG_AGENT_BUILDERS
  tags: ["runner:main", "size:large"]
  dependencies: ["windows_msi_and_bosh_zip_x64-a7", "windows_dsd_msi_x64-a7"]
  before_script:
    - ls $OMNIBUS_PACKAGE_DIR
  script:
    - $S3_CP_CMD --recursive --exclude "*" --include "datadog-agent-7*.msi" $OMNIBUS_PACKAGE_DIR s3://$WINDOWS_BUILDS_S3_BUCKET/tagged/ --grants read=uri=http://acs.amazonaws.com/groups/global/AllUsers full=id=3a6e02b08553fd157ae3fb918945dd1eaae5a1aa818940381ef07a430cf25732
    - $S3_CP_CMD --recursive --exclude "*" --include "datadog-agent-7*.debug.zip" $OMNIBUS_PACKAGE_DIR s3://$WINDOWS_BUILDS_S3_BUCKET/tagged/ --grants read=uri=http://acs.amazonaws.com/groups/global/AllUsers full=id=3a6e02b08553fd157ae3fb918945dd1eaae5a1aa818940381ef07a430cf25732

# Deploy MacOS dmg builds
deploy_staging_dmg-a6:
  allow_failure: true
  rules:
    - <<: *if_not_version_6
      when: never
    - <<: *if_deploy
  stage: deploy6
  image: 486234852809.dkr.ecr.us-east-1.amazonaws.com/ci/datadog-agent-builders/gitlab_agent_deploy:$DATADOG_AGENT_BUILDERS
  tags: ["runner:main", "size:large"]
  dependencies: ["agent_dmg-x64-a6"]
  before_script:
    - ls $OMNIBUS_PACKAGE_DIR
  script:
    - $S3_CP_CMD --recursive --exclude "*" --include "datadog-agent-6*.dmg" $OMNIBUS_PACKAGE_DIR s3://$MACOS_S3_BUCKET/$DEB_RPM_BUCKET_BRANCH/ --grants read=uri=http://acs.amazonaws.com/groups/global/AllUsers full=id=3a6e02b08553fd157ae3fb918945dd1eaae5a1aa818940381ef07a430cf25732

deploy_staging_dmg-a7:
  allow_failure: true
  rules:
    - <<: *if_not_version_7
      when: never
    - <<: *if_deploy
  stage: deploy7
  image: 486234852809.dkr.ecr.us-east-1.amazonaws.com/ci/datadog-agent-builders/gitlab_agent_deploy:$DATADOG_AGENT_BUILDERS
  tags: ["runner:main", "size:large"]
  dependencies: ["agent_dmg-x64-a7"]
  before_script:
    - ls $OMNIBUS_PACKAGE_DIR
  script:
    - $S3_CP_CMD --recursive --exclude "*" --include "datadog-agent-7*.dmg" $OMNIBUS_PACKAGE_DIR s3://$MACOS_S3_BUCKET/$DEB_RPM_BUCKET_BRANCH/ --grants read=uri=http://acs.amazonaws.com/groups/global/AllUsers full=id=3a6e02b08553fd157ae3fb918945dd1eaae5a1aa818940381ef07a430cf25732

# deploy android packages to a public s3 bucket when tagged
deploy_staging_android_tags:
  rules:
    # - <<: *if_deploy_on_tag_7
    # This means this job is never run, but let's keep it around in case we need it one day
    - when: never
  stage: deploy7
  image: 486234852809.dkr.ecr.us-east-1.amazonaws.com/ci/datadog-agent-builders/gitlab_agent_deploy:$DATADOG_AGENT_BUILDERS
  tags: ["runner:main", "size:large"]
  dependencies: ["agent_android_apk"]
  before_script:
    - ls $OMNIBUS_PACKAGE_DIR
  script:
    - $S3_CP_CMD --recursive --exclude "*" --include "*.apk" $OMNIBUS_PACKAGE_DIR s3://$ANDROID_BUILDS_S3_BUCKET/tagged/ --grants read=uri=http://acs.amazonaws.com/groups/global/AllUsers full=id=3a6e02b08553fd157ae3fb918945dd1eaae5a1aa818940381ef07a430cf25732

# deploy rpm packages to yum staging repo
deploy_staging_rpm-6:
  rules:
    - <<: *if_not_version_6
      when: never
    - <<: *if_deploy
  stage: deploy6
  resource_group: rpm_bucket
  image: 486234852809.dkr.ecr.us-east-1.amazonaws.com/ci/datadog-agent-builders/gitlab_agent_deploy:$DATADOG_AGENT_BUILDERS
  tags: ["runner:main", "size:large"]
  dependencies: ["agent_rpm-x64-a6", "agent_rpm-arm64-a6"]
  before_script:
    - ls $OMNIBUS_PACKAGE_DIR
  script:
    - rpm-s3 --verbose --visibility public-read -c "https://s3.amazonaws.com" -b $RPM_S3_BUCKET -p "$DEB_RPM_BUCKET_BRANCH/6/x86_64/" -a "x86_64" $OMNIBUS_PACKAGE_DIR/*-6.*x86_64.rpm
    - rpm-s3 --verbose --visibility public-read -c "https://s3.amazonaws.com" -b $RPM_S3_BUCKET -p "$DEB_RPM_BUCKET_BRANCH/6/aarch64/" -a "aarch64" $OMNIBUS_PACKAGE_DIR/*-6.*aarch64.rpm

deploy_staging_rpm-7:
  rules:
    - <<: *if_not_version_7
      when: never
    - <<: *if_deploy
  stage: deploy7
  resource_group: rpm_bucket
  image: 486234852809.dkr.ecr.us-east-1.amazonaws.com/ci/datadog-agent-builders/gitlab_agent_deploy:$DATADOG_AGENT_BUILDERS
  tags: ["runner:main", "size:large"]
  dependencies:
    - agent_rpm-x64-a7
    - agent_rpm-arm64-a7
    - iot_agent_rpm-x64
    - iot_agent_rpm-arm64
    - iot_agent_rpm-armhf
    - dogstatsd_rpm-x64
  before_script:
    - ls $OMNIBUS_PACKAGE_DIR
  script:
    - rpm-s3 --verbose --visibility public-read -c "https://s3.amazonaws.com" -b $RPM_S3_BUCKET -p "$DEB_RPM_BUCKET_BRANCH/7/x86_64/" -a "x86_64" $OMNIBUS_PACKAGE_DIR/*-7.*x86_64.rpm
    - rpm-s3 --verbose --visibility public-read -c "https://s3.amazonaws.com" -b $RPM_S3_BUCKET -p "$DEB_RPM_BUCKET_BRANCH/7/aarch64/" -a "aarch64" $OMNIBUS_PACKAGE_DIR/*-7.*aarch64.rpm
    - rpm-s3 --verbose --visibility public-read -c "https://s3.amazonaws.com" -b $RPM_S3_BUCKET -p "$DEB_RPM_BUCKET_BRANCH/7/armv7hl/" -a "armv7hl" $OMNIBUS_PACKAGE_DIR/*-7.*armv7hl.rpm

# deploy suse rpm packages to yum staging repo
# NOTE: no SuSE ARM builds currently.
deploy_staging_suse_rpm-6:
  rules:
    - <<: *if_not_version_6
      when: never
    - <<: *if_deploy
  stage: deploy6
  resource_group: suse_bucket
  image: 486234852809.dkr.ecr.us-east-1.amazonaws.com/ci/datadog-agent-builders/gitlab_agent_deploy:$DATADOG_AGENT_BUILDERS
  tags: ["runner:main", "size:large"]
  dependencies: ["agent_suse-x64-a6"]
  before_script:
    - ls $OMNIBUS_PACKAGE_DIR_SUSE
  script:
    - rpm-s3 --verbose --visibility public-read -c "https://s3.amazonaws.com" -b $RPM_S3_BUCKET -p "suse/$DEB_RPM_BUCKET_BRANCH/6/x86_64/" -a "x86_64" $OMNIBUS_PACKAGE_DIR_SUSE/*-6.*x86_64.rpm

deploy_staging_suse_rpm-7:
  rules:
    - <<: *if_not_version_7
      when: never
    - <<: *if_deploy
  stage: deploy7
  resource_group: suse_bucket
  image: 486234852809.dkr.ecr.us-east-1.amazonaws.com/ci/datadog-agent-builders/gitlab_agent_deploy:$DATADOG_AGENT_BUILDERS
  tags: ["runner:main", "size:large"]
  dependencies:
    - agent_suse-x64-a7
    - dogstatsd_suse-x64
    - iot_agent_suse-x64
  before_script:
    - ls $OMNIBUS_PACKAGE_DIR_SUSE
  script:
    - rpm-s3 --verbose --visibility public-read -c "https://s3.amazonaws.com" -b $RPM_S3_BUCKET -p "suse/$DEB_RPM_BUCKET_BRANCH/7/x86_64/" -a "x86_64" $OMNIBUS_PACKAGE_DIR_SUSE/*-7.*x86_64.rpm

# deploy dsd binary to staging bucket
deploy_staging_dsd:
  rules:
    - <<: *if_not_version_7
      when: never
    - <<: *if_deploy
  stage: deploy7
  image: 486234852809.dkr.ecr.us-east-1.amazonaws.com/ci/datadog-agent-builders/gitlab_agent_deploy:$DATADOG_AGENT_BUILDERS
  tags: ["runner:main", "size:large"]
  dependencies: []
  script:
    - python3.6 -m pip install --user -r requirements.txt
    - $S3_CP_CMD $S3_ARTIFACTS_URI/dogstatsd/dogstatsd ./dogstatsd
    - export PACKAGE_VERSION=$(inv agent.version --url-safe --major-version 7)
    - $S3_CP_CMD ./dogstatsd $S3_DSD6_URI/linux/dogstatsd-$PACKAGE_VERSION --grants read=uri=http://acs.amazonaws.com/groups/global/AllUsers full=id=3a6e02b08553fd157ae3fb918945dd1eaae5a1aa818940381ef07a430cf25732

# deploy iot-agent binary to staging bucket
deploy_staging_iot_agent:
  rules:
    - <<: *if_not_version_7
      when: never
    - <<: *if_deploy
  stage: deploy7
  image: 486234852809.dkr.ecr.us-east-1.amazonaws.com/ci/datadog-agent-builders/gitlab_agent_deploy:$DATADOG_AGENT_BUILDERS
  tags: ["runner:main", "size:large"]
  dependencies: []
  script:
    - python3.6 -m pip install --user -r requirements.txt
    - $S3_CP_CMD $S3_ARTIFACTS_URI/iot/agent ./agent
    - export PACKAGE_VERSION=$(inv agent.version --url-safe --major-version 7)
    - $S3_CP_CMD ./agent $S3_DSD6_URI/linux/iot/agent-$PACKAGE_VERSION --grants read=uri=http://acs.amazonaws.com/groups/global/AllUsers full=id=3a6e02b08553fd157ae3fb918945dd1eaae5a1aa818940381ef07a430cf25732

# deploy agent windows zip to the staging bucket, currently used for cloudfoundry bosh
deploy_staging_datadog_agent_windows_zip:
  rules:
    - <<: *if_deploy_on_tag_7
  stage: deploy7
  image: 486234852809.dkr.ecr.us-east-1.amazonaws.com/ci/datadog-agent-builders/gitlab_agent_deploy:$DATADOG_AGENT_BUILDERS
  tags: ["runner:main", "size:large"]
  dependencies: ["windows_msi_and_bosh_zip_x64-a7"]
  before_script:
    - ls $OMNIBUS_PACKAGE_DIR
  script:
    - $S3_CP_CMD --recursive --exclude "*" --include "datadog-agent-7.*.zip" $OMNIBUS_PACKAGE_DIR $S3_DSD6_URI/windows/agent7/bosh/ --grants read=uri=http://acs.amazonaws.com/groups/global/AllUsers full=id=3a6e02b08553fd157ae3fb918945dd1eaae5a1aa818940381ef07a430cf25732

deploy_cluster_agent_cloudfoundry:
  rules:
    - <<: *if_not_version_7
      when: never
    - <<: *if_deploy
  stage: deploy7
  image: 486234852809.dkr.ecr.us-east-1.amazonaws.com/ci/datadog-agent-builders/gitlab_agent_deploy:$DATADOG_AGENT_BUILDERS
  tags: ["runner:main", "size:large"]
  dependencies: ["cluster_agent_cloudfoundry-build_amd64"]
  before_script:
    - ls $OMNIBUS_PACKAGE_DIR
  script:
    - $S3_CP_CMD --recursive --exclude "*" --include "datadog-cluster-agent-cloudfoundry-*.tar.xz" $OMNIBUS_PACKAGE_DIR $S3_DSD6_URI/linux/cluster-agent-cloudfoundry/ --grants read=uri=http://acs.amazonaws.com/groups/global/AllUsers full=id=3a6e02b08553fd157ae3fb918945dd1eaae5a1aa818940381ef07a430cf25732

# deploy datadog agent windows binaries to staging bucket. Currently used for cloudfoundry builpack
deploy_staging_datadog_agent_windows_binaries_zip:
  rules:
    - <<: *if_deploy_on_tag_7
  stage: deploy7
  image: 486234852809.dkr.ecr.us-east-1.amazonaws.com/ci/datadog-agent-builders/gitlab_agent_deploy:$DATADOG_AGENT_BUILDERS
  tags: ["runner:main", "size:large"]
  dependencies: ["windows_zip_agent_binaries_x64-a7"]
  before_script:
    - ls $OMNIBUS_PACKAGE_DIR
  script:
    - $S3_CP_CMD --recursive --exclude "*" --include "agent-binaries-7.*.zip" $OMNIBUS_PACKAGE_DIR $S3_DSD6_URI/windows/agent7/buildpack/ --grants read=uri=http://acs.amazonaws.com/groups/global/AllUsers full=id=3a6e02b08553fd157ae3fb918945dd1eaae5a1aa818940381ef07a430cf25732

# deploy process agent and system-probe to staging bucket
deploy_staging_process_and_sysprobe:
  rules:
    - when: manual
      allow_failure: true
  stage: internal_deploy
  image: 486234852809.dkr.ecr.us-east-1.amazonaws.com/ci/datadog-agent-builders/gitlab_agent_deploy:$DATADOG_AGENT_BUILDERS
  tags: ["runner:main", "size:large"]
  dependencies: ["agent_deb-x64-a7"]
  before_script:
    - cd $OMNIBUS_PACKAGE_DIR
    - ls
  script:
    # The shell expansion `datadog-agent_*_amd64.deb` might return multiple
    # entries, so we sort them and get the first one.
    - dpkg -x $(ls -1 datadog-agent_*_amd64.deb | sort -V | head -n 1) ./out
    # Use tag or shortened branch with short commit hash to identify the binary
    - export SHORT_REF=$(echo $CI_COMMIT_REF_NAME | cut -d'/' -f2- | cut -c -10 | sed -E 's/[^[:alnum:]]+/-/g')
    - export NAME="${CI_COMMIT_TAG:-$SHORT_REF}-${CI_COMMIT_SHORT_SHA}"
    - echo "Uploading with name=$NAME"
    - $S3_CP_CMD ./out$DATADOG_AGENT_EMBEDDED_PATH/bin/process-agent s3://$PROCESS_S3_BUCKET/process-agent-amd64-$NAME --grants read=uri=http://acs.amazonaws.com/groups/global/AllUsers full=id=612548d92af7fa77f7ad7bcab230494f7310438ac6332e904a8fb2e6daa5cb23
    - $S3_CP_CMD ./out$DATADOG_AGENT_EMBEDDED_PATH/bin/system-probe s3://$PROCESS_S3_BUCKET/system-probe-amd64-$NAME --grants read=uri=http://acs.amazonaws.com/groups/global/AllUsers full=id=612548d92af7fa77f7ad7bcab230494f7310438ac6332e904a8fb2e6daa5cb23
    - $S3_CP_CMD ./out$DATADOG_AGENT_EMBEDDED_PATH/share/system-probe/ebpf/tracer.o s3://$PROCESS_S3_BUCKET/tracer.o --grants read=uri=http://acs.amazonaws.com/groups/global/AllUsers full=id=612548d92af7fa77f7ad7bcab230494f7310438ac6332e904a8fb2e6daa5cb23
    - $S3_CP_CMD ./out$DATADOG_AGENT_EMBEDDED_PATH/share/system-probe/ebpf/tracer-debug.o s3://$PROCESS_S3_BUCKET/tracer-debug.o --grants read=uri=http://acs.amazonaws.com/groups/global/AllUsers full=id=612548d92af7fa77f7ad7bcab230494f7310438ac6332e904a8fb2e6daa5cb23
    - $S3_CP_CMD ./out$DATADOG_AGENT_EMBEDDED_PATH/share/system-probe/ebpf/offset-guess.o s3://$PROCESS_S3_BUCKET/offset-guess.o --grants read=uri=http://acs.amazonaws.com/groups/global/AllUsers full=id=612548d92af7fa77f7ad7bcab230494f7310438ac6332e904a8fb2e6daa5cb23
    - $S3_CP_CMD ./out$DATADOG_AGENT_EMBEDDED_PATH/share/system-probe/ebpf/offset-guess-debug.o s3://$PROCESS_S3_BUCKET/offset-guess-debug.o --grants read=uri=http://acs.amazonaws.com/groups/global/AllUsers full=id=612548d92af7fa77f7ad7bcab230494f7310438ac6332e904a8fb2e6daa5cb23
    - $S3_CP_CMD ./out$DATADOG_AGENT_EMBEDDED_PATH/share/system-probe/ebpf/runtime-security.o s3://$PROCESS_S3_BUCKET/runtime-security.o --grants read=uri=http://acs.amazonaws.com/groups/global/AllUsers full=id=612548d92af7fa77f7ad7bcab230494f7310438ac6332e904a8fb2e6daa5cb23
    - $S3_CP_CMD ./out$DATADOG_AGENT_EMBEDDED_PATH/share/system-probe/ebpf/runtime-security-syscall-wrapper.o s3://$PROCESS_S3_BUCKET/runtime-security-syscall-wrapper.o --grants read=uri=http://acs.amazonaws.com/groups/global/AllUsers full=id=612548d92af7fa77f7ad7bcab230494f7310438ac6332e904a8fb2e6daa5cb23

#
# Docker releases
#

tag_release_6_docker_hub:
  extends: .docker_tag_job_definition
  rules:
    - <<: *if_deploy_on_tag_6
      when: manual
      allow_failure: true
  stage: deploy6
  dependencies:
    - docker_build_agent6
    - docker_build_agent6_arm64
    - docker_build_agent6_jmx
    - docker_build_agent6_jmx_arm64
  script:
    - VERSION=$(inv -e agent.version --major-version 6)
    # Platform-specific agent images
    - inv -e docker.publish-bulk --signed-push --platform linux/amd64 --platform linux/arm64 --src-template ${SRC_AGENT}:${SRC_TAG}-6-ARCH      --dst-template datadog/agent-ARCH:${VERSION}
    - inv -e docker.publish-bulk --signed-push --platform linux/amd64 --platform linux/arm64 --src-template ${SRC_AGENT}:${SRC_TAG}-6-jmx-ARCH  --dst-template datadog/agent-ARCH:${VERSION}-jmx
    # Manifests
    - inv -e docker.publish-manifest --signed-push --name datadog/agent --tag ${VERSION} --image datadog/agent-amd64:${VERSION},linux/amd64 --image datadog/agent-arm64:${VERSION},linux/arm64
    - inv -e docker.publish-manifest --signed-push --name datadog/agent --tag ${VERSION}-jmx  --image datadog/agent-amd64:${VERSION}-jmx,linux/amd64 --image datadog/agent-arm64:${VERSION}-jmx,linux/arm64

latest_release_6_docker_hub:
  extends: .docker_tag_job_definition
  rules:
    - <<: *if_deploy_on_tag_6
      when: manual
      allow_failure: true
  stage: deploy6
  dependencies:
    - docker_build_agent6
    - docker_build_agent6_arm64
    - docker_build_agent6_jmx
    - docker_build_agent6_jmx_arm64
  script:
    - VERSION=$(inv -e agent.version --major-version 6)
    - inv -e docker.publish-manifest --signed-push --name datadog/agent --tag latest-py2 --image datadog/agent-amd64:${VERSION},linux/amd64 --image datadog/agent-arm64:${VERSION},linux/arm64
    - inv -e docker.publish-manifest --signed-push --name datadog/agent --tag latest-py2-jmx --image datadog/agent-amd64:${VERSION}-jmx,linux/amd64 --image datadog/agent-arm64:${VERSION}-jmx,linux/arm64
    - inv -e docker.publish-manifest --signed-push --name datadog/agent --tag 6 --image datadog/agent-amd64:${VERSION},linux/amd64 --image datadog/agent-arm64:${VERSION},linux/arm64
    - inv -e docker.publish-manifest --signed-push --name datadog/agent --tag 6-jmx --image datadog/agent-amd64:${VERSION}-jmx,linux/amd64 --image datadog/agent-arm64:${VERSION}-jmx,linux/arm64

tag_release_7_linux_docker_hub:
  extends: .docker_tag_job_definition
  rules:
    - <<: *if_deploy_on_tag_7
      when: manual
      allow_failure: true
  stage: deploy7
  dependencies:
    - docker_build_agent7
    - docker_build_agent7_arm64
    - docker_build_agent7_jmx
    - docker_build_agent7_jmx_arm64
    - docker_build_dogstatsd_amd64
  script:
    - VERSION=$(inv -e agent.version --major-version 7)
    - inv -e docker.publish-bulk --signed-push --platform linux/amd64 --platform linux/arm64 --src-template ${SRC_AGENT}:${SRC_TAG}-7-ARCH      --dst-template datadog/agent-ARCH:${VERSION}
    - inv -e docker.publish-bulk --signed-push --platform linux/amd64 --platform linux/arm64 --src-template ${SRC_AGENT}:${SRC_TAG}-7-jmx-ARCH  --dst-template datadog/agent-ARCH:${VERSION}-jmx
    - inv -e docker.publish --signed-push ${SRC_DSD}:${SRC_TAG}-amd64 datadog/dogstatsd:${VERSION}

tag_release_7_windows_docker_hub:
  extends: .docker_tag_windows_job_definition
  rules:
    - <<: *if_deploy_on_tag_7
      when: manual
      allow_failure: true
  stage: deploy7
  ##
  ## For Future Reference.  Must update to do this job from the newest OS version
  ## that we're publishing (.e.g. adding windows2104 will require also using the
  ## 2104 builder)
  tags: ["runner:windows-docker", "windowsversion:2004"]
  dependencies:
    - docker_build_agent7_windows1809
    - docker_build_agent7_windows1809_jmx
    - docker_build_agent7_windows1909
    - docker_build_agent7_windows1909_jmx
    - docker_build_agent7_windows2004
    - docker_build_agent7_windows2004_jmx
  variables:
    VARIANT: 2004
  script:
    - $ErrorActionPreference = "Stop"
    - |
      @"
      `$VERSION = inv -e agent.version --major-version 7
      inv -e docker.publish-bulk --signed-push --platform windows/amd64 --src-template ${SRC_AGENT}:${SRC_TAG}-7-win1809-ARCH --dst-template datadog/agent-ARCH:`${VERSION}-win1809
      If (`$lastExitCode -ne "0") { throw "Previous command returned `$lastExitCode" }
      inv -e docker.publish-bulk --signed-push --platform windows/amd64 --src-template ${SRC_AGENT}:${SRC_TAG}-7-jmx-win1809-ARCH --dst-template datadog/agent-ARCH:`${VERSION}-jmx-win1809
      If (`$lastExitCode -ne "0") { throw "Previous command returned `$lastExitCode" }
      inv -e docker.publish-bulk --signed-push --platform windows/amd64 --src-template ${SRC_AGENT}:${SRC_TAG}-7-win1909-ARCH --dst-template datadog/agent-ARCH:`${VERSION}-win1909
      If (`$lastExitCode -ne "0") { throw "Previous command returned `$lastExitCode" }
      inv -e docker.publish-bulk --signed-push --platform windows/amd64 --src-template ${SRC_AGENT}:${SRC_TAG}-7-jmx-win1909-ARCH --dst-template datadog/agent-ARCH:`${VERSION}-jmx-win1909
      If (`$lastExitCode -ne "0") { throw "Previous command returned `$lastExitCode" }
      inv -e docker.publish-bulk --signed-push --platform windows/amd64 --src-template ${SRC_AGENT}:${SRC_TAG}-7-win2004-ARCH --dst-template datadog/agent-ARCH:`${VERSION}-win2004
      If (`$lastExitCode -ne "0") { throw "Previous command returned `$lastExitCode" }
      inv -e docker.publish-bulk --signed-push --platform windows/amd64 --src-template ${SRC_AGENT}:${SRC_TAG}-7-jmx-win2004-ARCH --dst-template datadog/agent-ARCH:`${VERSION}-jmx-win2004
      If (`$lastExitCode -ne "0") { throw "Previous command returned `$lastExitCode" }
      "@ | Add-Content ci-scripts/docker-publish.ps1
    - cat ci-scripts/docker-publish.ps1
    - docker run --rm -w C:\mnt -e AWS_NETWORKING=true -e SIGN_WINDOWS=true -v "$(Get-Location):C:\mnt" -v \\.\pipe\docker_engine:\\.\pipe\docker_engine 486234852809.dkr.ecr.us-east-1.amazonaws.com/ci/datadog-agent-buildimages/windows_${Env:VARIANT}_x64:${Env:DATADOG_AGENT_WINBUILDIMAGES} powershell -C C:\mnt\ci-scripts\docker-publish.ps1
    - If ($lastExitCode -ne "0") { throw "Previous command returned $lastExitCode" }

tag_release_7_manifests_docker_hub:
  extends: .docker_tag_job_definition
  rules:
    - <<: *if_deploy_on_tag_7
      when: manual
      allow_failure: true
  stage: deploy7
  # HACK: a job should not depend on manual jobs, otherwise it blocks
  # the next stages of the pipeline until said manual jobs are run
  # (the job remains in a pending state until all its dependencies
  # are run).
  # However, this job implicitly still needs both of the below jobs,
  # and thus should be run after these two manual jobs.
  # needs:
  #   - tag_release_7_linux_docker_hub
  #   - tag_release_7_windows_docker_hub
  dependencies: []
  script:
    - VERSION=$(inv -e agent.version --major-version 7)
    - inv -e docker.publish-manifest --signed-push --name datadog/agent --tag ${VERSION}
      --image datadog/agent-amd64:${VERSION},linux/amd64
      --image datadog/agent-amd64:${VERSION}-win1809,windows/amd64
      --image datadog/agent-amd64:${VERSION}-win1909,windows/amd64
      --image datadog/agent-amd64:${VERSION}-win2004,windows/amd64
      --image datadog/agent-arm64:${VERSION},linux/arm64
    - inv -e docker.publish-manifest --signed-push --name datadog/agent --tag ${VERSION}-jmx
      --image datadog/agent-amd64:${VERSION}-jmx,linux/amd64
      --image datadog/agent-amd64:${VERSION}-jmx-win1809,windows/amd64
      --image datadog/agent-amd64:${VERSION}-jmx-win1909,windows/amd64
      --image datadog/agent-amd64:${VERSION}-jmx-win2004,windows/amd64
      --image datadog/agent-arm64:${VERSION}-jmx,linux/arm64

latest_release_7_docker_hub:
  extends: .docker_tag_job_definition
  rules:
    - <<: *if_deploy_on_tag_7
      when: manual
      allow_failure: true
  stage: deploy7
  dependencies:
    - docker_build_agent7
    - docker_build_agent7_arm64
    - docker_build_agent7_jmx
    - docker_build_agent7_jmx_arm64
    - docker_build_dogstatsd_amd64
    - docker_build_agent7_windows1809
    - docker_build_agent7_windows1809_jmx
    - docker_build_agent7_windows1909
    - docker_build_agent7_windows1909_jmx
    - docker_build_agent7_windows2004
    - docker_build_agent7_windows2004_jmx
  script:
    - VERSION=$(inv -e agent.version --major-version 7)
    # Dogstatsd
    - inv -e docker.publish --signed-push ${SRC_DSD}:${SRC_TAG}-amd64 datadog/dogstatsd:latest
    - inv -e docker.publish --signed-push ${SRC_DSD}:${SRC_TAG}-amd64 datadog/dogstatsd:7
    # Manifests
    - inv -e docker.publish-manifest --signed-push --name datadog/agent --tag latest
      --image datadog/agent-amd64:${VERSION},linux/amd64
      --image datadog/agent-amd64:${VERSION}-win1809,windows/amd64
      --image datadog/agent-amd64:${VERSION}-win1909,windows/amd64
      --image datadog/agent-amd64:${VERSION}-win2004,windows/amd64
      --image datadog/agent-arm64:${VERSION},linux/arm64
    - inv -e docker.publish-manifest --signed-push --name datadog/agent --tag latest-jmx
      --image datadog/agent-amd64:${VERSION}-jmx,linux/amd64
      --image datadog/agent-amd64:${VERSION}-jmx-win1809,windows/amd64
      --image datadog/agent-amd64:${VERSION}-jmx-win1909,windows/amd64
      --image datadog/agent-amd64:${VERSION}-jmx-win2004,windows/amd64
      --image datadog/agent-arm64:${VERSION}-jmx,linux/arm64
    - inv -e docker.publish-manifest --signed-push --name datadog/agent --tag 7
      --image datadog/agent-amd64:${VERSION},linux/amd64
      --image datadog/agent-amd64:${VERSION}-win1809,windows/amd64
      --image datadog/agent-amd64:${VERSION}-win1909,windows/amd64
      --image datadog/agent-amd64:${VERSION}-win2004,windows/amd64
      --image datadog/agent-arm64:${VERSION},linux/arm64
    - inv -e docker.publish-manifest --signed-push --name datadog/agent --tag 7-jmx
      --image datadog/agent-amd64:${VERSION}-jmx,linux/amd64
      --image datadog/agent-amd64:${VERSION}-jmx-win1809,windows/amd64
      --image datadog/agent-amd64:${VERSION}-jmx-win1909,windows/amd64
      --image datadog/agent-amd64:${VERSION}-jmx-win2004,windows/amd64
      --image datadog/agent-arm64:${VERSION}-jmx,linux/arm64

#
# Google Container Registry releases
#

tag_release_6_google_container_registry:
  extends: .google_container_registry_tag_job_definition
  rules:
    - <<: *if_deploy_on_tag_6
      when: manual
      allow_failure: true
  stage: deploy6
  dependencies:
    - docker_build_agent6
    - docker_build_agent6_arm64
    - docker_build_agent6_jmx
    - docker_build_agent6_jmx_arm64
  script:
    - VERSION=$(inv -e agent.version --major-version 6)
    # Platform-specific agent images
    - inv -e docker.publish-bulk --platform linux/amd64 --platform linux/arm64 --src-template ${SRC_AGENT}:${SRC_TAG}-6-ARCH      --dst-template gcr.io/datadoghq/agent-ARCH:${VERSION}
    - inv -e docker.publish-bulk --platform linux/amd64 --platform linux/arm64 --src-template ${SRC_AGENT}:${SRC_TAG}-6-jmx-ARCH  --dst-template gcr.io/datadoghq/agent-ARCH:${VERSION}-jmx
    # Manifests
    - inv -e docker.publish-manifest --name gcr.io/datadoghq/agent --tag ${VERSION} --image gcr.io/datadoghq/agent-amd64:${VERSION},linux/amd64 --image gcr.io/datadoghq/agent-arm64:${VERSION},linux/arm64
    - inv -e docker.publish-manifest --name gcr.io/datadoghq/agent --tag ${VERSION}-jmx  --image gcr.io/datadoghq/agent-amd64:${VERSION}-jmx,linux/amd64 --image gcr.io/datadoghq/agent-arm64:${VERSION}-jmx,linux/arm64

latest_release_6_google_container_registry:
  extends: .google_container_registry_tag_job_definition
  rules:
    - <<: *if_deploy_on_tag_6
      when: manual
      allow_failure: true
  stage: deploy6
  dependencies:
    - docker_build_agent6
    - docker_build_agent6_arm64
    - docker_build_agent6_jmx
    - docker_build_agent6_jmx_arm64
  script:
    - VERSION=$(inv -e agent.version --major-version 6)
    - inv -e docker.publish-manifest --name gcr.io/datadoghq/agent --tag latest-py2 --image gcr.io/datadoghq/agent-amd64:${VERSION},linux/amd64 --image gcr.io/datadoghq/agent-arm64:${VERSION},linux/arm64
    - inv -e docker.publish-manifest --name gcr.io/datadoghq/agent --tag latest-py2-jmx --image gcr.io/datadoghq/agent-amd64:${VERSION}-jmx,linux/amd64 --image gcr.io/datadoghq/agent-arm64:${VERSION}-jmx,linux/arm64
    - inv -e docker.publish-manifest --name gcr.io/datadoghq/agent --tag 6 --image gcr.io/datadoghq/agent-amd64:${VERSION},linux/amd64 --image gcr.io/datadoghq/agent-arm64:${VERSION},linux/arm64
    - inv -e docker.publish-manifest --name gcr.io/datadoghq/agent --tag 6-jmx --image gcr.io/datadoghq/agent-amd64:${VERSION}-jmx,linux/amd64 --image gcr.io/datadoghq/agent-arm64:${VERSION}-jmx,linux/arm64

tag_release_7_linux_google_container_registry:
  extends: .google_container_registry_tag_job_definition
  rules:
    - <<: *if_deploy_on_tag_7
      when: manual
      allow_failure: true
  stage: deploy7
  dependencies:
    - docker_build_agent7
    - docker_build_agent7_arm64
    - docker_build_agent7_jmx
    - docker_build_agent7_jmx_arm64
    - docker_build_dogstatsd_amd64
  script:
    - VERSION=$(inv -e agent.version --major-version 7)
    - inv -e docker.publish-bulk --platform linux/amd64 --platform linux/arm64 --src-template ${SRC_AGENT}:${SRC_TAG}-7-ARCH      --dst-template gcr.io/datadoghq/agent-ARCH:${VERSION}
    - inv -e docker.publish-bulk --platform linux/amd64 --platform linux/arm64 --src-template ${SRC_AGENT}:${SRC_TAG}-7-jmx-ARCH  --dst-template gcr.io/datadoghq/agent-ARCH:${VERSION}-jmx
    - inv -e docker.publish ${SRC_DSD}:${SRC_TAG}-amd64 gcr.io/datadoghq/dogstatsd:${VERSION}

tag_release_7_windows_google_container_registry:
  extends: .google_container_registry_tag_windows_job_definition
  rules:
    - <<: *if_deploy_on_tag_7
      when: manual
      allow_failure: true
  stage: deploy7
  ##
  ## For Future Reference.  Must update to do this job from the newest OS version
  ## that we're publishing (.e.g. adding windows2104 will require also using the
  ## 2104 builder)
  tags: ["runner:windows-docker", "windowsversion:2004"]
  dependencies:
    - docker_build_agent7_windows1809
    - docker_build_agent7_windows1809_jmx
    - docker_build_agent7_windows1909
    - docker_build_agent7_windows1909_jmx
    - docker_build_agent7_windows2004
    - docker_build_agent7_windows2004_jmx
  variables:
    VARIANT: 2004
  script:
    - $ErrorActionPreference = "Stop"
    - |
      @"
      `$VERSION = inv -e agent.version --major-version 7
      inv -e docker.publish-bulk --platform windows/amd64 --src-template ${SRC_AGENT}:${SRC_TAG}-7-win1809-ARCH --dst-template gcr.io/datadoghq/agent-ARCH:`${VERSION}-win1809
      If (`$lastExitCode -ne "0") { throw "Previous command returned `$lastExitCode" }
      inv -e docker.publish-bulk --platform windows/amd64 --src-template ${SRC_AGENT}:${SRC_TAG}-7-jmx-win1809-ARCH --dst-template gcr.io/datadoghq/agent-ARCH:`${VERSION}-jmx-win1809
      If (`$lastExitCode -ne "0") { throw "Previous command returned `$lastExitCode" }
      inv -e docker.publish-bulk --platform windows/amd64 --src-template ${SRC_AGENT}:${SRC_TAG}-7-win1909-ARCH --dst-template gcr.io/datadoghq/agent-ARCH:`${VERSION}-win1909
      If (`$lastExitCode -ne "0") { throw "Previous command returned `$lastExitCode" }
      inv -e docker.publish-bulk --platform windows/amd64 --src-template ${SRC_AGENT}:${SRC_TAG}-7-jmx-win1909-ARCH --dst-template gcr.io/datadoghq/agent-ARCH:`${VERSION}-jmx-win1909
      If (`$lastExitCode -ne "0") { throw "Previous command returned `$lastExitCode" }
      inv -e docker.publish-bulk --platform windows/amd64 --src-template ${SRC_AGENT}:${SRC_TAG}-7-win2004-ARCH --dst-template gcr.io/datadoghq/agent-ARCH:`${VERSION}-win2004
      If (`$lastExitCode -ne "0") { throw "Previous command returned `$lastExitCode" }
      inv -e docker.publish-bulk --platform windows/amd64 --src-template ${SRC_AGENT}:${SRC_TAG}-7-jmx-win2004-ARCH --dst-template gcr.io/datadoghq/agent-ARCH:`${VERSION}-jmx-win2004
      If (`$lastExitCode -ne "0") { throw "Previous command returned `$lastExitCode" }
      "@ | Add-Content ci-scripts/gcr-publish.ps1
    - cat ci-scripts/gcr-publish.ps1
    - docker run --rm -w C:\mnt -e AWS_NETWORKING=true -e SIGN_WINDOWS=true -v "$(Get-Location):C:\mnt" -v \\.\pipe\docker_engine:\\.\pipe\docker_engine 486234852809.dkr.ecr.us-east-1.amazonaws.com/ci/datadog-agent-buildimages/windows_${Env:VARIANT}_x64:${Env:DATADOG_AGENT_WINBUILDIMAGES} powershell -C C:\mnt\ci-scripts\gcr-publish.ps1
    - If ($lastExitCode -ne "0") { throw "Previous command returned $lastExitCode" }

tag_release_7_manifests_google_container_registry:
  extends: .google_container_registry_tag_job_definition
  rules:
    - <<: *if_deploy_on_tag_7
      when: manual
      allow_failure: true
  stage: deploy7
  # HACK: a job should not depend on manual jobs, otherwise it blocks
  # the next stages of the pipeline until said manual jobs are run
  # (the job remains in a pending state until all its dependencies
  # are run).
  # However, this job implicitly still needs both of the below jobs,
  # and thus should be run after these two manual jobs.
  # needs:
  #   - tag_release_7_linux_google_container_registry
  #   - tag_release_7_windows_google_container_registry
  dependencies: []
  script:
    - VERSION=$(inv -e agent.version --major-version 7)
    - inv -e docker.publish-manifest --name gcr.io/datadoghq/agent --tag ${VERSION}
      --image gcr.io/datadoghq/agent-amd64:${VERSION},linux/amd64
      --image gcr.io/datadoghq/agent-amd64:${VERSION}-win1809,windows/amd64
      --image gcr.io/datadoghq/agent-amd64:${VERSION}-win1909,windows/amd64
      --image gcr.io/datadoghq/agent-amd64:${VERSION}-win2004,windows/amd64
      --image gcr.io/datadoghq/agent-arm64:${VERSION},linux/arm64
    - inv -e docker.publish-manifest --name gcr.io/datadoghq/agent --tag ${VERSION}-jmx
      --image gcr.io/datadoghq/agent-amd64:${VERSION}-jmx,linux/amd64
      --image gcr.io/datadoghq/agent-amd64:${VERSION}-jmx-win1809,windows/amd64
      --image gcr.io/datadoghq/agent-amd64:${VERSION}-jmx-win1909,windows/amd64
      --image gcr.io/datadoghq/agent-amd64:${VERSION}-jmx-win2004,windows/amd64
      --image gcr.io/datadoghq/agent-arm64:${VERSION}-jmx,linux/arm64

latest_release_7_google_container_registry:
  extends: .google_container_registry_tag_job_definition
  rules:
    - <<: *if_deploy_on_tag_7
      when: manual
      allow_failure: true
  stage: deploy7
  dependencies:
    - docker_build_agent7
    - docker_build_agent7_arm64
    - docker_build_agent7_jmx
    - docker_build_agent7_jmx_arm64
    - docker_build_dogstatsd_amd64
    - docker_build_agent7_windows1809
    - docker_build_agent7_windows1809_jmx
    - docker_build_agent7_windows1909
    - docker_build_agent7_windows1909_jmx
    - docker_build_agent7_windows2004
    - docker_build_agent7_windows2004_jmx
  script:
    - VERSION=$(inv -e agent.version --major-version 7)
    # Dogstatsd
    - inv -e docker.publish ${SRC_DSD}:${SRC_TAG}-amd64 gcr.io/datadoghq/dogstatsd:latest
    - inv -e docker.publish ${SRC_DSD}:${SRC_TAG}-amd64 gcr.io/datadoghq/dogstatsd:7
    # Manifests
    - inv -e docker.publish-manifest --name gcr.io/datadoghq/agent --tag latest
      --image gcr.io/datadoghq/agent-amd64:${VERSION},linux/amd64
      --image gcr.io/datadoghq/agent-amd64:${VERSION}-win1809,windows/amd64
      --image gcr.io/datadoghq/agent-amd64:${VERSION}-win1909,windows/amd64
      --image gcr.io/datadoghq/agent-amd64:${VERSION}-win2004,windows/amd64
      --image gcr.io/datadoghq/agent-arm64:${VERSION},linux/arm64
    - inv -e docker.publish-manifest --name gcr.io/datadoghq/agent --tag latest-jmx
      --image gcr.io/datadoghq/agent-amd64:${VERSION}-jmx,linux/amd64
      --image gcr.io/datadoghq/agent-amd64:${VERSION}-jmx-win1809,windows/amd64
      --image gcr.io/datadoghq/agent-amd64:${VERSION}-jmx-win1909,windows/amd64
      --image gcr.io/datadoghq/agent-amd64:${VERSION}-jmx-win2004,windows/amd64
      --image gcr.io/datadoghq/agent-arm64:${VERSION}-jmx,linux/arm64
    - inv -e docker.publish-manifest --name gcr.io/datadoghq/agent --tag 7
      --image gcr.io/datadoghq/agent-amd64:${VERSION},linux/amd64
      --image gcr.io/datadoghq/agent-amd64:${VERSION}-win1809,windows/amd64
      --image gcr.io/datadoghq/agent-amd64:${VERSION}-win1909,windows/amd64
      --image gcr.io/datadoghq/agent-amd64:${VERSION}-win2004,windows/amd64
      --image gcr.io/datadoghq/agent-arm64:${VERSION},linux/arm64
    - inv -e docker.publish-manifest --name gcr.io/datadoghq/agent --tag 7-jmx
      --image gcr.io/datadoghq/agent-amd64:${VERSION}-jmx,linux/amd64
      --image gcr.io/datadoghq/agent-amd64:${VERSION}-jmx-win1809,windows/amd64
      --image gcr.io/datadoghq/agent-amd64:${VERSION}-jmx-win1909,windows/amd64
      --image gcr.io/datadoghq/agent-amd64:${VERSION}-jmx-win2004,windows/amd64
      --image gcr.io/datadoghq/agent-arm64:${VERSION}-jmx,linux/arm64

#
# Use these steps to revert the latest tags to a previous release
# while maintaining content trust signatures
# - Create a pipeline on master with the RELEASE_6 and/or RELEASE_7 env vars
# - in the gitlab pipeline view, trigger the step (in the first column)
#
revert_latest_6_docker_hub:
  extends: .docker_tag_job_definition
  rules:
    - <<: *if_master_branch
      when: manual
      allow_failure: true
  stage: maintenance_jobs
  variables:
    <<: *docker_hub_variables
    NEW_LATEST_RELEASE_6: ""  # tag name of the non-jmx version, for example "6.21.0"
  script:
    - if [[ -z "$NEW_LATEST_RELEASE_6" ]]; then echo "Need release version to revert to"; exit 1; fi
    - inv -e docker.publish-manifest --signed-push --name datadog/agent --tag latest-py2 --image datadog/agent-amd64:${NEW_LATEST_RELEASE_6},linux/amd64 --image datadog/agent-arm64:${NEW_LATEST_RELEASE_6},linux/arm64
    - inv -e docker.publish-manifest --signed-push --name datadog/agent --tag latest-py2-jmx --image datadog/agent-amd64:${NEW_LATEST_RELEASE_6}-jmx,linux/amd64 --image datadog/agent-arm64:${NEW_LATEST_RELEASE_6}-jmx,linux/arm64
    - inv -e docker.publish-manifest --signed-push --name datadog/agent --tag 6 --image datadog/agent-amd64:${NEW_LATEST_RELEASE_6},linux/amd64 --image datadog/agent-arm64:${NEW_LATEST_RELEASE_6},linux/arm64
    - inv -e docker.publish-manifest --signed-push --name datadog/agent --tag 6-jmx --image datadog/agent-amd64:${NEW_LATEST_RELEASE_6}-jmx,linux/amd64 --image datadog/agent-arm64:${NEW_LATEST_RELEASE_6}-jmx,linux/arm64

revert_latest_7_docker_hub:
  extends: .docker_tag_job_definition
  rules:
    - <<: *if_master_branch
      when: manual
      allow_failure: true
  stage: maintenance_jobs
  variables:
    <<: *docker_hub_variables
    NEW_LATEST_RELEASE_7: ""  # tag name of the non-jmx version, for example "7.21.0"
  script:
    - if [[ -z "$NEW_LATEST_RELEASE_7" ]]; then echo "Need release version to revert to"; exit 1; fi
    - inv -e docker.publish-manifest --signed-push --name datadog/agent --tag latest
      --image datadog/agent-amd64:${NEW_LATEST_RELEASE_7},linux/amd64
      --image datadog/agent-amd64:${NEW_LATEST_RELEASE_7}-win1809,windows/amd64
      --image datadog/agent-amd64:${NEW_LATEST_RELEASE_7}-win1909,windows/amd64
      --image datadog/agent-amd64:${NEW_LATEST_RELEASE_7}-win2004,windows/amd64
      --image datadog/agent-arm64:${NEW_LATEST_RELEASE_7},linux/arm64
    - inv -e docker.publish-manifest --signed-push --name datadog/agent --tag latest-jmx
      --image datadog/agent-amd64:${NEW_LATEST_RELEASE_7}-jmx,linux/amd64
      --image datadog/agent-amd64:${NEW_LATEST_RELEASE_7}-jmx-win1809,windows/amd64
      --image datadog/agent-amd64:${NEW_LATEST_RELEASE_7}-jmx-win1909,windows/amd64
      --image datadog/agent-amd64:${NEW_LATEST_RELEASE_7}-jmx-win2004,windows/amd64
      --image datadog/agent-arm64:${NEW_LATEST_RELEASE_7}-jmx,linux/arm64
    - inv -e docker.publish-manifest --signed-push --name datadog/agent --tag 7
      --image datadog/agent-amd64:${NEW_LATEST_RELEASE_7},linux/amd64
      --image datadog/agent-amd64:${NEW_LATEST_RELEASE_7}-win1809,windows/amd64
      --image datadog/agent-amd64:${NEW_LATEST_RELEASE_7}-win1909,windows/amd64
      --image datadog/agent-amd64:${NEW_LATEST_RELEASE_7}-win2004,windows/amd64
      --image datadog/agent-arm64:${NEW_LATEST_RELEASE_7},linux/arm64
    - inv -e docker.publish-manifest --signed-push --name datadog/agent --tag 7-jmx
      --image datadog/agent-amd64:${NEW_LATEST_RELEASE_7}-jmx,linux/amd64
      --image datadog/agent-amd64:${NEW_LATEST_RELEASE_7}-jmx-win1809,windows/amd64
      --image datadog/agent-amd64:${NEW_LATEST_RELEASE_7}-jmx-win1909,windows/amd64
      --image datadog/agent-amd64:${NEW_LATEST_RELEASE_7}-jmx-win2004,windows/amd64
      --image datadog/agent-arm64:${NEW_LATEST_RELEASE_7}-jmx,linux/arm64
    - inv -e docker.publish --signed-pull --signed-push datadog/dogstatsd:${NEW_LATEST_RELEASE_7} datadog/dogstatsd:latest
    - inv -e docker.publish --signed-pull --signed-push datadog/dogstatsd:${NEW_LATEST_RELEASE_7} datadog/dogstatsd:7

revert_latest_6_google_container_registry:
  extends: .google_container_registry_tag_job_definition
  rules:
    - <<: *if_master_branch
      when: manual
      allow_failure: true
  stage: maintenance_jobs
  variables:
    <<: *google_container_registry_variables
    NEW_LATEST_RELEASE_6: ""  # tag name of the non-jmx version, for example "6.21.0"
  script:
    - if [[ -z "$NEW_LATEST_RELEASE_6" ]]; then echo "Need release version to revert to"; exit 1; fi
    - inv -e docker.publish-manifest --name gcr.io/datadoghq/agent --tag latest-py2 --image gcr.io/datadoghq/agent-amd64:${NEW_LATEST_RELEASE_6},linux/amd64 --image gcr.io/datadoghq/agent-arm64:${NEW_LATEST_RELEASE_6},linux/arm64
    - inv -e docker.publish-manifest --name gcr.io/datadoghq/agent --tag latest-py2-jmx --image gcr.io/datadoghq/agent-amd64:${NEW_LATEST_RELEASE_6}-jmx,linux/amd64 --image gcr.io/datadoghq/agent-arm64:${NEW_LATEST_RELEASE_6}-jmx,linux/arm64
    - inv -e docker.publish-manifest --name gcr.io/datadoghq/agent --tag 6 --image gcr.io/datadoghq/agent-amd64:${NEW_LATEST_RELEASE_6},linux/amd64 --image gcr.io/datadoghq/agent-arm64:${NEW_LATEST_RELEASE_6},linux/arm64
    - inv -e docker.publish-manifest --name gcr.io/datadoghq/agent --tag 6-jmx --image gcr.io/datadoghq/agent-amd64:${NEW_LATEST_RELEASE_6}-jmx,linux/amd64 --image gcr.io/datadoghq/agent-arm64:${NEW_LATEST_RELEASE_6}-jmx,linux/arm64

revert_latest_7_google_container_registry:
  extends: .google_container_registry_tag_job_definition
  rules:
    - <<: *if_master_branch
      when: manual
      allow_failure: true
  stage: maintenance_jobs
  variables:
    <<: *google_container_registry_variables
    NEW_LATEST_RELEASE_7: ""  # tag name of the non-jmx version, for example "7.21.0"
  script:
    - if [[ -z "$NEW_LATEST_RELEASE_7" ]]; then echo "Need release version to revert to"; exit 1; fi
    - inv -e docker.publish-manifest --name gcr.io/datadoghq/agent --tag latest
      --image gcr.io/datadoghq/agent-amd64:${NEW_LATEST_RELEASE_7},linux/amd64
      --image gcr.io/datadoghq/agent-amd64:${NEW_LATEST_RELEASE_7}-win1809,windows/amd64
      --image gcr.io/datadoghq/agent-amd64:${NEW_LATEST_RELEASE_7}-win1909,windows/amd64
      --image gcr.io/datadoghq/agent-amd64:${NEW_LATEST_RELEASE_7}-win2004,windows/amd64
      --image gcr.io/datadoghq/agent-arm64:${NEW_LATEST_RELEASE_7},linux/arm64
    - inv -e docker.publish-manifest --name gcr.io/datadoghq/agent --tag latest-jmx
      --image gcr.io/datadoghq/agent-amd64:${NEW_LATEST_RELEASE_7}-jmx,linux/amd64
      --image gcr.io/datadoghq/agent-amd64:${NEW_LATEST_RELEASE_7}-jmx-win1809,windows/amd64
      --image gcr.io/datadoghq/agent-amd64:${NEW_LATEST_RELEASE_7}-jmx-win1909,windows/amd64
      --image gcr.io/datadoghq/agent-amd64:${NEW_LATEST_RELEASE_7}-jmx-win2004,windows/amd64
      --image gcr.io/datadoghq/agent-arm64:${NEW_LATEST_RELEASE_7}-jmx,linux/arm64
    - inv -e docker.publish-manifest --name gcr.io/datadoghq/agent --tag 7
      --image gcr.io/datadoghq/agent-amd64:${NEW_LATEST_RELEASE_7},linux/amd64
      --image gcr.io/datadoghq/agent-amd64:${NEW_LATEST_RELEASE_7}-win1809,windows/amd64
      --image gcr.io/datadoghq/agent-amd64:${NEW_LATEST_RELEASE_7}-win1909,windows/amd64
      --image gcr.io/datadoghq/agent-amd64:${NEW_LATEST_RELEASE_7}-win2004,windows/amd64
      --image gcr.io/datadoghq/agent-arm64:${NEW_LATEST_RELEASE_7},linux/arm64
    - inv -e docker.publish-manifest --name gcr.io/datadoghq/agent --tag 7-jmx
      --image gcr.io/datadoghq/agent-amd64:${NEW_LATEST_RELEASE_7}-jmx,linux/amd64
      --image gcr.io/datadoghq/agent-amd64:${NEW_LATEST_RELEASE_7}-jmx-win1809,windows/amd64
      --image gcr.io/datadoghq/agent-amd64:${NEW_LATEST_RELEASE_7}-jmx-win1909,windows/amd64
      --image gcr.io/datadoghq/agent-amd64:${NEW_LATEST_RELEASE_7}-jmx-win2004,windows/amd64
      --image gcr.io/datadoghq/agent-arm64:${NEW_LATEST_RELEASE_7}-jmx,linux/arm64
    - inv -e docker.publish gcr.io/datadoghq/dogstatsd:${NEW_LATEST_RELEASE_7} gcr.io/datadoghq/dogstatsd:latest
    - inv -e docker.publish gcr.io/datadoghq/dogstatsd:${NEW_LATEST_RELEASE_7} gcr.io/datadoghq/dogstatsd:7

# Once a day, before the nightly build, cleans up the artifacts used during kitchen tests which might have been left over
# This can happen when a kitchen test fails and is never retried, since that pipeline's cleanup job won't run
periodic_kitchen_cleanup_s3:
  stage: maintenance_jobs
  image: 486234852809.dkr.ecr.us-east-1.amazonaws.com/ci/datadog-agent-builders/gitlab_agent_deploy:$DATADOG_AGENT_BUILDERS
  tags: ["runner:main", "size:large"]
  rules:
    - if: $DEPLOY_AGENT == "true" && $RELEASE_VERSION_6 == "nightly" && $RELEASE_VERSION_7 == "nightly-a7" && $TESTING_CLEANUP == "true"
  script:
    - aws s3 rm --recursive s3://$DEB_TESTING_S3_BUCKET/pool
    - aws s3 rm --recursive s3://$DEB_TESTING_S3_BUCKET/dists
    - aws s3 rm --recursive s3://$RPM_TESTING_S3_BUCKET/testing/
    - aws s3 rm --recursive s3://$RPM_TESTING_S3_BUCKET/suse/testing/
    - aws s3 rm --recursive s3://$WIN_S3_BUCKET/pipelines/A6/
    - aws s3 rm --recursive s3://$WIN_S3_BUCKET/pipelines/A7/

# Once a day, before the nightly build, kills any VMs that might have been left over by kitchen
periodic_kitchen_cleanup_azure:
  stage: maintenance_jobs
  image: 486234852809.dkr.ecr.us-east-1.amazonaws.com/ci/datadog-agent-builders/gitlab_agent_deploy:$DATADOG_AGENT_BUILDERS
  tags: ["runner:main", "size:large"]
  rules:
    - if: $DEPLOY_AGENT == "true" && $RELEASE_VERSION_6 == "nightly" && $RELEASE_VERSION_7 == "nightly-a7" && $TESTING_CLEANUP == "true"
  script:
    - export ARM_SUBSCRIPTION_ID=`aws ssm get-parameter --region us-east-1 --name ci.datadog-agent.azure_subscription_id --with-decryption --query "Parameter.Value" --out text`
    - export ARM_CLIENT_ID=`aws ssm get-parameter --region us-east-1 --name ci.datadog-agent.azure_client_id --with-decryption --query "Parameter.Value" --out text`
    - export ARM_CLIENT_SECRET=`aws ssm get-parameter --region us-east-1 --name ci.datadog-agent.azure_client_secret --with-decryption --query "Parameter.Value" --out text`
    - export ARM_TENANT_ID=`aws ssm get-parameter --region us-east-1 --name ci.datadog-agent.azure_tenant_id --with-decryption --query "Parameter.Value" --out text`
    # Remove kitchen resources for all existing test suite prefixes
    - RESOURCE_GROUP_PREFIX=kitchen-dd-agent python3.6 ~/deploy_scripts/cleanup_azure.py
    - RESOURCE_GROUP_PREFIX=kitchen-dd-security-agent python3.6 ~/deploy_scripts/cleanup_azure.py
    - RESOURCE_GROUP_PREFIX=kitchen-dd-system-probe python3.6 ~/deploy_scripts/cleanup_azure.py

#
# Use this step to delete a tag of a given image
# We call the Docker Hub API because docker cli doesn't support deleting tags
# - Run a pipeline on master with the IMAGE and TAG env vars
# - in the gitlab pipeline view, trigger the step (in the first column)
delete_docker_tag:
  rules:
    - <<: *if_master_branch
      when: manual
      allow_failure: true
  stage: maintenance_jobs
  image: 486234852809.dkr.ecr.us-east-1.amazonaws.com/docker-notary:v2718650-9ce6565-0.6.1-py3
  tags: ["runner:docker", "size:large"]
  dependencies: []
  variables:
    <<: *docker_hub_variables
    IMAGE: ""  # image name, for example "agent"
    TAG: ""  # tag name, for example "6.9.0"
    ORGANIZATION: "datadog"
  before_script:
    - DOCKER_REGISTRY_LOGIN=$(aws ssm get-parameter --region us-east-1 --name ci.datadog-agent.$DOCKER_REGISTRY_LOGIN_SSM_KEY --with-decryption --query "Parameter.Value" --out text)
    - PASS=$(aws ssm get-parameter --region us-east-1 --name ci.datadog-agent.$DOCKER_REGISTRY_PWD_SSM_KEY --with-decryption --query "Parameter.Value" --out text)
    - python3 -m pip install -r requirements.txt
    - |
      export DOCKER_TOKEN=`curl -s -H "Content-Type: application/json" -X POST -d '{"username": "'$DOCKER_REGISTRY_LOGIN'", "password": "'$PASS'"}' https://hub.docker.com/v2/users/login/ | python -c 'import sys, json; print(json.load(sys.stdin)["token"].strip())'`
  script:
    - if [[ -z "$IMAGE" ]]; then echo "Need an image"; exit 1; fi
    - if [[ -z "$TAG" ]]; then echo "Need a tag to delete"; exit 1; fi
    - inv -e docker.delete ${ORGANIZATION} ${IMAGE} ${TAG} ${DOCKER_TOKEN} &>/dev/null

#
# Cloudfront cache invalidation:
# Duplicated in 2 jobs: one that runs "on success" of the previous stage, and one that runs "on failure" of previous stages.
# Compared to having 1 single job that runs "always", this setup guarantees that if earlier stages first failed and were
# then retried successfully, the cloudfront invalidation will also run after the successful retry.
#
.deploy_cloudfront_invalidate:
  stage: deploy_invalidate
  image: 486234852809.dkr.ecr.us-east-1.amazonaws.com/ci/datadog-agent-builders/gitlab_agent_deploy:$DATADOG_AGENT_BUILDERS
  tags: ["runner:main", "size:large"]
  dependencies: []
  script:
    - cd ~/deploy_scripts/cloudfront-invalidation
    - "REPO=apt RUNNER_ENV=build-stable REPO_ENV=staging PATTERN_SUBSTRING=/$DEB_RPM_BUCKET_BRANCH/ ./invalidate.sh"
    - "REPO=yum RUNNER_ENV=build-stable REPO_ENV=staging PATTERN_SUBSTRING=/$DEB_RPM_BUCKET_BRANCH/ ./invalidate.sh"

deploy_cloudfront_invalidate_on_success:
  extends: .deploy_cloudfront_invalidate
  rules:
    - <<: *if_deploy
      when: on_success

deploy_cloudfront_invalidate_on_failure:
  extends: .deploy_cloudfront_invalidate
  rules:
    - <<: *if_deploy
      when: on_failure

#
# Trigger release pipelines
#

# The trigger jobs are always run (even on failing pipelines)
# because there's no way to retry a trigger job once it gets skipped
# because of a pipeline failure, even when retrying the pipeline.
trigger_release_7:
  rules:
    - <<: *if_deploy_on_tag_7
      when: always
  stage: trigger_release
  variables:
    RELEASE_VERSION: $RELEASE_VERSION_7-1
  trigger:
    project: DataDog/agent-release-management
    branch: master

trigger_release_6:
  rules:
    - <<: *if_deploy_on_tag_6
      when: always
  stage: trigger_release
  variables:
    RELEASE_VERSION: $RELEASE_VERSION_6-1
  trigger:
    project: DataDog/agent-release-management
    branch: master

#
# end to end
#

.pupernetes_template:
  stage: e2e
  image: 486234852809.dkr.ecr.us-east-1.amazonaws.com/ci/datadog-agent-builders/gitlab_agent_deploy:$DATADOG_AGENT_BUILDERS
  tags: ["runner:main", "size:large"]
  dependencies: []
  before_script:
    - cd $SRC_PATH
    - python3.6 -m pip install --user -r requirements.txt
    - export DOCKER_REGISTRY_LOGIN=$(aws ssm get-parameter --region us-east-1 --name ci.datadog-agent.$DOCKER_REGISTRY_LOGIN_SSM_KEY --with-decryption --query "Parameter.Value" --out text)
    - export DOCKER_REGISTRY_PWD=$(aws ssm get-parameter --region us-east-1 --name ci.datadog-agent.$DOCKER_REGISTRY_PWD_SSM_KEY --with-decryption --query "Parameter.Value" --out text)
    - export DD_API_KEY=$(aws ssm get-parameter --region us-east-1 --name ci.datadog-agent.datadog_api_key --with-decryption --query "Parameter.Value" --out text)

pupernetes-dev:
  extends: .pupernetes_template
  rules:
    - <<: *if_master_branch
      when: never
    - <<: *if_tagged_commit
      when: never
    - when: manual
      allow_failure: true
  # Note: pupernetes-dev requires the below jobs to work. However,
  # we can't explicitly define the dependencies because a job cannot depend on other manual jobs.
  # Adding the following lines would result in pipelines remaining in a "Running" state forever,
  # as the pupernetes-dev job waits for manual jobs that may never be triggered.
  # needs:
  #   - dev_branch_docker_hub-a6
  #   - dev_branch_docker_hub-a7
  # We still want to make the job available as soon as possible. In this case, since it's manual
  # and requires other manual jobs, it's reasonable make it available from the beginning and let
  # engineers trigger the correct sequence of jobs when needed.
  needs: []
  script:
    - inv -e e2e-tests --agent-image=datadog/agent-dev:${CI_COMMIT_REF_SLUG}-py2 --dca-image=datadog/cluster-agent-dev:${CI_COMMIT_REF_SLUG}
    - inv -e e2e-tests --agent-image=datadog/agent-dev:${CI_COMMIT_REF_SLUG}-py3 --dca-image=datadog/cluster-agent-dev:${CI_COMMIT_REF_SLUG}

pupernetes-master:
  extends: .pupernetes_template
  rules:
    - <<: *if_master_branch
  needs: ["dev_master_docker_hub-a6", "dev_master_docker_hub-a7"]
  script:
    - inv -e e2e-tests --agent-image=datadog/agent-dev:master-py2 --dca-image=datadog/cluster-agent-dev:master
    - inv -e e2e-tests --agent-image=datadog/agent-dev:master-py3 --dca-image=datadog/cluster-agent-dev:master

pupernetes-tags-6:
  extends: .pupernetes_template
  rules:
    - <<: *if_deploy_on_tag_6
      when: manual
      allow_failure: true
  script:
    - AGENT_VERSION=$(inv -e agent.version --major-version 6)
    - DCA_VERSION=$(inv -e cluster-agent.version)
    - inv -e e2e-tests --agent-image=datadog/agent:${AGENT_VERSION} --dca-image=datadog/cluster-agent:${DCA_VERSION}

pupernetes-tags-7:
  extends: .pupernetes_template
  rules:
    - <<: *if_deploy_on_tag_7
      when: manual
      allow_failure: true
  script:
    - AGENT_VERSION=$(inv -e agent.version --major-version 7)
    - DCA_VERSION=$(inv -e cluster-agent.version)
    - inv -e e2e-tests --agent-image=datadog/agent:${AGENT_VERSION} --dca-image=datadog/cluster-agent:${DCA_VERSION}

notify-on-success:
  extends: .slack-notifier-base
  rules:
    - <<: *if_master_branch
    - <<: *if_deploy
  script: |
    COMMIT_URL="$CI_PROJECT_URL/commit/$CI_COMMIT_SHA"

    AUTHOR=$(git show -s --format="%an" HEAD)

    if [ "$DEPLOY_AGENT" = "true" ]; then
      MESSAGE_TEXT=":host-green: :rocket: Deploy pipeline <$CI_PIPELINE_URL|$CI_PIPELINE_ID> for $CI_COMMIT_REF_NAME succeeded.
      $CI_COMMIT_TITLE (<$COMMIT_URL|$CI_COMMIT_SHORT_SHA>) by $AUTHOR"
    else
      MESSAGE_TEXT=":host-green: :merged: Merge pipeline <$CI_PIPELINE_URL|$CI_PIPELINE_ID> for $CI_COMMIT_REF_NAME succeeded.
      $CI_COMMIT_TITLE (<$COMMIT_URL|$CI_COMMIT_SHORT_SHA>) by $AUTHOR"
    fi
    postmessage "#datadog-agent-pipelines" "$MESSAGE_TEXT"

notify-on-tagged-success:
  extends: .slack-notifier-base
  rules:
    - <<: *if_deploy_on_tag_6
    - <<: *if_deploy_on_tag_7
  script: |
    MESSAGE_TEXT=":host-green: Tagged build <$CI_PIPELINE_URL|$CI_PIPELINE_ID> succeeded.
    *$CI_COMMIT_REF_NAME* is available in the staging repositories.
    Don't forget to run the \`tag_release_*\` jobs to publish the docker images."
    postmessage "#agent-release-sync" "$MESSAGE_TEXT"

notify-on-failure:
  extends: .slack-notifier-base
  rules:
    - <<: *if_master_branch
      when: on_failure
    - <<: *if_deploy
      when: on_failure
  dependencies: []
  script: |
    COMMIT_URL="$CI_PROJECT_URL/commit/$CI_COMMIT_SHA"

    AUTHOR=$(git show -s --format="%an" HEAD)

    if [ "$DEPLOY_AGENT" = "true" ]; then
      MESSAGE_TEXT=":host-red: :rocket: Deploy pipeline <$CI_PIPELINE_URL|$CI_PIPELINE_ID> for $CI_COMMIT_REF_NAME failed.
      $CI_COMMIT_TITLE (<$COMMIT_URL|$CI_COMMIT_SHORT_SHA>) by $AUTHOR"
    else
      MESSAGE_TEXT=":host-red: :merged: Merge pipeline <$CI_PIPELINE_URL|$CI_PIPELINE_ID> for $CI_COMMIT_REF_NAME failed.
      $CI_COMMIT_TITLE (<$COMMIT_URL|$CI_COMMIT_SHORT_SHA>) by $AUTHOR"
    fi
    postmessage "#datadog-agent-pipelines" "$MESSAGE_TEXT"
>>>>>>> a1446c66
<|MERGE_RESOLUTION|>--- conflicted
+++ resolved
@@ -234,4685 +234,4 @@
   if: $RELEASE_VERSION_7 != ""
 
 .if_not_version_7: &if_not_version_7
-<<<<<<< HEAD
-  if: $RELEASE_VERSION_7 == ""
-=======
-  if: $RELEASE_VERSION_7 == ""
-
-#
-# deps_build
-#
-
-# build libbcc
-.build_libbcc_common:
-  stage: deps_build
-  script:
-    - git clone -b "$BCC_VERSION" --depth=1 https://github.com/iovisor/bcc.git /tmp/bcc
-    # Patch libbcc to remove references to glibc symbols with a too recent version
-    - cd /tmp/bcc
-    - patch -p1 < "$CI_PROJECT_DIR"/omnibus/config/software/libbcc_compat.patch
-    - mkdir /tmp/bcc/build
-    - cd /tmp/bcc/build
-    - cmake .. -DCMAKE_INSTALL_PREFIX=/opt/libbcc -DCMAKE_EXE_LINKER_FLAGS="-Wl,-rpath,$DATADOG_AGENT_EMBEDDED_PATH/lib" -DCMAKE_SHARED_LINKER_FLAGS="-Wl,-rpath,$DATADOG_AGENT_EMBEDDED_PATH/lib"
-    - make -j 4  # "$(nproc)"
-    # Check that libbcc has no references to too recent glibc
-    - objdump -p src/cc/libbcc.so | grep GLIBC_2.29 && exit 1
-    - objdump -p src/cc/libbcc.so | grep GLIBC_2.26 && exit 1
-    - make install
-    - cd /opt/libbcc
-    - chmod go-rwx lib/libbcc*
-    - rm -rf share/bcc/examples share/bcc/introspection share/bcc/man share/bcc/tools lib/python2* lib/python3*
-    - cp $(ldd lib/libbcc.so | awk '$1 ~ /^libtinfo/ {system("dirname " $3)}')/libtinfo* lib
-    - tar cvaf /tmp/libbcc.tar.xz .
-    - $S3_CP_CMD /tmp/libbcc.tar.xz $S3_ARTIFACTS_URI/libbcc-$ARCH.tar.xz
-
-build_libbcc_x64:
-  extends: .build_libbcc_common
-  image: 486234852809.dkr.ecr.us-east-1.amazonaws.com/ci/datadog-agent-buildimages/system-probe_x64:$DATADOG_AGENT_LIBBCC_BUILDIMAGES
-  tags: ["runner:main", "size:large"]
-  variables:
-    ARCH: amd64
-
-build_libbcc_arm64:
-  extends: .build_libbcc_common
-  image: 486234852809.dkr.ecr.us-east-1.amazonaws.com/ci/datadog-agent-buildimages/system-probe_arm64:$DATADOG_AGENT_LIBBCC_BUILDIMAGES
-  tags: ["runner:docker-arm", "platform:arm64"]
-  variables:
-    ARCH: arm64
-
-#
-# source_test
-#
-
-.go_deps:
-  stage: deps_fetch
-  needs: []
-  script:
-    # HACK: empty the build directory cache (that can come from previous runs)
-    #       to not have remainders of previous runs, which can make our deps bootstrapping logic fail.
-    # TODO: remove this once we switch to k8s runners, they won't have this problem
-    - find "$CI_BUILDS_DIR" ! -path '*DataDog/datadog-agent*' -depth  # -delete implies -depth
-    - find "$CI_BUILDS_DIR" ! -path '*DataDog/datadog-agent*' -delete || true  # Allow failure, we can't remove parent folders of datadog-agent
-    - inv -e deps --verbose
-    - cd $GOPATH/pkg && tar czf $CI_PROJECT_DIR/go-pkg.tar.gz .
-    - cd $GOPATH/bin && tar czf $CI_PROJECT_DIR/go-bin.tar.gz .
-    - cd $CI_PROJECT_DIR/vendor && tar czf $CI_PROJECT_DIR/vendor.tar.gz .
-  artifacts:
-    expire_in: 1 day
-    paths:
-      - $CI_PROJECT_DIR/go-pkg.tar.gz
-      - $CI_PROJECT_DIR/go-bin.tar.gz
-      - $CI_PROJECT_DIR/vendor.tar.gz
-
-linux_x64_go_deps:
-  extends: .go_deps
-  image: 486234852809.dkr.ecr.us-east-1.amazonaws.com/ci/datadog-agent-buildimages/deb_x64:$DATADOG_AGENT_BUILDIMAGES
-  tags: ["runner:main", "size:2xlarge"]
-
-linux_arm64_go_deps:
-  extends: .go_deps
-  image: 486234852809.dkr.ecr.us-east-1.amazonaws.com/ci/datadog-agent-buildimages/deb_arm64:$DATADOG_AGENT_ARMBUILDIMAGES
-  tags: ["runner:docker-arm", "platform:arm64"]
-
-linux_armhf_go_deps:
-  extends: .go_deps
-  image: 486234852809.dkr.ecr.us-east-1.amazonaws.com/ci/datadog-agent-buildimages/deb_armhf:$DATADOG_AGENT_ARMBUILDIMAGES
-  tags: ["runner:docker-arm", "platform:arm64"]
-
-.retrieve_linux_go_deps: &retrieve_linux_go_deps |
-  mkdir -p $GOPATH/bin && tar xzf go-bin.tar.gz -C $GOPATH/bin
-  mkdir -p $GOPATH/pkg && tar xzf go-pkg.tar.gz -C $GOPATH/pkg
-  mkdir vendor && tar xzf vendor.tar.gz -C vendor
-  rm -f go-bin.tar.gz go-pkg.tar.gz vendor.tar.gz
-
-.tests_windows_base:
-  stage: source_test
-  needs: []
-  tags: ["runner:windows-docker", "windowsversion:1809"]
-  script:
-    - docker run --rm -m 8192M -v "$(Get-Location):c:\mnt" -e AWS_NETWORKING=true -e SIGN_WINDOWS=true -e PY_RUNTIMES="$PYTHON_RUNTIMES" 486234852809.dkr.ecr.us-east-1.amazonaws.com/ci/datadog-agent-buildimages/windows_1809_${ARCH}:$Env:DATADOG_AGENT_WINBUILDIMAGES c:\mnt\tasks\winbuildscripts\unittests.bat
-
-tests_windows-x64:
-  extends: .tests_windows_base
-  variables:
-    PYTHON_RUNTIMES: 3
-    ARCH: "x64"
-
-tests_windows-x86:
-  rules:
-    - <<: *if_not_deploy
-  extends: .tests_windows_base
-  variables:
-    PYTHON_RUNTIMES: 3
-    ARCH: "x86"
-
-.linux_tests_preparation:
-  needs: ["linux_x64_go_deps"]
-  before_script:
-    - *retrieve_linux_go_deps
-    - source /root/.bashrc && conda activate $CONDA_ENV
-    - python3 -m pip install wheel
-    - python3 -m pip install -r requirements.txt
-    - GO111MODULE=off go get gopkg.in/yaml.v2
-    - GO111MODULE=off go get github.com/stretchr/testify
-    - inv -e rtloader.make --install-prefix=$SRC_PATH/dev --python-runtimes "$PYTHON_RUNTIMES"
-    - inv -e rtloader.install
-    - inv -e rtloader.format --raise-if-changed
-    - inv -e rtloader.test
-
-# run tests for deb-x64
-tests_deb-x64-py2:
-  extends: .linux_tests_preparation
-  stage: source_test
-  image: 486234852809.dkr.ecr.us-east-1.amazonaws.com/ci/datadog-agent-buildimages/deb_x64:$DATADOG_AGENT_BUILDIMAGES
-  tags: ["runner:main", "size:2xlarge"]
-  variables:
-    PYTHON_RUNTIMES: '2'
-    CONDA_ENV: ddpy2
-  script:
-    - inv -e test --race --profile --python-runtimes "$PYTHON_RUNTIMES" --cpus 4
-
-tests_deb-x64-py3:
-  extends: .linux_tests_preparation
-  stage: source_test
-  image: 486234852809.dkr.ecr.us-east-1.amazonaws.com/ci/datadog-agent-buildimages/deb_x64:$DATADOG_AGENT_BUILDIMAGES
-  tags: ["runner:main", "size:2xlarge"]
-  variables:
-    PYTHON_RUNTIMES: '3'
-    CONDA_ENV: ddpy3
-  script:
-    - inv -e test --race --profile --python-runtimes "$PYTHON_RUNTIMES" --cpus 4
-
-# run tests for rpm-x64
-tests_rpm-x64-py2:
-  extends: .linux_tests_preparation
-  stage: source_test
-  image: 486234852809.dkr.ecr.us-east-1.amazonaws.com/ci/datadog-agent-buildimages/rpm_x64:$DATADOG_AGENT_BUILDIMAGES
-  tags: ["runner:main", "size:2xlarge"]
-  variables:
-    PYTHON_RUNTIMES: '2'
-    CONDA_ENV: ddpy2
-  script:
-    # Exclude systemd because it cannot succeed on Centos 6: the image doesn't have the shared object required by
-    # https://github.com/coreos/go-systemd/blob/c8cc474ba8655dfbdb0ac7fcc09b7faf5b643caf/sdjournal/functions.go#L46
-    # This is OK because the test on systemd still runs on the debian image above
-    - inv -e test --race --profile --python-runtimes "$PYTHON_RUNTIMES" --cpus 4 --build-exclude=systemd
-
-tests_rpm-x64-py3:
-  extends: .linux_tests_preparation
-  stage: source_test
-  image: 486234852809.dkr.ecr.us-east-1.amazonaws.com/ci/datadog-agent-buildimages/rpm_x64:$DATADOG_AGENT_BUILDIMAGES
-  tags: ["runner:main", "size:2xlarge"]
-  variables:
-    PYTHON_RUNTIMES: '3'
-    CONDA_ENV: ddpy3
-  script:
-    # Exclude systemd because it cannot succeed on Centos 6: the image doesn't have the shared object required by
-    # https://github.com/coreos/go-systemd/blob/c8cc474ba8655dfbdb0ac7fcc09b7faf5b643caf/sdjournal/functions.go#L46
-    # This is OK because the test on systemd still runs on the debian image above
-    - inv -e test --race --profile --python-runtimes "$PYTHON_RUNTIMES" --cpus 4 --build-exclude=systemd
-
-# run tests for eBPF code
-tests_ebpf:
-  stage: source_test
-  image: 486234852809.dkr.ecr.us-east-1.amazonaws.com/ci/datadog-agent-buildimages/system-probe_x64:$DATADOG_AGENT_SYSPROBE_BUILDIMAGES
-  tags: ["runner:main", "size:large"]
-  needs: ["build_libbcc_x64", "linux_x64_go_deps"]
-  before_script:
-    - *retrieve_linux_go_deps
-    - mkdir -p $CI_PROJECT_DIR/.tmp/binary-ebpf
-    - cd $SRC_PATH
-    - python3 -m pip install -r requirements.txt
-    # Retrieve libbcc from S3
-    - $S3_CP_CMD $S3_ARTIFACTS_URI/libbcc-amd64.tar.xz /tmp/libbcc.tar.xz
-    - $S3_CP_CMD $S3_PERMANENT_ARTIFACTS_URI/clang-amd64-11.0.0.tar.xz /tmp/clang.tar.xz
-    - mkdir -p $DATADOG_AGENT_EMBEDDED_PATH
-    - tar -xvf /tmp/libbcc.tar.xz -C $DATADOG_AGENT_EMBEDDED_PATH
-    - tar -xvf /tmp/clang.tar.xz -C $DATADOG_AGENT_EMBEDDED_PATH
-  script:
-    # For now only check bpf bytes since we don't have a way to run eBPF tests without mounting a debugfs
-    - inv -e system-probe.test --only-check-bpf-bytes
-    - inv -e system-probe.kitchen-prepare
-    # Compile runtime security functional tests to be executed in kitchen tests
-    - inv -e security-agent.build-functional-tests --output=$DD_AGENT_TESTING_DIR/site-cookbooks/dd-security-agent-check/files/testsuite
-    # Compile runtime security stress tests to be executed in kitchen tests
-    - inv -e security-agent.build-stress-tests --output=$DD_AGENT_TESTING_DIR/site-cookbooks/dd-security-agent-check/files/stresssuite
-    # Compile master version for comparison, uncomment following lines when merged
-    #- git checkout master
-    #- inv -e security-agent.build-stress-tests --output=$DD_AGENT_TESTING_DIR/site-cookbooks/dd-security-agent-check/files/stresssuite-master
-    #- git checkout -
-
-  after_script:
-    - cd $SRC_PATH
-    - cp ./pkg/ebpf/bytecode/build/tracer.o $CI_PROJECT_DIR/.tmp/binary-ebpf/tracer.o
-    - cp ./pkg/ebpf/bytecode/build/tracer-debug.o $CI_PROJECT_DIR/.tmp/binary-ebpf/tracer-debug.o
-    - cp ./pkg/ebpf/bytecode/build/offset-guess.o $CI_PROJECT_DIR/.tmp/binary-ebpf/offset-guess.o
-    - cp ./pkg/ebpf/bytecode/build/offset-guess-debug.o $CI_PROJECT_DIR/.tmp/binary-ebpf/offset-guess-debug.o
-  artifacts:
-    when: always
-    paths:
-      - $CI_PROJECT_DIR/.tmp/binary-ebpf
-      - $DD_AGENT_TESTING_DIR/site-cookbooks/dd-security-agent-check/files
-      - $DD_AGENT_TESTING_DIR/site-cookbooks/dd-system-probe-check/files
-
-# scan the dependencies for security vulnerabilities with snyk
-security_scan_test:
-  rules:
-    - <<: *if_master_branch
-  stage: source_test
-  image: 486234852809.dkr.ecr.us-east-1.amazonaws.com/snyk:v3523070-7400854-next
-  tags: ["runner:main", "size:large"]
-  needs: ["linux_x64_go_deps"]
-  before_script:
-    # this image isn't built in the datadog-agent-builders repo
-    # it doesn't have invoke so we install the dependencies without invoke
-    - *retrieve_linux_go_deps
-    - mkdir -p $GOPATH/src/github.com/DataDog/datadog-agent
-    - rsync -azr --delete ./ $GOPATH/src/github.com/DataDog/datadog-agent
-    - cd $GOPATH/src/github.com/DataDog/datadog-agent
-    - python3 -m pip install -r requirements.txt
-  script:
-    - set +x     # don't print the api key to the logs
-    # send the list of the dependencies to snyk
-    - SNYK_TOKEN=$(aws ssm get-parameter --region us-east-1 --name ci.datadog-agent.snyk_token --with-decryption --query "Parameter.Value" --out text)
-      snyk monitor --command=python3 --project-name=datadog-agent-requirements.txt --file=requirements.txt --package-manager=pip
-    - SNYK_TOKEN=$(aws ssm get-parameter --region us-east-1 --name ci.datadog-agent.snyk_token --with-decryption --query "Parameter.Value" --out text)
-      snyk monitor --project-name=datadog-agent-go.sum --file=go.mod
-
-# check consistency of go.mod file with project imports
-go_mod_tidy_check:
-  stage: source_test
-  image: 486234852809.dkr.ecr.us-east-1.amazonaws.com/ci/datadog-agent-buildimages/deb_x64:$DATADOG_AGENT_BUILDIMAGES
-  tags: ["runner:main", "size:large"]
-  needs: ["linux_x64_go_deps"]
-  before_script:
-    - *retrieve_linux_go_deps
-    - python3 -m pip install --upgrade --ignore-installed pip setuptools
-    - python3 -m pip install -r requirements.txt
-  script:
-    # Print a message and fail if "go mod tidy" modifies go.mod
-    - go mod tidy
-    - git diff-files --exit-code go.mod || (echo "go.mod is out of sync with project imports. Please run 'inv deps' and commit the changes on go.mod/go.sum." && false)
-
-#
-# binary_build
-#
-
-# build dogstatsd static for deb-x64
-build_dogstatsd_static-deb_x64:
-  stage: binary_build
-  image: 486234852809.dkr.ecr.us-east-1.amazonaws.com/ci/datadog-agent-buildimages/deb_x64:$DATADOG_AGENT_BUILDIMAGES
-  tags: ["runner:main", "size:large"]
-  needs: ["tests_deb-x64-py3", "linux_x64_go_deps"]
-  before_script:
-    - *retrieve_linux_go_deps
-    - source /root/.bashrc && conda activate ddpy3
-  script:
-    - inv -e dogstatsd.build --static --major-version 7
-    - $S3_CP_CMD $SRC_PATH/$STATIC_BINARIES_DIR/dogstatsd $S3_ARTIFACTS_URI/static/dogstatsd
-
-# build dogstatsd for deb-x64
-build_dogstatsd-deb_x64:
-  stage: binary_build
-  image: 486234852809.dkr.ecr.us-east-1.amazonaws.com/ci/datadog-agent-buildimages/deb_x64:$DATADOG_AGENT_BUILDIMAGES
-  tags: ["runner:main", "size:large"]
-  needs: ["tests_deb-x64-py3", "linux_x64_go_deps"]
-  before_script:
-    - *retrieve_linux_go_deps
-    - source /root/.bashrc && conda activate ddpy3
-  script:
-    - inv -e dogstatsd.build --major-version 7
-    - $S3_CP_CMD $SRC_PATH/$DOGSTATSD_BINARIES_DIR/dogstatsd $S3_ARTIFACTS_URI/dogstatsd/dogstatsd
-
-# build dogstatsd static for deb-arm
-build_dogstatsd_static-deb_arm64:
-  stage: binary_build
-  image: 486234852809.dkr.ecr.us-east-1.amazonaws.com/ci/datadog-agent-buildimages/deb_arm64:$DATADOG_AGENT_ARMBUILDIMAGES
-  tags: ["runner:docker-arm", "platform:arm64"]
-  needs: ["tests_deb-x64-py3", "linux_arm64_go_deps"]
-  variables:
-    ARCH: arm64
-  before_script:
-    - *retrieve_linux_go_deps
-    - source /root/.bashrc
-    # Hack to work around the cloning issue with arm runners
-    - mkdir -p $GOPATH/src/github.com/DataDog
-    - cp -R $GOPATH/src/github.com/*/*/DataDog/datadog-agent $GOPATH/src/github.com/DataDog
-    - cd $SRC_PATH
-  script:
-    - inv -e dogstatsd.build --static --major-version 7
-    - $S3_CP_CMD $SRC_PATH/$STATIC_BINARIES_DIR/dogstatsd $S3_ARTIFACTS_URI/static/dogstatsd.$ARCH
-
-# build dogstatsd linked for deb-arm
-build_dogstatsd-deb_arm64:
-  stage: binary_build
-  image: 486234852809.dkr.ecr.us-east-1.amazonaws.com/ci/datadog-agent-buildimages/deb_arm64:$DATADOG_AGENT_ARMBUILDIMAGES
-  tags: ["runner:docker-arm", "platform:arm64"]
-  needs: ["tests_deb-x64-py3", "linux_arm64_go_deps"]
-  variables:
-    ARCH: arm64
-  before_script:
-    - *retrieve_linux_go_deps
-    - source /root/.bashrc
-    # Hack to work around the cloning issue with arm runners
-    - mkdir -p $GOPATH/src/github.com/DataDog
-    - cp -R $GOPATH/src/github.com/*/*/DataDog/datadog-agent $GOPATH/src/github.com/DataDog
-    - cd $SRC_PATH
-  script:
-    - inv -e dogstatsd.build --major-version 7
-    - $S3_CP_CMD $SRC_PATH/$DOGSTATSD_BINARIES_DIR/dogstatsd $S3_ARTIFACTS_URI/dogstatsd/dogstatsd.$ARCH
-
-# build iot agent for deb-x64, to make sure the build is not broken because of build flags
-build_iot_agent-deb_x64:
-  stage: binary_build
-  image: 486234852809.dkr.ecr.us-east-1.amazonaws.com/ci/datadog-agent-buildimages/deb_x64:$DATADOG_AGENT_BUILDIMAGES
-  tags: ["runner:main", "size:large"]
-  needs: ["tests_deb-x64-py3", "linux_x64_go_deps"]
-  before_script:
-    - *retrieve_linux_go_deps
-  script:
-    - inv -e agent.build --iot --major-version 7
-    - $S3_CP_CMD $SRC_PATH/$AGENT_BINARIES_DIR/agent $S3_ARTIFACTS_URI/iot/agent
-
-# build iot agent for ARM, to make sure the build is not broken because of build targets
-build_iot_agent-deb_arm64:
-  stage: binary_build
-  image: 486234852809.dkr.ecr.us-east-1.amazonaws.com/ci/datadog-agent-buildimages/deb_arm64:$DATADOG_AGENT_BUILDIMAGES
-  tags: ["runner:docker-arm", "platform:arm64"]
-  needs: ["tests_deb-x64-py3", "linux_arm64_go_deps"]
-  variables:
-    ARCH: arm64
-  before_script:
-    - *retrieve_linux_go_deps
-    # Hack to work around the cloning issue with arm runners
-    - mkdir -p $GOPATH/src/github.com/DataDog
-    - cp -R $GOPATH/src/github.com/*/*/DataDog/datadog-agent $GOPATH/src/github.com/DataDog
-    - cd $SRC_PATH
-  script:
-    - inv -e agent.build --iot --major-version 7
-
-.cluster_agent-build_common:
-  stage: binary_build
-  needs: ["go_mod_tidy_check"]
-  script:
-    # Assuming that by default, the RELEASE_VERSION_7 entry will get used (ie. nightly-a7)
-    - if [[ "$CI_COMMIT_TAG" =~ ^dca- ]]; then export RELEASE_VERSION="$CI_COMMIT_TAG"; else export RELEASE_VERSION="$RELEASE_VERSION_7"; fi
-    - inv -e cluster-agent.build --release-version "$RELEASE_VERSION"
-    - $S3_CP_CMD $SRC_PATH/$CLUSTER_AGENT_BINARIES_DIR/datadog-cluster-agent $S3_ARTIFACTS_URI/datadog-cluster-agent.$ARCH
-    - $S3_CP_CMD $SRC_PATH/Dockerfiles/cluster-agent/datadog-cluster.yaml $S3_ARTIFACTS_URI/datadog-cluster.yaml
-    - $S3_CP_CMD $SRC_PATH/Dockerfiles/cluster-agent/security-agent-policies $S3_ARTIFACTS_URI/security-agent-policies --recursive
-
-# For the Windows Docker image
-build_windows_container_entrypoint:
-  rules:
-    - <<: *if_version_7
-      when: on_success
-  stage: binary_build
-  tags: ["runner:windows-docker", "windowsversion:1809"]
-  needs: ["tests_windows-x64"]
-  variables:
-    ARCH: "x64"
-  script:
-    - if (Test-Path build-out) { remove-item -recurse -force build-out }
-    - docker run --rm -m 4096M -v "$(Get-Location):c:\mnt" -e CI_JOB_ID=${CI_JOB_ID} -e WINDOWS_BUILDER=true -e AWS_NETWORKING=true -e TARGET_ARCH="$ARCH" 486234852809.dkr.ecr.us-east-1.amazonaws.com/ci/datadog-agent-buildimages/windows_1809_${ARCH}:${Env:DATADOG_AGENT_WINBUILDIMAGES} c:\mnt\Dockerfiles\agent\windows\entrypoint\build.bat
-    - get-childitem build-out\${CI_JOB_ID}
-    - copy build-out\${CI_JOB_ID}\*.exe ./entrypoint.exe
-    - remove-item -recurse -force build-out\${CI_JOB_ID}
-  artifacts:
-    expire_in: 2 weeks
-    paths:
-      - entrypoint.exe
-
-# build cluster-agent bin
-cluster_agent-build_amd64:
-  extends: .cluster_agent-build_common
-  image: 486234852809.dkr.ecr.us-east-1.amazonaws.com/ci/datadog-agent-buildimages/deb_x64:$DATADOG_AGENT_BUILDIMAGES
-  tags: ["runner:main", "size:large"]
-  needs: ["go_mod_tidy_check", "linux_x64_go_deps"]
-  variables:
-    ARCH: amd64
-  before_script:
-    - *retrieve_linux_go_deps
-    - source /root/.bashrc && conda activate ddpy3
-
-cluster_agent-build_arm64:
-  extends: .cluster_agent-build_common
-  image: 486234852809.dkr.ecr.us-east-1.amazonaws.com/ci/datadog-agent-buildimages/deb_arm64:$DATADOG_AGENT_BUILDIMAGES
-  tags: ["runner:docker-arm", "platform:arm64"]
-  needs: ["go_mod_tidy_check", "linux_arm64_go_deps"]
-  variables:
-    ARCH: arm64
-  before_script:
-    - *retrieve_linux_go_deps
-    - source /root/.bashrc
-    # Hack to work around the cloning issue with arm runners
-    - mkdir -p $GOPATH/src/github.com/DataDog
-    - cp -R $GOPATH/src/github.com/*/*/DataDog/datadog-agent $GOPATH/src/github.com/DataDog
-    - cd $SRC_PATH
-
-# build cluster-agent-cloudfoundry bin
-cluster_agent_cloudfoundry-build_amd64:
-  rules:
-    - <<: *if_version_7
-  stage: binary_build
-  image: 486234852809.dkr.ecr.us-east-1.amazonaws.com/ci/datadog-agent-buildimages/deb_x64:$DATADOG_AGENT_BUILDIMAGES
-  tags: ["runner:main", "size:large"]
-  needs: ["go_mod_tidy_check", "linux_x64_go_deps"]
-  artifacts:
-    expire_in: 2 weeks
-    paths:
-      - $OMNIBUS_PACKAGE_DIR
-  variables:
-    ARCH: amd64
-  before_script:
-    - *retrieve_linux_go_deps
-    - source /root/.bashrc && conda activate ddpy3
-  script:
-    - inv -e cluster-agent-cloudfoundry.build
-    - cd $SRC_PATH/$CLUSTER_AGENT_CLOUDFOUNDRY_BINARIES_DIR
-    - mkdir -p $OMNIBUS_PACKAGE_DIR
-    - export PACKAGE_VERSION=$(inv agent.version --url-safe --major-version 7)
-    - tar cf $OMNIBUS_PACKAGE_DIR/datadog-cluster-agent-cloudfoundry-$PACKAGE_VERSION-$ARCH.tar.xz datadog-cluster-agent-cloudfoundry
-
-#
-# integration_test
-#
-
-# run benchmarks on deb
-# benchmarks-deb_x64:
-#   stage: integration_test
-#   image: 486234852809.dkr.ecr.us-east-1.amazonaws.com/ci/datadog-agent-buildimages/deb_x64:$DATADOG_AGENT_BUILDIMAGES
-#   allow_failure: true  # FIXME: this was set to true to temporarily unblock the pipeline
-#   tags: ["runner:main", "size:large"]
-#   script:
-#     - inv -e bench.aggregator
-#     # FIXME: in our docker image, non ascii characters printed by the benchmark
-#     # make invoke traceback. For now, the workaround is to call the benchmarks
-#     # manually
-#     - inv -e bench.build-dogstatsd
-
-#     - set +x # make sure we don't output the creds to the build log
-#     - DD_AGENT_API_KEY=$(aws ssm get-parameter --region us-east-1 --name ci.datadog-agent.dd_agent_api_key --with-decryption --query "Parameter.Value" --out text)
-
-#     # dogstatsd validation - not really benchmarking: gitlab isn't the right place to do this.
-#     - ./bin/benchmarks/dogstatsd -pps=20000 -dur 30 -ser 5 -branch $DD_REPO_BRANCH_NAME -api-key $DD_AGENT_API_KEY
-#   artifacts:
-#     expire_in: 2 weeks
-#     paths:
-#       - benchmarks
-
-# check the size of the static dogstatsd binary
-dogstatsd_x64_size_test:
-  stage: integration_test
-  image: 486234852809.dkr.ecr.us-east-1.amazonaws.com/ci/datadog-agent-buildimages/deb_x64:$DATADOG_AGENT_BUILDIMAGES
-  tags: ["runner:main", "size:large"]
-  needs: ["build_dogstatsd_static-deb_x64"]
-  before_script:
-    - source /root/.bashrc && conda activate ddpy3
-    - mkdir -p $STATIC_BINARIES_DIR
-    - $S3_CP_CMD $S3_ARTIFACTS_URI/static/dogstatsd $STATIC_BINARIES_DIR/dogstatsd
-  script:
-    - inv -e dogstatsd.size-test --skip-build
-
-# check the size of the static dogstatsd binary
-dogstatsd_arm64_size_test:
-  stage: integration_test
-  image: 486234852809.dkr.ecr.us-east-1.amazonaws.com/ci/datadog-agent-buildimages/deb_arm64:$DATADOG_AGENT_ARMBUILDIMAGES
-  tags: ["runner:docker-arm", "platform:arm64"]
-  needs: ["build_dogstatsd_static-deb_arm64"]
-  variables:
-    ARCH: arm64
-  before_script:
-    - source /root/.bashrc
-    - mkdir -p $STATIC_BINARIES_DIR
-    - $S3_CP_CMD $S3_ARTIFACTS_URI/static/dogstatsd.$ARCH $STATIC_BINARIES_DIR/dogstatsd
-  script:
-    - inv -e dogstatsd.size-test --skip-build
-
-.build_clang_common:
-  rules:
-    - when: manual
-      allow_failure: true
-  stage: deps_build
-  script:
-    - wget https://github.com/llvm/llvm-project/releases/download/llvmorg-11.0.0/clang-11.0.0.src.tar.xz -O clang.src.tar.xz
-    - wget https://github.com/llvm/llvm-project/releases/download/llvmorg-11.0.0/llvm-11.0.0.src.tar.xz -O llvm.src.tar.xz
-    - mkdir clang && tar xf clang.src.tar.xz --strip-components=1 --no-same-owner -C clang
-    - mkdir llvm && tar xf llvm.src.tar.xz --strip-components=1 --no-same-owner -C llvm
-    - mkdir build && cd build
-    # Note: on ARM, this may fail (process gets killed), indicating an OOM error.
-    # In that case, reduce this job's parallelism (eg. with -DLLVM_PARALLEL_COMPILE_JOBS=2 -DLLVM_PARALLEL_LINK_JOBS=2)
-    - |
-      cmake -DLLVM_ENABLE_PROJECTS=clang \
-      -DLLVM_TARGETS_TO_BUILD="BPF" \
-      -DCMAKE_INSTALL_PREFIX=$DATADOG_AGENT_EMBEDDED_PATH \
-      -G "Ninja" \
-      -DCMAKE_BUILD_TYPE=MinSizeRel \
-      -DLLVM_BUILD_TOOLS=OFF \
-      -DLLVM_INCLUDE_EXAMPLES=OFF \
-      -DLLVM_INCLUDE_TESTS=OFF \
-      -DLLVM_INCLUDE_BENCHMARKS=OFF \
-      -DLLVM_STATIC_LINK_CXX_STDLIB=ON \
-      -DLLVM_ENABLE_BINDINGS=OFF \
-      -DLLVM_PARALLEL_COMPILE_JOBS=4 \
-      -DLLVM_PARALLEL_LINK_JOBS=4 \
-      ../llvm
-    - cmake --build . --target install
-    - cd $DATADOG_AGENT_EMBEDDED_PATH
-    - rm -rf bin share libexec lib/clang lib/cmake lib/*.so*
-    - tar cvaf /tmp/clang.tar.xz .
-    - $S3_CP_CMD /tmp/clang.tar.xz $S3_PERMANENT_ARTIFACTS_URI/clang-$ARCH-11.0.0.tar.xz
-  timeout: 2h 00m
-
-build_clang_x64:
-  extends: .build_clang_common
-  image: 486234852809.dkr.ecr.us-east-1.amazonaws.com/ci/datadog-agent-buildimages/system-probe_x64:$DATADOG_AGENT_SYSPROBE_BUILDIMAGES
-  tags: ["runner:main", "size:2xlarge"]
-  variables:
-    ARCH: amd64
-
-build_clang_arm64:
-  extends: .build_clang_common
-  image: 486234852809.dkr.ecr.us-east-1.amazonaws.com/ci/datadog-agent-buildimages/system-probe_arm64:$DATADOG_AGENT_SYSPROBE_BUILDIMAGES
-  tags: ["runner:docker-arm", "platform:arm64"]
-  variables:
-    ARCH: arm64
-
-.system-probe_build_common:
-  before_script:
-    # Hack to work around the cloning issue with arm runners
-    - mkdir -p $GOPATH/src/github.com/DataDog
-    - '[[ "$ARCH" == arm64 ]] && cp -R $GOPATH/src/github.com/*/*/DataDog/datadog-agent $GOPATH/src/github.com/DataDog'
-    - cd $SRC_PATH
-    # HACK: empty the build directory cache (that can come from previous runs)
-    #       to not have remainders of previous runs, which can make our deps bootstrapping logic fail.
-    # TODO: remove this once we switch to k8s runners, they won't have this problem
-    - find "$CI_BUILDS_DIR" ! -path '*DataDog/datadog-agent*' -depth  # -delete implies -depth
-    - find "$CI_BUILDS_DIR" ! -path '*DataDog/datadog-agent*' -delete || true  # Allow failure, we can't remove parent folders of datadog-agent
-    - inv -e deps --verbose
-    # Retrieve libbcc from S3
-    - $S3_CP_CMD $S3_ARTIFACTS_URI/libbcc-$ARCH.tar.xz /tmp/libbcc.tar.xz
-    - $S3_CP_CMD $S3_PERMANENT_ARTIFACTS_URI/clang-$ARCH-11.0.0.tar.xz /tmp/clang.tar.xz
-    - mkdir -p $DATADOG_AGENT_EMBEDDED_PATH
-    - tar -xvf /tmp/libbcc.tar.xz -C $DATADOG_AGENT_EMBEDDED_PATH
-    - tar -xvf /tmp/clang.tar.xz -C $DATADOG_AGENT_EMBEDDED_PATH
-  script:
-    - inv -e system-probe.build --go-version=$SYSTEM_PROBE_GO_VERSION --embedded-path=$DATADOG_AGENT_EMBEDDED_PATH
-    - inv -e system-probe.test --only-check-bpf-bytes
-    - $S3_CP_CMD $SRC_PATH/$SYSTEM_PROBE_BINARIES_DIR/system-probe $S3_ARTIFACTS_URI/system-probe.$ARCH
-    - $S3_CP_CMD $SRC_PATH/pkg/ebpf/bytecode/build/tracer.o $S3_ARTIFACTS_URI/tracer.o.$ARCH
-    - $S3_CP_CMD $SRC_PATH/pkg/ebpf/bytecode/build/tracer-debug.o $S3_ARTIFACTS_URI/tracer-debug.o.$ARCH
-    - $S3_CP_CMD $SRC_PATH/pkg/ebpf/bytecode/build/offset-guess.o $S3_ARTIFACTS_URI/offset-guess.o.$ARCH
-    - $S3_CP_CMD $SRC_PATH/pkg/ebpf/bytecode/build/offset-guess-debug.o $S3_ARTIFACTS_URI/offset-guess-debug.o.$ARCH
-    - $S3_CP_CMD $SRC_PATH/pkg/ebpf/bytecode/build/runtime-security.o $S3_ARTIFACTS_URI/runtime-security.o.$ARCH
-    - $S3_CP_CMD $SRC_PATH/pkg/ebpf/bytecode/build/runtime-security-syscall-wrapper.o $S3_ARTIFACTS_URI/runtime-security-syscall-wrapper.o.$ARCH
-
-build_system-probe-x64:
-  stage: binary_build
-  image: 486234852809.dkr.ecr.us-east-1.amazonaws.com/ci/datadog-agent-buildimages/system-probe_x64:$DATADOG_AGENT_SYSPROBE_BUILDIMAGES
-  tags: ["runner:main", "size:large"]
-  needs: ["build_libbcc_x64", "tests_deb-x64-py3"]
-  extends: .system-probe_build_common
-  variables:
-    ARCH: amd64
-
-build_system-probe-arm64:
-  stage: binary_build
-  image: 486234852809.dkr.ecr.us-east-1.amazonaws.com/ci/datadog-agent-buildimages/system-probe_arm64:$DATADOG_AGENT_SYSPROBE_BUILDIMAGES
-  needs: ["build_libbcc_arm64", "go_mod_tidy_check"]
-  tags: ["runner:docker-arm", "platform:arm64"]
-  extends: .system-probe_build_common
-  variables:
-    ARCH: arm64
-
-#
-# package_build
-#
-
-.agent_build_common_deb:
-  script:
-    - echo "About to build for $RELEASE_VERSION"
-    - *retrieve_linux_go_deps
-    # remove artifacts from previous pipelines that may come from the cache
-    - rm -rf $OMNIBUS_PACKAGE_DIR/*
-    # Artifacts and cache must live within project directory but we run omnibus in a neutral directory.
-    # Thus, we move the artifacts at the end in a gitlab-friendly dir.
-    - mkdir -p /tmp/system-probe
-    - $S3_CP_CMD $S3_ARTIFACTS_URI/system-probe.${PACKAGE_ARCH} /tmp/system-probe/system-probe
-    - $S3_CP_CMD $S3_ARTIFACTS_URI/tracer.o.${PACKAGE_ARCH} /tmp/system-probe/tracer.o
-    - $S3_CP_CMD $S3_ARTIFACTS_URI/tracer-debug.o.${PACKAGE_ARCH} /tmp/system-probe/tracer-debug.o
-    - $S3_CP_CMD $S3_ARTIFACTS_URI/offset-guess.o.${PACKAGE_ARCH} /tmp/system-probe/offset-guess.o
-    - $S3_CP_CMD $S3_ARTIFACTS_URI/offset-guess-debug.o.${PACKAGE_ARCH} /tmp/system-probe/offset-guess-debug.o
-    - $S3_CP_CMD $S3_ARTIFACTS_URI/runtime-security.o.${PACKAGE_ARCH} /tmp/system-probe/runtime-security.o
-    - $S3_CP_CMD $S3_ARTIFACTS_URI/runtime-security-syscall-wrapper.o.${PACKAGE_ARCH} /tmp/system-probe/runtime-security-syscall-wrapper.o
-    - chmod 755 /tmp/system-probe/system-probe
-    - $S3_CP_CMD $S3_ARTIFACTS_URI/libbcc-${PACKAGE_ARCH}.tar.xz /tmp/libbcc.tar.xz
-    - inv -e agent.omnibus-build --release-version "$RELEASE_VERSION" --major-version "$AGENT_MAJOR_VERSION" --python-runtimes "$PYTHON_RUNTIMES" --base-dir $OMNIBUS_BASE_DIR ${USE_S3_CACHING} --skip-deps --system-probe-bin=/tmp/system-probe --libbcc-tarball=/tmp/libbcc.tar.xz
-    - $S3_CP_CMD $OMNIBUS_BASE_DIR/pkg/datadog-agent_*_${PACKAGE_ARCH}.deb $S3_ARTIFACTS_URI/$DESTINATION_DEB
-    - $S3_CP_CMD $OMNIBUS_BASE_DIR/pkg/datadog-agent-dbg_*_${PACKAGE_ARCH}.deb $S3_ARTIFACTS_URI/$DESTINATION_DBG_DEB
-    - mkdir -p $OMNIBUS_PACKAGE_DIR && cp $OMNIBUS_BASE_DIR/pkg/datadog-agent*_${PACKAGE_ARCH}.deb{,.metadata.json} $OMNIBUS_PACKAGE_DIR
-  artifacts:
-    expire_in: 2 weeks
-    paths:
-      - $OMNIBUS_PACKAGE_DIR
-
-# build Agent package for deb-x64
-agent_deb-x64-a6:
-  extends: .agent_build_common_deb
-  rules:
-    - <<: *if_version_6
-  stage: package_build
-  image: 486234852809.dkr.ecr.us-east-1.amazonaws.com/ci/datadog-agent-buildimages/deb_x64:$DATADOG_AGENT_BUILDIMAGES
-  tags: ["runner:main", "size:2xlarge"]
-  needs: ["tests_deb-x64-py2", "tests_deb-x64-py3", "build_system-probe-x64", "linux_x64_go_deps"]
-  variables:
-    AWS_CONTAINER_CREDENTIALS_RELATIVE_URI: /credentials
-    CONDA_ENV: ddpy3
-    AGENT_MAJOR_VERSION: 6
-    PYTHON_RUNTIMES: '2,3'
-    PACKAGE_ARCH: amd64
-    DESTINATION_DEB: 'datadog-agent_6_amd64.deb'
-    DESTINATION_DBG_DEB: 'datadog-agent-dbg_6_amd64.deb'
-  before_script:
-    - source /root/.bashrc && conda activate $CONDA_ENV
-    - export RELEASE_VERSION=$RELEASE_VERSION_6
-
-agent_deb-x64-a7:
-  extends: .agent_build_common_deb
-  rules:
-    - <<: *if_version_7
-  stage: package_build
-  image: 486234852809.dkr.ecr.us-east-1.amazonaws.com/ci/datadog-agent-buildimages/deb_x64:$DATADOG_AGENT_BUILDIMAGES
-  tags: ["runner:main", "size:2xlarge"]
-  needs: ["tests_deb-x64-py3", "build_system-probe-x64", "linux_x64_go_deps"]
-  variables:
-    AWS_CONTAINER_CREDENTIALS_RELATIVE_URI: /credentials
-    CONDA_ENV: ddpy3
-    AGENT_MAJOR_VERSION: 7
-    PYTHON_RUNTIMES: '3'
-    PACKAGE_ARCH: amd64
-    DESTINATION_DEB: 'datadog-agent_7_amd64.deb'
-    DESTINATION_DBG_DEB: 'datadog-agent-dbg_7_amd64.deb'
-  before_script:
-    - source /root/.bashrc && conda activate $CONDA_ENV
-    - export RELEASE_VERSION=$RELEASE_VERSION_7
-
-agent_deb-arm64-a6:
-  extends: .agent_build_common_deb
-  rules:
-    - <<: *if_version_6
-  stage: package_build
-  image: 486234852809.dkr.ecr.us-east-1.amazonaws.com/ci/datadog-agent-buildimages/deb_arm64:$DATADOG_AGENT_ARMBUILDIMAGES
-  tags: ["runner:docker-arm", "platform:arm64"]
-  needs: ["go_mod_tidy_check", "build_system-probe-arm64", "linux_arm64_go_deps"]
-  variables:
-    AGENT_MAJOR_VERSION: 6
-    PYTHON_RUNTIMES: '2,3'
-    PACKAGE_ARCH: arm64
-    DESTINATION_DEB: 'datadog-agent_6_arm64.deb'
-    DESTINATION_DBG_DEB: 'datadog-agent-dbg_6_arm64.deb'
-  before_script:
-    - source /root/.bashrc
-    - export RELEASE_VERSION=$RELEASE_VERSION_6
-
-agent_deb-arm64-a7:
-  extends: .agent_build_common_deb
-  rules:
-    - <<: *if_version_7
-  stage: package_build
-  image: 486234852809.dkr.ecr.us-east-1.amazonaws.com/ci/datadog-agent-buildimages/deb_arm64:$DATADOG_AGENT_ARMBUILDIMAGES
-  tags: ["runner:docker-arm", "platform:arm64"]
-  needs: ["go_mod_tidy_check", "build_system-probe-arm64", "linux_arm64_go_deps"]
-  variables:
-    AGENT_MAJOR_VERSION: 7
-    PYTHON_RUNTIMES: '3'
-    PACKAGE_ARCH: arm64
-    DESTINATION_DEB: 'datadog-agent_7_arm64.deb'
-    DESTINATION_DBG_DEB: 'datadog-agent-dbg_7_arm64.deb'
-  before_script:
-    - source /root/.bashrc
-    - export RELEASE_VERSION=$RELEASE_VERSION_7
-
-.iot_agent_build_common_deb:
-  rules:
-    - <<: *if_version_7
-  script:
-    - *retrieve_linux_go_deps
-    - echo "About to build for $RELEASE_VERSION_7"
-    - echo "Detected host architecture $(uname -m)"
-    # $DD_TARGET_ARCH is only set by Arm build images, so assume amd64 if not present
-    - echo "Target architecture ${DD_TARGET_ARCH:=amd64}"
-    # remove artifacts from previous pipelines that may come from the cache
-    - rm -rf $OMNIBUS_PACKAGE_DIR/*
-    # Artifacts and cache must live within project directory but we run omnibus in a neutral directory.
-    # Thus, we move the artifacts at the end in a gitlab-friendly dir.
-    # Use --skip-deps since the deps are installed by `before_script`.
-    - inv -e agent.omnibus-build --iot --log-level debug --release-version "$RELEASE_VERSION_7" --major-version 7 --base-dir $OMNIBUS_BASE_DIR --skip-deps
-    - find $OMNIBUS_BASE_DIR/pkg
-    - find $OMNIBUS_BASE_DIR/pkg -name "datadog-iot-agent*_${PACKAGE_ARCH}.deb" -exec dpkg -c {} \;
-    - $S3_CP_CMD $OMNIBUS_BASE_DIR/pkg/datadog-iot-agent*_${PACKAGE_ARCH}.deb $S3_ARTIFACTS_URI/$DESTINATION_DEB
-    - mkdir -p $OMNIBUS_PACKAGE_DIR && cp $OMNIBUS_BASE_DIR/pkg/datadog-iot-agent*_${PACKAGE_ARCH}.deb{,.metadata.json} $OMNIBUS_PACKAGE_DIR
-  artifacts:
-    expire_in: 2 weeks
-    paths:
-      - $OMNIBUS_PACKAGE_DIR
-
-iot_agent_deb-x64:
-  extends: .iot_agent_build_common_deb
-  stage: package_build
-  image: 486234852809.dkr.ecr.us-east-1.amazonaws.com/ci/datadog-agent-buildimages/deb_x64:$DATADOG_AGENT_BUILDIMAGES
-  tags: ["runner:main", "size:2xlarge"]
-  needs: ["linux_x64_go_deps"]
-  variables:
-    PACKAGE_ARCH: amd64
-    DESTINATION_DEB: 'datadog-iot-agent_7_amd64.deb'
-
-iot_agent_deb-arm64:
-  extends: .iot_agent_build_common_deb
-  stage: package_build
-  image: 486234852809.dkr.ecr.us-east-1.amazonaws.com/ci/datadog-agent-buildimages/deb_arm64:$DATADOG_AGENT_ARMBUILDIMAGES
-  tags: ["runner:docker-arm", "platform:arm64"]
-  needs: ["linux_arm64_go_deps"]
-  variables:
-    PACKAGE_ARCH: arm64
-    DESTINATION_DEB: 'datadog-iot-agent_7_arm64.deb'
-
-iot_agent_deb-armhf:
-  extends: .iot_agent_build_common_deb
-  stage: package_build
-  image: 486234852809.dkr.ecr.us-east-1.amazonaws.com/ci/datadog-agent-buildimages/deb_armhf:$DATADOG_AGENT_ARMBUILDIMAGES
-  # Run with platform:arm64 since no platform:armhf exists and arm64 should be backwards compatible
-  tags: ["runner:docker-arm", "platform:arm64"]
-  needs: ["linux_armhf_go_deps"]
-  variables:
-    PACKAGE_ARCH: armhf
-    DESTINATION_DEB: 'datadog-iot-agent_7_armhf.deb'
-
-.agent_build_common_rpm:
-  script:
-    - echo "About to build for $RELEASE_VERSION"
-    - *retrieve_linux_go_deps
-    # remove artifacts from previous pipelines that may come from the cache
-    - rm -rf $OMNIBUS_PACKAGE_DIR/*
-    # Artifacts and cache must live within project directory but we run omnibus in a neutral directory.
-    # Thus, we move the artifacts at the end in a gitlab-friendly dir.
-    - set +x
-    - RPM_GPG_KEY=$(aws ssm get-parameter --region us-east-1 --name $RPM_GPG_KEY_SSM_NAME --with-decryption --query "Parameter.Value" --out text)
-    - printf -- "$RPM_GPG_KEY" | gpg --import --batch
-    - export RPM_SIGNING_PASSPHRASE=$(aws ssm get-parameter --region us-east-1 --name $RPM_SIGNING_PASSPHRASE_SSM_NAME --with-decryption --query "Parameter.Value" --out text)
-    - set -x
-
-    - mkdir -p /tmp/system-probe
-    - $S3_CP_CMD $S3_ARTIFACTS_URI/system-probe.${PACKAGE_ARCH} /tmp/system-probe/system-probe
-    - $S3_CP_CMD $S3_ARTIFACTS_URI/tracer.o.${PACKAGE_ARCH} /tmp/system-probe/tracer.o
-    - $S3_CP_CMD $S3_ARTIFACTS_URI/tracer-debug.o.${PACKAGE_ARCH} /tmp/system-probe/tracer-debug.o
-    - $S3_CP_CMD $S3_ARTIFACTS_URI/offset-guess.o.${PACKAGE_ARCH} /tmp/system-probe/offset-guess.o
-    - $S3_CP_CMD $S3_ARTIFACTS_URI/offset-guess-debug.o.${PACKAGE_ARCH} /tmp/system-probe/offset-guess-debug.o
-    - $S3_CP_CMD $S3_ARTIFACTS_URI/runtime-security.o.${PACKAGE_ARCH} /tmp/system-probe/runtime-security.o
-    - $S3_CP_CMD $S3_ARTIFACTS_URI/runtime-security-syscall-wrapper.o.${PACKAGE_ARCH} /tmp/system-probe/runtime-security-syscall-wrapper.o
-    - chmod 755 /tmp/system-probe/system-probe
-    - $S3_CP_CMD $S3_ARTIFACTS_URI/libbcc-${PACKAGE_ARCH}.tar.xz /tmp/libbcc.tar.xz
-    - inv -e agent.omnibus-build --release-version "$RELEASE_VERSION" --major-version "$AGENT_MAJOR_VERSION" --python-runtimes "$PYTHON_RUNTIMES" --base-dir $OMNIBUS_BASE_DIR  ${USE_S3_CACHING} --skip-deps --system-probe-bin=/tmp/system-probe --libbcc-tarball=/tmp/libbcc.tar.xz
-    - find $OMNIBUS_BASE_DIR/pkg -type f -name '*.rpm' ! -name '*dbg*.rpm' -print0 | xargs -0 -I '{}' rpm -i '{}'
-    - find $OMNIBUS_BASE_DIR/pkg -type f -name '*dbg*.rpm' -print0 | xargs -0 -I '{}' rpm -i '{}'
-    - mkdir -p $OMNIBUS_PACKAGE_DIR && cp $OMNIBUS_BASE_DIR/pkg/*.{rpm,metadata.json} $OMNIBUS_PACKAGE_DIR
-  artifacts:
-    expire_in: 2 weeks
-    paths:
-      - $OMNIBUS_PACKAGE_DIR
-
-# build Agent package for rpm-x64
-agent_rpm-x64-a6:
-  extends: .agent_build_common_rpm
-  rules:
-    - <<: *if_version_6
-  stage: package_build
-  image: 486234852809.dkr.ecr.us-east-1.amazonaws.com/ci/datadog-agent-buildimages/rpm_x64:$DATADOG_AGENT_BUILDIMAGES
-  tags: ["runner:main", "size:2xlarge"]
-  needs: ["tests_rpm-x64-py2", "tests_rpm-x64-py3", "build_system-probe-x64", "linux_x64_go_deps"]
-  variables:
-    AWS_CONTAINER_CREDENTIALS_RELATIVE_URI: /credentials
-    AGENT_MAJOR_VERSION: 6
-    PYTHON_RUNTIMES: '2,3'
-    PACKAGE_ARCH: amd64
-    CONDA_ENV: ddpy3
-  before_script:
-    - source /root/.bashrc && conda activate $CONDA_ENV
-    - export RELEASE_VERSION=$RELEASE_VERSION_6
-
-# build Agent package for rpm-x64
-agent_rpm-x64-a7:
-  extends: .agent_build_common_rpm
-  rules:
-    - <<: *if_version_7
-  stage: package_build
-  image: 486234852809.dkr.ecr.us-east-1.amazonaws.com/ci/datadog-agent-buildimages/rpm_x64:$DATADOG_AGENT_BUILDIMAGES
-  tags: ["runner:main", "size:2xlarge"]
-  needs: ["tests_rpm-x64-py3", "build_system-probe-x64", "linux_x64_go_deps"]
-  variables:
-    AWS_CONTAINER_CREDENTIALS_RELATIVE_URI: /credentials
-    AGENT_MAJOR_VERSION: 7
-    PYTHON_RUNTIMES: '3'
-    PACKAGE_ARCH: amd64
-    CONDA_ENV: ddpy3
-  before_script:
-    - source /root/.bashrc && conda activate $CONDA_ENV
-    - export RELEASE_VERSION=$RELEASE_VERSION_7
-
-# build Agent package for rpm-arm64
-agent_rpm-arm64-a6:
-  extends: .agent_build_common_rpm
-  rules:
-    - <<: *if_version_6
-  stage: package_build
-  image: 486234852809.dkr.ecr.us-east-1.amazonaws.com/ci/datadog-agent-buildimages/rpm_arm64:$DATADOG_AGENT_ARMBUILDIMAGES
-  tags: ["runner:docker-arm", "platform:arm64"]
-  needs: ["go_mod_tidy_check", "build_system-probe-arm64", "linux_arm64_go_deps"]
-  variables:
-    AGENT_MAJOR_VERSION: 6
-    PYTHON_RUNTIMES: '2,3'
-    PACKAGE_ARCH: arm64
-  before_script:
-    - source /root/.bashrc
-    - export RELEASE_VERSION=$RELEASE_VERSION_6
-
-# build Agent package for rpm-arm64
-agent_rpm-arm64-a7:
-  extends: .agent_build_common_rpm
-  rules:
-    - <<: *if_version_7
-  stage: package_build
-  image: 486234852809.dkr.ecr.us-east-1.amazonaws.com/ci/datadog-agent-buildimages/rpm_arm64:$DATADOG_AGENT_ARMBUILDIMAGES
-  tags: ["runner:docker-arm", "platform:arm64"]
-  needs: ["go_mod_tidy_check", "build_system-probe-arm64", "linux_arm64_go_deps"]
-  variables:
-    AGENT_MAJOR_VERSION: 7
-    PYTHON_RUNTIMES: '3'
-    PACKAGE_ARCH: arm64
-  before_script:
-    - source /root/.bashrc
-    - export RELEASE_VERSION=$RELEASE_VERSION_7
-
-.iot_agent_build_common_rpm:
-  rules:
-    - <<: *if_version_7
-  script:
-    - echo "About to build iot agent for $RELEASE_VERSION_7"
-    - *retrieve_linux_go_deps
-    - echo "Detected host architecture $(uname -m)"
-    # $DD_TARGET_ARCH is only set by Arm build images, so assume amd64 if not present
-    - echo "Target architecture ${DD_TARGET_ARCH:=amd64}"
-    # remove artifacts from previous pipelines that may come from the cache
-    - rm -rf $OMNIBUS_PACKAGE_DIR/*
-    # Artifacts and cache must live within project directory but we run omnibus in a neutral directory.
-    # Thus, we move the artifacts at the end in a gitlab-friendly dir.
-    - set +x
-    - RPM_GPG_KEY=$(aws ssm get-parameter --region us-east-1 --name $RPM_GPG_KEY_SSM_NAME --with-decryption --query "Parameter.Value" --out text)
-    - printf -- "$RPM_GPG_KEY" | gpg --import --batch
-    - export RPM_SIGNING_PASSPHRASE=$(aws ssm get-parameter --region us-east-1 --name $RPM_SIGNING_PASSPHRASE_SSM_NAME --with-decryption --query "Parameter.Value" --out text)
-    - set -x
-    # Use --skip-deps since the deps are installed by `before_script`.
-    - inv -e agent.omnibus-build --iot --log-level debug --release-version "$RELEASE_VERSION_7" --major-version 7 --base-dir $OMNIBUS_BASE_DIR --skip-deps
-    - ls $OMNIBUS_BASE_DIR/pkg/
-    - mkdir -p $OMNIBUS_PACKAGE_DIR && cp $OMNIBUS_BASE_DIR/pkg/*.{rpm,metadata.json} $OMNIBUS_PACKAGE_DIR
-  artifacts:
-    expire_in: 2 weeks
-    paths:
-      - $OMNIBUS_PACKAGE_DIR
-
-iot_agent_rpm-x64:
-  extends: .iot_agent_build_common_rpm
-  stage: package_build
-  image: 486234852809.dkr.ecr.us-east-1.amazonaws.com/ci/datadog-agent-buildimages/rpm_x64:$DATADOG_AGENT_BUILDIMAGES
-  tags: ["runner:main", "size:2xlarge"]
-  needs: ["linux_x64_go_deps"]
-
-iot_agent_rpm-arm64:
-  extends: .iot_agent_build_common_rpm
-  stage: package_build
-  image: 486234852809.dkr.ecr.us-east-1.amazonaws.com/ci/datadog-agent-buildimages/rpm_arm64:$DATADOG_AGENT_ARMBUILDIMAGES
-  tags: ["runner:docker-arm", "platform:arm64"]
-  needs: ["linux_arm64_go_deps"]
-
-iot_agent_rpm-armhf:
-  extends: .iot_agent_build_common_rpm
-  stage: package_build
-  image: 486234852809.dkr.ecr.us-east-1.amazonaws.com/ci/datadog-agent-buildimages/rpm_armhf:$DATADOG_AGENT_ARMBUILDIMAGES
-  # Run with platform:arm64 since no platform:armhf exists and arm64 should be backwards compatible
-  tags: ["runner:docker-arm", "platform:arm64"]
-  needs: ["linux_armhf_go_deps"]
-  before_script:
-    # Ensures uname -m reports armv7l
-    - export LD_PRELOAD="/usr/local/lib/libfakearmv7l.so"
-
-.agent_build_common_suse_rpm:
-  script:
-    - echo "About to build for $RELEASE_VERSION"
-    - *retrieve_linux_go_deps
-    # remove artifacts from previous pipelines that may come from the cache
-    - rm -rf $OMNIBUS_PACKAGE_DIR_SUSE/*
-    # Artifacts and cache must live within project directory but we run omnibus in a neutral directory.
-    # Thus, we move the artifacts at the end in a gitlab-friendly dir.
-    - set +x
-    - RPM_GPG_KEY=$(aws ssm get-parameter --region us-east-1 --name $RPM_GPG_KEY_SSM_NAME --with-decryption --query "Parameter.Value" --out text)
-    - printf -- "$RPM_GPG_KEY" | gpg --import --batch
-    - export RPM_SIGNING_PASSPHRASE=$(aws ssm get-parameter --region us-east-1 --name $RPM_SIGNING_PASSPHRASE_SSM_NAME --with-decryption --query "Parameter.Value" --out text)
-    - set -x
-    - mkdir -p /tmp/system-probe
-    - $S3_CP_CMD $S3_ARTIFACTS_URI/system-probe.${PACKAGE_ARCH} /tmp/system-probe/system-probe
-    - $S3_CP_CMD $S3_ARTIFACTS_URI/tracer.o.${PACKAGE_ARCH} /tmp/system-probe/tracer.o
-    - $S3_CP_CMD $S3_ARTIFACTS_URI/tracer-debug.o.${PACKAGE_ARCH} /tmp/system-probe/tracer-debug.o
-    - $S3_CP_CMD $S3_ARTIFACTS_URI/offset-guess.o.${PACKAGE_ARCH} /tmp/system-probe/offset-guess.o
-    - $S3_CP_CMD $S3_ARTIFACTS_URI/offset-guess-debug.o.${PACKAGE_ARCH} /tmp/system-probe/offset-guess-debug.o
-    - $S3_CP_CMD $S3_ARTIFACTS_URI/runtime-security.o.${PACKAGE_ARCH} /tmp/system-probe/runtime-security.o
-    - $S3_CP_CMD $S3_ARTIFACTS_URI/runtime-security-syscall-wrapper.o.${PACKAGE_ARCH} /tmp/system-probe/runtime-security-syscall-wrapper.o
-    - chmod 755 /tmp/system-probe/system-probe
-    - $S3_CP_CMD $S3_ARTIFACTS_URI/libbcc-${PACKAGE_ARCH}.tar.xz /tmp/libbcc.tar.xz
-    # use --skip-deps since the deps are installed by `before_script`
-    - inv -e agent.omnibus-build --release-version "$RELEASE_VERSION" --major-version "$AGENT_MAJOR_VERSION" --python-runtimes "$PYTHON_RUNTIMES" --base-dir $OMNIBUS_BASE_DIR_SUSE ${USE_S3_CACHING} --skip-deps --system-probe-bin=/tmp/system-probe --libbcc-tarball=/tmp/libbcc.tar.xz
-    - find $OMNIBUS_BASE_DIR_SUSE/pkg -type f -name '*.rpm' ! -name '*dbg*.rpm' -print0 | xargs -0 -I '{}' zypper in '{}'
-    - find $OMNIBUS_BASE_DIR_SUSE/pkg -type f -name '*dbg*.rpm' -print0 | xargs -0 -I '{}' zypper in '{}'
-    - mkdir -p $OMNIBUS_PACKAGE_DIR_SUSE && cp $OMNIBUS_BASE_DIR_SUSE/pkg/*.{rpm,metadata.json} $OMNIBUS_PACKAGE_DIR_SUSE
-    # FIXME: skip the installation step until we fix the preinst/postinst scripts in the rpm package
-    # to also work with SUSE11
-    # - rpm -i $OMNIBUS_PACKAGE_DIR_SUSE/*.rpm
-  artifacts:
-    expire_in: 2 weeks
-    paths:
-      - $OMNIBUS_PACKAGE_DIR_SUSE
-
-# build Agent package for suse-x64
-agent_suse-x64-a6:
-  extends: .agent_build_common_suse_rpm
-  rules:
-    - <<: *if_version_6
-  stage: package_build
-  image: 486234852809.dkr.ecr.us-east-1.amazonaws.com/ci/datadog-agent-builders/suse_x64:$DATADOG_AGENT_BUILDERS
-  tags: ["runner:main", "size:2xlarge"]
-  needs: ["tests_rpm-x64-py2", "tests_rpm-x64-py3", "build_system-probe-x64", "linux_x64_go_deps"]
-  variables:
-    AWS_CONTAINER_CREDENTIALS_RELATIVE_URI: /credentials
-    AGENT_MAJOR_VERSION: 6
-    PYTHON_RUNTIMES: '2,3'
-    PACKAGE_ARCH: amd64
-  before_script:
-    - export RELEASE_VERSION=$RELEASE_VERSION_6
-
-# build Agent package for suse-x64
-agent_suse-x64-a7:
-  extends: .agent_build_common_suse_rpm
-  rules:
-    - <<: *if_version_7
-  stage: package_build
-  image: 486234852809.dkr.ecr.us-east-1.amazonaws.com/ci/datadog-agent-builders/suse_x64:$DATADOG_AGENT_BUILDERS
-  tags: ["runner:main", "size:2xlarge"]
-  needs: ["tests_rpm-x64-py3", "build_system-probe-x64", "linux_x64_go_deps"]
-  variables:
-    AWS_CONTAINER_CREDENTIALS_RELATIVE_URI: /credentials
-    AGENT_MAJOR_VERSION: 7
-    PYTHON_RUNTIMES: '3'
-    PACKAGE_ARCH: amd64
-  before_script:
-    - export RELEASE_VERSION=$RELEASE_VERSION_7
-
-iot_agent_suse-x64:
-  rules:
-    - <<: *if_version_7
-  stage: package_build
-  image: 486234852809.dkr.ecr.us-east-1.amazonaws.com/ci/datadog-agent-builders/suse_x64:$DATADOG_AGENT_BUILDERS
-  tags: ["runner:main", "size:2xlarge"]
-  needs: ["linux_x64_go_deps"]
-  before_script:
-  script:
-    - echo "About to build iot agent for $RELEASE_VERSION_7"
-    - *retrieve_linux_go_deps
-    - echo "Detected host architecture $(uname -m)"
-    # $DD_TARGET_ARCH is only set by Arm build images, so assume amd64 if not present
-    - echo "Target architecture ${DD_TARGET_ARCH:=amd64}"
-    # remove artifacts from previous pipelines that may come from the cache
-    - rm -rf $OMNIBUS_PACKAGE_DIR_SUSE/*
-    # Artifacts and cache must live within project directory but we run omnibus in a neutral directory.
-    # Thus, we move the artifacts at the end in a gitlab-friendly dir.
-    - set +x
-    - RPM_GPG_KEY=$(aws ssm get-parameter --region us-east-1 --name $RPM_GPG_KEY_SSM_NAME --with-decryption --query "Parameter.Value" --out text)
-    - printf -- "$RPM_GPG_KEY" | gpg --import --batch
-    - export RPM_SIGNING_PASSPHRASE=$(aws ssm get-parameter --region us-east-1 --name $RPM_SIGNING_PASSPHRASE_SSM_NAME --with-decryption --query "Parameter.Value" --out text)
-    - set -x
-    # Use --skip-deps since the deps are installed by `before_script`.
-    - inv -e agent.omnibus-build --iot --log-level debug --release-version "$RELEASE_VERSION_7" --major-version 7 --base-dir $OMNIBUS_BASE_DIR --skip-deps
-    - ls $OMNIBUS_BASE_DIR/pkg/
-    - mkdir -p $OMNIBUS_PACKAGE_DIR_SUSE && cp $OMNIBUS_BASE_DIR/pkg/*.{rpm,metadata.json} $OMNIBUS_PACKAGE_DIR_SUSE
-  artifacts:
-    expire_in: 2 weeks
-    paths:
-      - $OMNIBUS_PACKAGE_DIR_SUSE
-
-# cloudfoundry iot build/windows
-windows_zip_agent_binaries_x64-a7:
-  rules:
-    - <<: *if_version_7
-  stage: package_build
-  tags: ["runner:windows-docker", "windowsversion:1809"]
-  needs: ["go_mod_tidy_check"]
-  variables:
-    ARCH: "x64"
-    AGENT_MAJOR_VERSION: 7
-    OMNIBUS_TARGET: agent_binaries
-  before_script:
-    - set RELEASE_VERSION $RELEASE_VERSION_7
-  script:
-    - if (Test-Path .omnibus) { remove-item -recurse -force .omnibus }
-    - if (Test-Path build-out) { remove-item -recurse -force build-out }
-    - mkdir .omnibus\pkg
-    - docker run --rm -m 4096M -v "$(Get-Location):c:\mnt" -e OMNIBUS_TARGET=${OMNIBUS_TARGET} -e WINDOWS_BUILDER=true -e RELEASE_VERSION="$RELEASE_VERSION" -e MAJOR_VERSION="$AGENT_MAJOR_VERSION" -e PY_RUNTIMES="$PYTHON_RUNTIMES" -e AWS_NETWORKING=true -e SIGN_WINDOWS=true 486234852809.dkr.ecr.us-east-1.amazonaws.com/ci/datadog-agent-buildimages/windows_1809_${ARCH}:${Env:DATADOG_AGENT_WINBUILDIMAGES} c:\mnt\tasks\winbuildscripts\buildwin.bat
-    - copy build-out\*.zip .omnibus\pkg
-  artifacts:
-    expire_in: 2 weeks
-    paths:
-      - .omnibus/pkg
-
-#
-# Windows dockerized builds
-#
-
-.windows_msi_base:
-  stage: package_build
-  tags: ["runner:windows-docker", "windowsversion:1809"]
-  needs: ["go_mod_tidy_check"]
-  script:
-    - if (Test-Path .omnibus) { remove-item -recurse -force .omnibus }
-    - if (Test-Path build-out) { remove-item -recurse -force build-out }
-    - mkdir .omnibus\pkg
-    - docker run --rm -m 4096M -v "$(Get-Location):c:\mnt" -e CI_JOB_ID=${CI_JOB_ID} -e OMNIBUS_TARGET=${OMNIBUS_TARGET} -e WINDOWS_BUILDER=true -e RELEASE_VERSION="$RELEASE_VERSION" -e MAJOR_VERSION="$AGENT_MAJOR_VERSION" -e PY_RUNTIMES="$PYTHON_RUNTIMES" -e AWS_NETWORKING=true -e SIGN_WINDOWS=true -e TARGET_ARCH="$ARCH" 486234852809.dkr.ecr.us-east-1.amazonaws.com/ci/datadog-agent-buildimages/windows_1809_${ARCH}:${Env:DATADOG_AGENT_WINBUILDIMAGES} c:\mnt\tasks\winbuildscripts\buildwin.bat
-    - copy build-out\${CI_JOB_ID}\*.msi .omnibus\pkg
-    - if (Test-Path build-out\${CI_JOB_ID}\*.zip) { copy build-out\${CI_JOB_ID}\*.zip .omnibus\pkg }
-    - remove-item -recurse -force build-out\${CI_JOB_ID}
-    - get-childitem build-out
-    - get-childitem .omnibus\pkg
-  artifacts:
-    expire_in: 2 weeks
-    paths:
-      - .omnibus/pkg
-
-.windows_main_agent_base:
-  extends: .windows_msi_base
-  variables:
-    OMNIBUS_TARGET: main
-
-windows_msi_and_bosh_zip_x64-a7:
-  extends: .windows_main_agent_base
-  rules:
-    - <<: *if_version_7
-  variables:
-    ARCH: "x64"
-    AGENT_MAJOR_VERSION: 7
-    PYTHON_RUNTIMES: '3'
-  before_script:
-    - set RELEASE_VERSION $RELEASE_VERSION_7
-
-windows_msi_x86-a7:
-  extends: .windows_main_agent_base
-  rules:
-    - <<: *if_not_version_7
-      when: never
-    - <<: *if_deploy
-      when: never
-    - when: on_success
-  allow_failure: true
-  variables:
-    ARCH: "x86"
-    AGENT_MAJOR_VERSION: 7
-    PYTHON_RUNTIMES: '3'
-  before_script:
-    - set RELEASE_VERSION $RELEASE_VERSION_7
-
-windows_msi_x64-a6:
-  extends: .windows_main_agent_base
-  rules:
-    - <<: *if_version_6
-  variables:
-    ARCH: "x64"
-    AGENT_MAJOR_VERSION: 6
-    PYTHON_RUNTIMES: '2,3'
-  before_script:
-    - set RELEASE_VERSION $RELEASE_VERSION_6
-
-windows_msi_x86-a6:
-  extends: .windows_main_agent_base
-  rules:
-    - <<: *if_not_version_6
-      when: never
-    - <<: *if_deploy
-      when: never
-    - when: on_success
-  allow_failure: true
-  variables:
-    ARCH: "x86"
-    AGENT_MAJOR_VERSION: 6
-    PYTHON_RUNTIMES: '2,3'
-  before_script:
-    - set RELEASE_VERSION $RELEASE_VERSION_6
-
-# build dogstatsd package for Windows
-windows_dsd_msi_x64-a7:
-  extends: .windows_msi_base
-  rules:
-    - <<: *if_version_7
-  variables:
-    ARCH: "x64"
-    PYTHON_RUNTIMES: ""
-    AGENT_MAJOR_VERSION: '7'
-    OMNIBUS_TARGET: dogstatsd
-  before_script:
-    - set RELEASE_VERSION $RELEASE_VERSION_7
-
-.agent_build_common_dmg:
-  script:
-    - echo "About to build for $RELEASE_VERSION"
-    # remove artifacts from previous pipelines that may come from the cache
-    - rm -rf $OMNIBUS_PACKAGE_DIR/*
-    - mkdir -p $OMNIBUS_PACKAGE_DIR
-    - export GITHUB_KEY_B64=$(aws ssm get-parameter --region us-east-1 --name ci.datadog-agent.macos_github_key_b64 --with-decryption --query "Parameter.Value" --out text)
-    - export GITHUB_APP_ID=$(aws ssm get-parameter --region us-east-1 --name ci.datadog-agent.macos_github_app_id --with-decryption --query "Parameter.Value" --out text)
-    - export GITHUB_INSTALLATION_ID=$(aws ssm get-parameter --region us-east-1 --name ci.datadog-agent.macos_github_installation_id --with-decryption --query "Parameter.Value" --out text)
-    - python3 -m pip install -r requirements.txt
-    - python3 -m pip install -r tasks/deploy/requirements-github.txt
-    - inv -e github.trigger-macos-build --datadog-agent-ref "$CI_COMMIT_SHA" --release-version "$RELEASE_VERSION" --major-version "$AGENT_MAJOR_VERSION" --python-runtimes "$PYTHON_RUNTIMES" --destination "$OMNIBUS_PACKAGE_DIR"
-  timeout: 3h  # MacOS builds can take 1h~2h, increase the timeout to avoid timeout flakes
-  artifacts:
-    expire_in: 2 weeks
-    paths:
-      - $OMNIBUS_PACKAGE_DIR
-
-# build Agent package for dmg-x64
-agent_dmg-x64-a6:
-  extends: .agent_build_common_dmg
-  rules:
-    - <<: *if_not_version_6
-      when: never
-    - <<: *if_master_branch
-    - <<: *if_deploy
-  allow_failure: true
-  stage: package_build
-  image: 486234852809.dkr.ecr.us-east-1.amazonaws.com/ci/datadog-agent-buildimages/deb_x64:$DATADOG_AGENT_BUILDIMAGES
-  tags: ["runner:main", "size:2xlarge"]
-  needs: ["go_mod_tidy_check"]
-  variables:
-    AWS_CONTAINER_CREDENTIALS_RELATIVE_URI: /credentials
-    AGENT_MAJOR_VERSION: 6
-    PYTHON_RUNTIMES: '2,3'
-  before_script:
-    - export RELEASE_VERSION=$RELEASE_VERSION_6
-
-agent_dmg-x64-a7:
-  extends: .agent_build_common_dmg
-  rules:
-    - <<: *if_not_version_7
-      when: never
-    - <<: *if_deploy
-  allow_failure: true
-  stage: package_build
-  image: 486234852809.dkr.ecr.us-east-1.amazonaws.com/ci/datadog-agent-buildimages/deb_x64:$DATADOG_AGENT_BUILDIMAGES
-  tags: ["runner:main", "size:2xlarge"]
-  needs: ["go_mod_tidy_check"]
-  variables:
-    AWS_CONTAINER_CREDENTIALS_RELATIVE_URI: /credentials
-    AGENT_MAJOR_VERSION: 7
-    PYTHON_RUNTIMES: '3'
-  before_script:
-    - export RELEASE_VERSION=$RELEASE_VERSION_7
-
-# The online version fetches the package from S3 so
-# it is created only when the package is pushed
-windows_choco_online_7_x64:
-  rules:
-    - <<: *if_deploy_on_tag_7
-  stage: choco_build
-  tags: ["runner:windows-docker", "windowsversion:1809"]
-  needs: ["deploy_staging_windows_tags-a7"]
-  variables:
-    ARCH: "x64"
-  script:
-    - $ErrorActionPreference = "Stop"
-    - if (Test-Path .omnibus) { remove-item -recurse -force .omnibus }
-    - if (Test-Path build-out) { remove-item -recurse -force build-out }
-    - mkdir .omnibus\pkg
-    - docker run --rm -v "$(Get-Location):c:\mnt" 486234852809.dkr.ecr.us-east-1.amazonaws.com/ci/datadog-agent-buildimages/windows_1809_${ARCH}:$Env:DATADOG_AGENT_WINBUILDIMAGES c:\mnt\tasks\winbuildscripts\chocopack.bat online
-    - If ($lastExitCode -ne "0") { throw "Previous command returned $lastExitCode" }
-    - copy build-out\*.nupkg .omnibus\pkg
-  artifacts:
-    expire_in: 2 weeks
-    paths:
-      - .omnibus/pkg
-
-windows_choco_offline_7_x64:
-  rules:
-    - <<: *if_version_7
-      when: manual
-      allow_failure: true
-  stage: image_build
-  tags: ["runner:windows-docker", "windowsversion:1809"]
-  needs: ["windows_msi_and_bosh_zip_x64-a7"]
-  variables:
-    ARCH: "x64"
-  script:
-    - $ErrorActionPreference = "Stop"
-    - Get-ChildItem .omnibus\pkg
-    - copy .omnibus\pkg\*.msi .\chocolatey\tools-offline\
-    - docker run --rm -v "$(Get-Location):c:\mnt" 486234852809.dkr.ecr.us-east-1.amazonaws.com/ci/datadog-agent-buildimages/windows_1809_${ARCH}:$Env:DATADOG_AGENT_WINBUILDIMAGES c:\mnt\tasks\winbuildscripts\chocopack.bat offline
-    - If ($lastExitCode -ne "0") { throw "Previous command returned $lastExitCode" }
-    - copy build-out\*.nupkg .omnibus\pkg
-  artifacts:
-    expire_in: 2 weeks
-    paths:
-      - .omnibus/pkg
-
-publish_choco_7_x64:
-  rules:
-    - <<: *if_deploy_on_tag_7
-      when: manual
-      allow_failure: true
-  stage: choco_deploy
-  tags: ["runner:windows-docker", "windowsversion:1809"]
-  needs: ["windows_choco_online_7_x64"]
-  variables:
-    ARCH: "x64"
-  before_script:
-    - $chocolateyApiKey = (aws ssm get-parameter --region us-east-1 --name ci.datadog-agent.chocolatey_api_key --with-decryption --query "Parameter.Value" --out text)
-  script:
-    - $ErrorActionPreference = "Stop"
-    - Get-ChildItem .omnibus\pkg
-    - if (Test-Path nupkg) { remove-item -recurse -force nupkg }
-    - mkdir nupkg
-    - copy .omnibus\pkg\*.nupkg nupkg\
-    - Get-ChildItem nupkg
-    - docker run --rm -v "$(Get-Location):c:\mnt" -e CHOCOLATEY_API_KEY=${chocolateyApiKey} 486234852809.dkr.ecr.us-east-1.amazonaws.com/ci/datadog-agent-buildimages/windows_1809_${ARCH}:$Env:DATADOG_AGENT_WINBUILDIMAGES c:\mnt\tasks\winbuildscripts\chocopush.bat
-    - If ($lastExitCode -ne "0") { throw "Previous command returned $lastExitCode" }
-
-# build Agent package for android
-agent_android_apk:
-  rules:
-    - <<: *if_not_version_7
-      when: never
-    - <<: *if_deploy
-      when: never
-    - when: on_success
-  stage: package_build
-  image: 486234852809.dkr.ecr.us-east-1.amazonaws.com/ci/datadog-agent-builders/android_builder:$DATADOG_AGENT_BUILDERS
-  tags: ["runner:main", "size:large"]
-  variables:
-    AWS_CONTAINER_CREDENTIALS_RELATIVE_URI: /credentials
-  before_script:
-    - echo running android before_script
-    - cd $SRC_PATH
-    - python3 -m pip install -r requirements.txt
-    # HACK: empty the build directory cache (that can come from previous runs)
-    #       to not have remainders of previous runs, which can make our deps bootstrapping logic fail.
-    # TODO: remove this once we switch to k8s runners, they won't have this problem
-    - find "$CI_BUILDS_DIR" ! -path '*DataDog/datadog-agent*' -depth  # -delete implies -depth
-    - find "$CI_BUILDS_DIR" ! -path '*DataDog/datadog-agent*' -delete || true  # Allow failure, we can't remove parent folders of datadog-agent
-    - inv -e deps --android
-    # Some Android license has changed, we have to accept the new version.
-    # But on top of that, there is a bug in sdkmanager not updating correctly
-    # the existing license, so, we have to manually accept the new license.
-    # https://issuetracker.google.com/issues/123054726
-    # The real fix will be to change the builders
-    - echo "24333f8a63b6825ea9c5514f83c2829b004d1fee" > "$ANDROID_HOME/licenses/android-sdk-license"
-  script:
-    # remove artifacts from previous pipelines that may come from the cache
-    - rm -rf $OMNIBUS_PACKAGE_DIR/*
-    - inv -e android.build --major-version 7
-    - mkdir -p $OMNIBUS_PACKAGE_DIR
-    - cp ./bin/agent/ddagent-*-unsigned.apk $OMNIBUS_PACKAGE_DIR
-  artifacts:
-    expire_in: 2 weeks
-    paths:
-      - $OMNIBUS_PACKAGE_DIR
-
-# build Dogstatsd package for deb-x64
-dogstatsd_deb-x64:
-  rules:
-    - <<: *if_version_7
-  stage: package_build
-  image: 486234852809.dkr.ecr.us-east-1.amazonaws.com/ci/datadog-agent-buildimages/deb_x64:$DATADOG_AGENT_BUILDIMAGES
-  tags: ["runner:main", "size:large"]
-  needs: ["build_dogstatsd-deb_x64", "linux_x64_go_deps"]
-  variables:
-    AWS_CONTAINER_CREDENTIALS_RELATIVE_URI: /credentials
-  before_script:
-    - *retrieve_linux_go_deps
-    - source /root/.bashrc && conda activate ddpy3
-  script:
-    # remove artifacts from previous pipelines that may come from the cache
-    - rm -rf $OMNIBUS_PACKAGE_DIR/*
-    # Artifacts and cache must live within project directory but we run omnibus in a neutral directory.
-    # Thus, we move the artifacts at the end in a gitlab-friendly dir.
-    # Use --skip-deps since the deps are installed by `before_script`.
-    - inv -e dogstatsd.omnibus-build --release-version "$RELEASE_VERSION_7" --major-version 7 --base-dir $OMNIBUS_BASE_DIR ${USE_S3_CACHING} --skip-deps
-    - find $OMNIBUS_BASE_DIR/pkg -name "datadog-dogstatsd*_amd64.deb" -exec dpkg -c {} \;
-    - $S3_CP_CMD $OMNIBUS_BASE_DIR/pkg/datadog-dogstatsd*_amd64.deb $S3_ARTIFACTS_URI/datadog-dogstatsd_amd64.deb
-    - mkdir -p $OMNIBUS_PACKAGE_DIR && cp $OMNIBUS_BASE_DIR/pkg/datadog-dogstatsd*_amd64.deb{,.metadata.json} $OMNIBUS_PACKAGE_DIR
-  artifacts:
-    expire_in: 2 weeks
-    paths:
-      - $OMNIBUS_PACKAGE_DIR
-
-# build Dogstatsd package for rpm-x64
-dogstatsd_rpm-x64:
-  rules:
-    - <<: *if_version_7
-  stage: package_build
-  image: 486234852809.dkr.ecr.us-east-1.amazonaws.com/ci/datadog-agent-buildimages/rpm_x64:$DATADOG_AGENT_BUILDIMAGES
-  tags: ["runner:main", "size:large"]
-  needs: ["build_dogstatsd-deb_x64", "linux_x64_go_deps"]
-  variables:
-    AWS_CONTAINER_CREDENTIALS_RELATIVE_URI: /credentials
-  before_script:
-    - *retrieve_linux_go_deps
-    - source /root/.bashrc && conda activate ddpy3
-  script:
-    # remove artifacts from previous pipelines that may come from the cache
-    - rm -rf $OMNIBUS_PACKAGE_DIR/*
-    # Artifacts and cache must live within project directory but we run omnibus
-    # from the GOPATH (see above). We then call `invoke` passing --base-dir,
-    # pointing to a gitlab-friendly location.
-    - set +x
-    - RPM_GPG_KEY=$(aws ssm get-parameter --region us-east-1 --name $RPM_GPG_KEY_SSM_NAME --with-decryption --query "Parameter.Value" --out text)
-    - printf -- "$RPM_GPG_KEY" | gpg --import --batch
-    - export RPM_SIGNING_PASSPHRASE=$(aws ssm get-parameter --region us-east-1 --name $RPM_SIGNING_PASSPHRASE_SSM_NAME --with-decryption --query "Parameter.Value" --out text)
-    - set -x
-    # Use --skip-deps since the deps are installed by `before_script`.
-    - inv -e dogstatsd.omnibus-build --release-version "$RELEASE_VERSION_7" --major-version 7 --base-dir $OMNIBUS_BASE_DIR ${USE_S3_CACHING} --skip-deps
-    - find $OMNIBUS_BASE_DIR/pkg -type f -name '*.rpm' -print0 | sort -z | xargs -0 -I '{}' rpm -i '{}'
-    - mkdir -p $OMNIBUS_PACKAGE_DIR && cp $OMNIBUS_BASE_DIR/pkg/*.{rpm,metadata.json} $OMNIBUS_PACKAGE_DIR
-  artifacts:
-    expire_in: 2 weeks
-    paths:
-      - $OMNIBUS_PACKAGE_DIR
-
-
-# build Dogstatsd package for rpm-x64
-dogstatsd_suse-x64:
-  rules:
-    - <<: *if_version_7
-  stage: package_build
-  image: 486234852809.dkr.ecr.us-east-1.amazonaws.com/ci/datadog-agent-builders/suse_x64:$DATADOG_AGENT_BUILDERS
-  tags: ["runner:main", "size:large"]
-  needs: ["build_dogstatsd-deb_x64", "linux_x64_go_deps"]
-  variables:
-    AWS_CONTAINER_CREDENTIALS_RELATIVE_URI: /credentials
-  before_script:
-    - *retrieve_linux_go_deps
-  script:
-    # remove artifacts from previous pipelines that may come from the cache
-    - rm -rf $OMNIBUS_PACKAGE_DIR_SUSE/*
-    # Artifacts and cache must live within project directory but we run omnibus
-    # from the GOPATH (see above). We then call `invoke` passing --base-dir,
-    # pointing to a gitlab-friendly location.
-    - set +x
-    - RPM_GPG_KEY=$(aws ssm get-parameter --region us-east-1 --name $RPM_GPG_KEY_SSM_NAME --with-decryption --query "Parameter.Value" --out text)
-    - printf -- "$RPM_GPG_KEY" | gpg --import --batch
-    - export RPM_SIGNING_PASSPHRASE=$(aws ssm get-parameter --region us-east-1 --name $RPM_SIGNING_PASSPHRASE_SSM_NAME --with-decryption --query "Parameter.Value" --out text)
-    - set -x
-    # Use --skip-deps since the deps are installed by `before_script`.
-    - inv -e dogstatsd.omnibus-build --release-version "$RELEASE_VERSION_7" --major-version 7 --base-dir $OMNIBUS_BASE_DIR_SUSE ${USE_S3_CACHING} --skip-deps
-    - find $OMNIBUS_BASE_DIR_SUSE/pkg -type f -name '*.rpm' -print0 | sort -z | xargs -0 -I '{}' rpm -i '{}'
-    - mkdir -p $OMNIBUS_PACKAGE_DIR_SUSE && cp $OMNIBUS_BASE_DIR_SUSE/pkg/*.{rpm,metadata.json} $OMNIBUS_PACKAGE_DIR_SUSE
-  # TODO: enabling the cache cause builds to be slower and slower on `master`. Re-enable once this is investigated/fixed
-  # cache:
-  #   # cache per branch
-  #   key: $CI_COMMIT_REF_NAME
-  #   paths:
-  #     - $OMNIBUS_BASE_DIR_SUSE
-  artifacts:
-    expire_in: 2 weeks
-    paths:
-      - $OMNIBUS_PACKAGE_DIR_SUSE
-
-# deploy debian packages to apt staging repo
-deploy_deb_testing-a6:
-  rules:
-    - <<: *if_not_version_6
-      when: never
-    - <<: *if_test_kitchen_deploy
-  stage: testkitchen_deploy
-  image: 486234852809.dkr.ecr.us-east-1.amazonaws.com/ci/datadog-agent-builders/gitlab_agent_deploy:$DATADOG_AGENT_BUILDERS
-  tags: ["runner:main", "size:large"]
-  needs: ["agent_deb-x64-a6"]
-  variables:
-    DD_PIPELINE_ID: $CI_PIPELINE_ID-a6
-  before_script:
-    - ls $OMNIBUS_PACKAGE_DIR
-  script:
-    - set +x  # make sure we don't output the creds to the build log
-
-    - APT_SIGNING_KEY_ID=$(aws ssm get-parameter --region us-east-1 --name ci.datadog-agent.apt_signing_key_id --with-decryption --query "Parameter.Value" --out text)
-    - APT_SIGNING_PRIVATE_KEY_PART1=$(aws ssm get-parameter --region us-east-1 --name ci.datadog-agent.apt_signing_private_key_part1 --with-decryption --query "Parameter.Value" --out text)
-    - APT_SIGNING_PRIVATE_KEY_PART2=$(aws ssm get-parameter --region us-east-1 --name ci.datadog-agent.apt_signing_private_key_part2 --with-decryption --query "Parameter.Value" --out text)
-    - APT_SIGNING_KEY_PASSPHRASE=$(aws ssm get-parameter --region us-east-1 --name ci.datadog-agent.apt_signing_key_passphrase --with-decryption --query "Parameter.Value" --out text)
-
-    - echo "$APT_SIGNING_KEY_ID"
-    - printf -- "$APT_SIGNING_PRIVATE_KEY_PART1\n$APT_SIGNING_PRIVATE_KEY_PART2\n" | gpg --import --batch
-
-    - echo "$APT_SIGNING_KEY_PASSPHRASE" | deb-s3 upload -c "pipeline-$DD_PIPELINE_ID" -m 6 -b $DEB_TESTING_S3_BUCKET -a amd64 --sign=$APT_SIGNING_KEY_ID --gpg_options="--passphrase-fd 0 --batch --digest-algo SHA512" --preserve_versions --visibility public $OMNIBUS_PACKAGE_DIR/datadog-*_6*amd64.deb
-    - echo "$APT_SIGNING_KEY_PASSPHRASE" | deb-s3 upload -c "pipeline-$DD_PIPELINE_ID" -m 6 -b $DEB_TESTING_S3_BUCKET -a x86_64 --sign=$APT_SIGNING_KEY_ID --gpg_options="--passphrase-fd 0 --batch --digest-algo SHA512" --preserve_versions --visibility public $OMNIBUS_PACKAGE_DIR/datadog-*_6*amd64.deb
-
-deploy_deb_testing-a7:
-  rules:
-    - <<: *if_not_version_7
-      when: never
-    - <<: *if_test_kitchen_deploy
-  stage: testkitchen_deploy
-  image: 486234852809.dkr.ecr.us-east-1.amazonaws.com/ci/datadog-agent-builders/gitlab_agent_deploy:$DATADOG_AGENT_BUILDERS
-  tags: ["runner:main", "size:large"]
-  needs: ["agent_deb-x64-a7", "iot_agent_deb-x64", "dogstatsd_deb-x64"]
-  variables:
-    DD_PIPELINE_ID: $CI_PIPELINE_ID-a7
-  before_script:
-    - ls $OMNIBUS_PACKAGE_DIR
-  script:
-    - set +x  # make sure we don't output the creds to the build log
-
-    - APT_SIGNING_KEY_ID=$(aws ssm get-parameter --region us-east-1 --name ci.datadog-agent.apt_signing_key_id --with-decryption --query "Parameter.Value" --out text)
-    - APT_SIGNING_PRIVATE_KEY_PART1=$(aws ssm get-parameter --region us-east-1 --name ci.datadog-agent.apt_signing_private_key_part1 --with-decryption --query "Parameter.Value" --out text)
-    - APT_SIGNING_PRIVATE_KEY_PART2=$(aws ssm get-parameter --region us-east-1 --name ci.datadog-agent.apt_signing_private_key_part2 --with-decryption --query "Parameter.Value" --out text)
-    - APT_SIGNING_KEY_PASSPHRASE=$(aws ssm get-parameter --region us-east-1 --name ci.datadog-agent.apt_signing_key_passphrase --with-decryption --query "Parameter.Value" --out text)
-
-    - echo "$APT_SIGNING_KEY_ID"
-    - printf -- "$APT_SIGNING_PRIVATE_KEY_PART1\n$APT_SIGNING_PRIVATE_KEY_PART2\n" | gpg --import --batch
-
-    - echo "$APT_SIGNING_KEY_PASSPHRASE" | deb-s3 upload -c "pipeline-$DD_PIPELINE_ID" -m 7 -b $DEB_TESTING_S3_BUCKET -a amd64 --sign=$APT_SIGNING_KEY_ID --gpg_options="--passphrase-fd 0 --batch --digest-algo SHA512" --preserve_versions --visibility public $OMNIBUS_PACKAGE_DIR/datadog-*_7*amd64.deb
-    - echo "$APT_SIGNING_KEY_PASSPHRASE" | deb-s3 upload -c "pipeline-$DD_PIPELINE_ID" -m 7 -b $DEB_TESTING_S3_BUCKET -a x86_64 --sign=$APT_SIGNING_KEY_ID --gpg_options="--passphrase-fd 0 --batch --digest-algo SHA512" --preserve_versions --visibility public $OMNIBUS_PACKAGE_DIR/datadog-*_7*amd64.deb
-
-# deploy rpm packages to yum staging repo
-deploy_rpm_testing-a6:
-  rules:
-    - <<: *if_not_version_6
-      when: never
-    - <<: *if_test_kitchen_deploy
-  stage: testkitchen_deploy
-  image: 486234852809.dkr.ecr.us-east-1.amazonaws.com/ci/datadog-agent-builders/gitlab_agent_deploy:$DATADOG_AGENT_BUILDERS
-  tags: ["runner:main", "size:large"]
-  needs: ["agent_rpm-x64-a6"]
-  variables:
-    DD_PIPELINE_ID: $CI_PIPELINE_ID-a6
-  before_script:
-    - ls $OMNIBUS_PACKAGE_DIR
-  script:
-    - rpm-s3 --verbose --visibility public-read -c "https://s3.amazonaws.com" -b $RPM_TESTING_S3_BUCKET -p "testing/pipeline-$DD_PIPELINE_ID/6/x86_64/" -a "x86_64" $OMNIBUS_PACKAGE_DIR/datadog-*-6.*x86_64.rpm
-
-deploy_rpm_testing-a7:
-  rules:
-    - <<: *if_not_version_7
-      when: never
-    - <<: *if_test_kitchen_deploy
-  stage: testkitchen_deploy
-  image: 486234852809.dkr.ecr.us-east-1.amazonaws.com/ci/datadog-agent-builders/gitlab_agent_deploy:$DATADOG_AGENT_BUILDERS
-  tags: ["runner:main", "size:large"]
-  needs: ["agent_rpm-x64-a7", "iot_agent_rpm-x64", "dogstatsd_rpm-x64"]
-  variables:
-    DD_PIPELINE_ID: $CI_PIPELINE_ID-a7
-  before_script:
-    - ls $OMNIBUS_PACKAGE_DIR
-  script:
-    - rpm-s3 --verbose --visibility public-read -c "https://s3.amazonaws.com" -b $RPM_TESTING_S3_BUCKET -p "testing/pipeline-$DD_PIPELINE_ID/7/x86_64/" -a "x86_64" $OMNIBUS_PACKAGE_DIR/datadog-*-7.*x86_64.rpm
-
-# deploy rpm packages to yum staging repo
-deploy_suse_rpm_testing-a6:
-  rules:
-    - <<: *if_not_version_6
-      when: never
-    - <<: *if_test_kitchen_deploy
-  stage: testkitchen_deploy
-  image: 486234852809.dkr.ecr.us-east-1.amazonaws.com/ci/datadog-agent-builders/gitlab_agent_deploy:$DATADOG_AGENT_BUILDERS
-  tags: ["runner:main", "size:large"]
-  needs: ["agent_suse-x64-a6"]
-  variables:
-    DD_PIPELINE_ID: $CI_PIPELINE_ID-a6
-  before_script:
-    - ls $OMNIBUS_PACKAGE_DIR_SUSE
-  script:
-    - rpm-s3 --verbose --visibility public-read -c "https://s3.amazonaws.com" -b $RPM_TESTING_S3_BUCKET -p "suse/testing/pipeline-$DD_PIPELINE_ID/6/x86_64/" -a "x86_64" $OMNIBUS_PACKAGE_DIR_SUSE/datadog-*-6.*x86_64.rpm
-
-deploy_suse_rpm_testing-a7:
-  rules:
-    - <<: *if_not_version_7
-      when: never
-    - <<: *if_test_kitchen_deploy
-  stage: testkitchen_deploy
-  image: 486234852809.dkr.ecr.us-east-1.amazonaws.com/ci/datadog-agent-builders/gitlab_agent_deploy:$DATADOG_AGENT_BUILDERS
-  tags: ["runner:main", "size:large"]
-  needs: ["agent_suse-x64-a7", "iot_agent_suse-x64", "dogstatsd_suse-x64"]
-  variables:
-    DD_PIPELINE_ID: $CI_PIPELINE_ID-a7
-  before_script:
-    - ls $OMNIBUS_PACKAGE_DIR_SUSE
-  script:
-    - rpm-s3 --verbose --visibility public-read -c "https://s3.amazonaws.com" -b $RPM_TESTING_S3_BUCKET -p "suse/testing/pipeline-$DD_PIPELINE_ID/7/x86_64/" -a "x86_64" $OMNIBUS_PACKAGE_DIR_SUSE/datadog-*-7.*x86_64.rpm
-
-# deploy windows packages to our testing bucket
-deploy_windows_testing-a6:
-  rules:
-    - <<: *if_not_version_6
-      when: never
-    - <<: *if_test_kitchen_deploy
-  stage: testkitchen_deploy
-  image: 486234852809.dkr.ecr.us-east-1.amazonaws.com/ci/datadog-agent-builders/gitlab_agent_deploy:$DATADOG_AGENT_BUILDERS
-  tags: ["runner:main", "size:large"]
-  needs: ["windows_msi_x64-a6"]
-  before_script:
-    - ls $OMNIBUS_PACKAGE_DIR
-  script:
-    - $S3_CP_CMD --recursive --exclude "*" --include "datadog-agent-6.*.msi" $OMNIBUS_PACKAGE_DIR s3://$WIN_S3_BUCKET/$WINDOWS_TESTING_S3_BUCKET_A6 --grants read=uri=http://acs.amazonaws.com/groups/global/AllUsers full=id=3a6e02b08553fd157ae3fb918945dd1eaae5a1aa818940381ef07a430cf25732
-
-deploy_windows_testing-a7:
-  rules:
-    - <<: *if_not_version_7
-      when: never
-    - <<: *if_test_kitchen_deploy
-  stage: testkitchen_deploy
-  image: 486234852809.dkr.ecr.us-east-1.amazonaws.com/ci/datadog-agent-builders/gitlab_agent_deploy:$DATADOG_AGENT_BUILDERS
-  tags: ["runner:main", "size:large"]
-  needs: ["windows_msi_and_bosh_zip_x64-a7"]
-  before_script:
-    - ls $OMNIBUS_PACKAGE_DIR
-  script:
-    - $S3_CP_CMD --recursive --exclude "*" --include "datadog-agent-7.*.msi" $OMNIBUS_PACKAGE_DIR s3://$WIN_S3_BUCKET/$WINDOWS_TESTING_S3_BUCKET_A7 --grants read=uri=http://acs.amazonaws.com/groups/global/AllUsers full=id=3a6e02b08553fd157ae3fb918945dd1eaae5a1aa818940381ef07a430cf25732
-
-#
-# Kitchen Test Common templates
-#
-
-.kitchen_common:
-  stage: testkitchen_testing
-  image: 486234852809.dkr.ecr.us-east-1.amazonaws.com/ci/datadog-agent-builders/dd-agent-testing:$DATADOG_AGENT_BUILDERS
-  tags: ["runner:main", "size:large"]
-  artifacts:
-    expire_in: 2 weeks
-    when: always
-    paths:
-      - $CI_PROJECT_DIR/kitchen_logs
-  retry: 1
-
-# Kitchen: agents
-# ---------------
-
-.kitchen_agent_a6:
-  extends: .kitchen_common
-  rules:
-    - <<: *if_not_version_6
-      when: never
-    - <<: *if_test_kitchen_deploy
-  variables:
-    AGENT_MAJOR_VERSION: 6
-    DD_PIPELINE_ID: $CI_PIPELINE_ID-a6
-
-.kitchen_agent_a7:
-  extends: .kitchen_common
-  rules:
-    - <<: *if_not_version_7
-      when: never
-    - <<: *if_test_kitchen_deploy
-  variables:
-    AGENT_MAJOR_VERSION: 7
-    DD_PIPELINE_ID: $CI_PIPELINE_ID-a7
-
-
-# Kitchen: OSes
-# -------------
-
-.kitchen_os_windows:
-  before_script:  # Note: if you are changing this, remember to also change .kitchen_test_windows_installer, which has a copy of this with less TEST_PLATFORMS defined.
-    - if [ $AGENT_MAJOR_VERSION == "7" ]; then export WINDOWS_TESTING_S3_BUCKET=$WINDOWS_TESTING_S3_BUCKET_A7; else export WINDOWS_TESTING_S3_BUCKET=$WINDOWS_TESTING_S3_BUCKET_A6; fi
-    - rsync -azr --delete ./ $SRC_PATH
-    - export TEST_PLATFORMS="win2008r2,id,/subscriptions/8c56d827-5f07-45ce-8f2b-6c5001db5c6f/resourceGroups/kitchen-test-images/providers/Microsoft.Compute/galleries/kitchenimages/images/Windows2008-R2-SP1/versions/1.0.0"
-    - export TEST_PLATFORMS="$TEST_PLATFORMS|win2012,urn,MicrosoftWindowsServer:WindowsServer:2012-Datacenter:3.127.20190410"
-    - export TEST_PLATFORMS="$TEST_PLATFORMS|win2012r2,urn,MicrosoftWindowsServer:WindowsServer:2012-R2-Datacenter:4.127.20190416"
-    - export TEST_PLATFORMS="$TEST_PLATFORMS|win2016,urn,MicrosoftWindowsServer:WindowsServer:2016-Datacenter-Server-Core:2016.127.20190416"
-    - export TEST_PLATFORMS="$TEST_PLATFORMS|win2019,urn,MicrosoftWindowsServer:WindowsServer:2019-Datacenter-Core:2019.0.20190410"
-    - cd $DD_AGENT_TESTING_DIR
-    - bash -l tasks/kitchen_setup.sh
-
-.kitchen_os_centos:
-  before_script:
-    - rsync -azr --delete ./ $SRC_PATH
-    - export TEST_PLATFORMS="centos-69,urn,OpenLogic:CentOS:6.9:6.9.20180530"
-    - export TEST_PLATFORMS="$TEST_PLATFORMS|centos-77,urn,OpenLogic:CentOS:7.7:7.7.201912090"
-    - export TEST_PLATFORMS="$TEST_PLATFORMS|rhel-81,urn,RedHat:RHEL:8.1:8.1.2020020415"
-    - cd $DD_AGENT_TESTING_DIR
-    - bash -l tasks/kitchen_setup.sh
-
-.kitchen_os_suse:
-  before_script:
-    - rsync -azr --delete ./ $SRC_PATH
-    - export TEST_PLATFORMS="sles-12,urn,SUSE:sles-12-sp5-byos:gen1:2020.09.21"
-    - export TEST_PLATFORMS="$TEST_PLATFORMS|sles-15,urn,SUSE:sles-15-sp2-byos:gen1:2020.09.21"
-    - cd $DD_AGENT_TESTING_DIR
-    - bash -l tasks/kitchen_setup.sh
-
-.kitchen_os_debian:
-  before_script:
-    - rsync -azr --delete ./ $SRC_PATH
-    - export TEST_PLATFORMS="debian-8,urn,credativ:Debian:8:8.0.201901221"
-    - export TEST_PLATFORMS="$TEST_PLATFORMS|debian-9,urn,credativ:Debian:9:9.20200722.0"
-    - export TEST_PLATFORMS="$TEST_PLATFORMS|debian-10,urn,Debian:debian-10:10:0.20200610.293"
-    - cd $DD_AGENT_TESTING_DIR
-    - bash -l tasks/kitchen_setup.sh
-
-.kitchen_os_ubuntu:
-  before_script:
-    - rsync -azr --delete ./ $SRC_PATH
-    - export TEST_PLATFORMS="ubuntu-14-04,urn,Canonical:UbuntuServer:14.04.5-LTS:14.04.201905140"
-    - export TEST_PLATFORMS="$TEST_PLATFORMS|ubuntu-16-04,urn,Canonical:UbuntuServer:16.04.0-LTS:16.04.201906170"
-    - export TEST_PLATFORMS="$TEST_PLATFORMS|ubuntu-18-04,urn,Canonical:UbuntuServer:18.04-LTS:18.04.201906040"
-    - export TEST_PLATFORMS="$TEST_PLATFORMS|ubuntu-20-04,urn,Canonical:0001-com-ubuntu-server-focal:20_04-lts:20.04.202004230"
-    - cd $DD_AGENT_TESTING_DIR
-    - bash -l tasks/kitchen_setup.sh
-
-
-# Kitchen: tests
-# --------------
-
-.kitchen_test_chef:
-  script:
-    - bash -l tasks/run-test-kitchen.sh chef-test $AGENT_MAJOR_VERSION
-
-.kitchen_test_step_by_step:
-  script:
-    - bash -l tasks/run-test-kitchen.sh step-by-step-test $AGENT_MAJOR_VERSION
-
-.kitchen_test_install_script:
-  script:
-    - bash -l tasks/run-test-kitchen.sh install-script-test $AGENT_MAJOR_VERSION
-
-.kitchen_test_upgrade5:
-  script:
-    - bash -l tasks/run-test-kitchen.sh upgrade5-test $AGENT_MAJOR_VERSION
-
-.kitchen_test_upgrade6:
-  script:
-    - bash -l tasks/run-test-kitchen.sh upgrade6-test $AGENT_MAJOR_VERSION
-
-.kitchen_test_upgrade7:
-  script:
-    - bash -l tasks/run-test-kitchen.sh upgrade7-test $AGENT_MAJOR_VERSION
-
-.kitchen_test_windows_installer:
-  before_script:  # Override kitchen_os_windows default with a smaller set of TEST_PLATFORMS
-    - if [ $AGENT_MAJOR_VERSION == "7" ]; then export WINDOWS_TESTING_S3_BUCKET=$WINDOWS_TESTING_S3_BUCKET_A7; else export WINDOWS_TESTING_S3_BUCKET=$WINDOWS_TESTING_S3_BUCKET_A6; fi
-    - rsync -azr --delete ./ $SRC_PATH
-    - export TEST_PLATFORMS="win2012,urn,MicrosoftWindowsServer:WindowsServer:2012-Datacenter:3.127.20190410"
-    - cd $DD_AGENT_TESTING_DIR
-    - bash -l tasks/kitchen_setup.sh
-  script:
-    - bash -l tasks/run-test-kitchen.sh windows-install-test $AGENT_MAJOR_VERSION
-
-
-# Kitchen: Agent flavor
-# -------------------------------
-
-.kitchen_datadog_agent_flavor:
-  variables:
-    AGENT_FLAVOR: "datadog-agent"
-
-.kitchen_datadog_iot_agent_flavor:
-  variables:
-    AGENT_FLAVOR: "datadog-iot-agent"
-
-.kitchen_datadog_dogstatsd_flavor:
-  variables:
-    AGENT_FLAVOR: "datadog-dogstatsd"
-
-# Kitchen: Azure locations
-# -------------------------------
-
-.kitchen_azure_location_north_central_us:
-  variables:
-    AZURE_LOCATION: "North Central US"
-
-.kitchen_azure_location_west_central_us:
-  variables:
-    AZURE_LOCATION: "West Central US"
-
-.kitchen_azure_location_central_us:
-  variables:
-    AZURE_LOCATION: "Central US"
-
-.kitchen_azure_location_south_central_us:
-  variables:
-    AZURE_LOCATION: "South Central US"
-
-
-# Kitchen: Test types (test suite * agent flavor + azure location)
-# -------------------------------
-
-.kitchen_test_chef_agent:
-  extends:
-    - .kitchen_test_chef
-    - .kitchen_datadog_agent_flavor
-    - .kitchen_azure_location_north_central_us
-
-.kitchen_test_step_by_step_agent:
-  extends:
-    - .kitchen_test_step_by_step
-    - .kitchen_datadog_agent_flavor
-    - .kitchen_azure_location_central_us
-
-.kitchen_test_install_script_agent:
-  extends:
-    - .kitchen_test_install_script
-    - .kitchen_datadog_agent_flavor
-    - .kitchen_azure_location_south_central_us
-
-.kitchen_test_install_script_iot_agent:
-  extends:
-    - .kitchen_test_install_script
-    - .kitchen_datadog_iot_agent_flavor
-    - .kitchen_azure_location_west_central_us
-
-.kitchen_test_install_script_dogstatsd:
-  extends:
-    - .kitchen_test_install_script
-    - .kitchen_datadog_dogstatsd_flavor
-    - .kitchen_azure_location_west_central_us
-
-.kitchen_test_upgrade5_agent:
-  extends:
-    - .kitchen_test_upgrade5
-    - .kitchen_datadog_agent_flavor
-    - .kitchen_azure_location_central_us
-
-.kitchen_test_upgrade6_agent:
-  extends:
-    - .kitchen_test_upgrade6
-    - .kitchen_datadog_agent_flavor
-    - .kitchen_azure_location_south_central_us
-
-.kitchen_test_upgrade7_agent:
-  extends:
-    - .kitchen_test_upgrade7
-    - .kitchen_datadog_agent_flavor
-    - .kitchen_azure_location_north_central_us
-
-.kitchen_test_upgrade7_iot_agent:
-  extends:
-    - .kitchen_test_upgrade7
-    - .kitchen_datadog_iot_agent_flavor
-    - .kitchen_azure_location_north_central_us
-
-.kitchen_test_windows_installer_agent:
-  extends:
-    - .kitchen_test_windows_installer
-    - .kitchen_datadog_agent_flavor
-    - .kitchen_azure_location_north_central_us
-
-.kitchen_test_security_agent:
-  extends:
-    - .kitchen_common
-    - .kitchen_datadog_agent_flavor
-    - .kitchen_azure_location_north_central_us
-  rules:
-    - when: manual
-      allow_failure: true
-  stage: functional_test
-  needs: ["tests_ebpf"]
-  variables:
-    AGENT_MAJOR_VERSION: 7
-    DD_PIPELINE_ID: $CI_PIPELINE_ID-a7
-  script:
-    - bash -l tasks/run-test-kitchen.sh security-agent-test $AGENT_MAJOR_VERSION
-
-.kitchen_stress_security_agent:
-  extends:
-    - .kitchen_common
-    - .kitchen_datadog_agent_flavor
-    - .kitchen_azure_location_north_central_us
-  rules:
-    - when: manual
-      allow_failure: true
-  stage: functional_test
-  needs: ["tests_ebpf"]
-  variables:
-    AGENT_MAJOR_VERSION: 7
-    DD_PIPELINE_ID: $CI_PIPELINE_ID-a7
-  script:
-    - bash -l tasks/run-test-kitchen.sh security-agent-stress $AGENT_MAJOR_VERSION
-
-.kitchen_test_system_probe:
-  extends:
-    - .kitchen_common
-    - .kitchen_datadog_agent_flavor
-    - .kitchen_azure_location_north_central_us
-  rules:
-    - changes:
-        - pkg/ebpf/**/*
-        - pkg/network/**/*
-      when: on_success
-    - when: manual
-      allow_failure: true
-  stage: functional_test
-  needs: ["tests_ebpf"]
-  variables:
-    AGENT_MAJOR_VERSION: 7
-    DD_PIPELINE_ID: $CI_PIPELINE_ID-a7
-  script:
-    - bash -l tasks/run-test-kitchen.sh system-probe-test $AGENT_MAJOR_VERSION
-
-
-# Kitchen: scenarios (os * agent)
-# -------------------------------
-
-.kitchen_scenario_windows_a6:
-  extends:
-    - .kitchen_os_windows
-    - .kitchen_agent_a6
-  needs: ["deploy_windows_testing-a6"]
-
-.kitchen_scenario_windows_a7:
-  extends:
-    - .kitchen_os_windows
-    - .kitchen_agent_a7
-  needs: ["deploy_windows_testing-a7"]
-
-.kitchen_scenario_centos_a6:
-  extends:
-    - .kitchen_os_centos
-    - .kitchen_agent_a6
-  needs: ["deploy_rpm_testing-a6"]
-
-.kitchen_scenario_centos_a7:
-  extends:
-    - .kitchen_os_centos
-    - .kitchen_agent_a7
-  needs: ["deploy_rpm_testing-a7"]
-
-.kitchen_scenario_ubuntu_a6:
-  extends:
-    - .kitchen_os_ubuntu
-    - .kitchen_agent_a6
-  needs: ["deploy_deb_testing-a6"]
-
-.kitchen_scenario_ubuntu_a7:
-  extends:
-    - .kitchen_os_ubuntu
-    - .kitchen_agent_a7
-  needs: ["deploy_deb_testing-a7"]
-
-.kitchen_scenario_suse_a6:
-  extends:
-    - .kitchen_os_suse
-    - .kitchen_agent_a6
-  needs: ["deploy_suse_rpm_testing-a6"]
-
-.kitchen_scenario_suse_a7:
-  extends:
-    - .kitchen_os_suse
-    - .kitchen_agent_a7
-  needs: ["deploy_suse_rpm_testing-a7"]
-
-.kitchen_scenario_debian_a6:
-  extends:
-    - .kitchen_os_debian
-    - .kitchen_agent_a6
-  needs: ["deploy_deb_testing-a6"]
-
-.kitchen_scenario_debian_a7:
-  extends:
-    - .kitchen_os_debian
-    - .kitchen_agent_a7
-  needs: ["deploy_deb_testing-a7"]
-
-
-# Kitchen: final test matrix (tests * scenarios)
-# ----------------------------------------------
-
-# We only want to run step-by-step tests on deploy pipelines,
-# which is why they have a different rule (if_deploy_6/7)
-
-# run dd-agent-testing for the windows installer
-kitchen_windows_installer_agent-a6:
-  extends:
-    - .kitchen_scenario_windows_a6
-    - .kitchen_test_windows_installer_agent
-  allow_failure: true
-  retry: 0
-
-kitchen_windows_installer_agent-a7:
-  extends:
-    - .kitchen_scenario_windows_a7
-    - .kitchen_test_windows_installer_agent
-  allow_failure: true
-  retry: 0
-
-# Windows kitchen tests
-
-kitchen_windows_chef_agent-a6:
-  extends:
-    - .kitchen_scenario_windows_a6
-    - .kitchen_test_chef_agent
-
-kitchen_windows_chef_agent-a7:
-  extends:
-    - .kitchen_scenario_windows_a7
-    - .kitchen_test_chef_agent
-
-kitchen_windows_upgrade5_agent-a6:
-  extends:
-    - .kitchen_scenario_windows_a6
-    - .kitchen_test_upgrade5_agent
-
-kitchen_windows_upgrade5_agent-a7:
-  extends:
-    - .kitchen_scenario_windows_a7
-    - .kitchen_test_upgrade5_agent
-
-kitchen_windows_upgrade6_agent-a6:
-  extends:
-    - .kitchen_scenario_windows_a6
-    - .kitchen_test_upgrade6_agent
-
-kitchen_windows_upgrade6_agent-a7:
-  extends:
-    - .kitchen_scenario_windows_a7
-    - .kitchen_test_upgrade6_agent
-
-kitchen_windows_upgrade7_agent-a7:
-  extends:
-    - .kitchen_scenario_windows_a7
-    - .kitchen_test_upgrade7_agent
-
-# CentOS kitchen tests
-
-kitchen_centos_install_script_agent-a6:
-  extends:
-    - .kitchen_scenario_centos_a6
-    - .kitchen_test_install_script_agent
-
-kitchen_centos_install_script_agent-a7:
-  extends:
-    - .kitchen_scenario_centos_a7
-    - .kitchen_test_install_script_agent
-
-kitchen_centos_install_script_iot_agent-a7:
-  extends:
-    - .kitchen_scenario_centos_a7
-    - .kitchen_test_install_script_iot_agent
-
-kitchen_centos_install_script_dogstatsd-a7:
-  extends:
-    - .kitchen_scenario_centos_a7
-    - .kitchen_test_install_script_dogstatsd
-
-kitchen_centos_step_by_step_agent-a6:
-  extends:
-    - .kitchen_scenario_centos_a6
-    - .kitchen_test_step_by_step_agent
-  rules:
-    - <<: *if_deploy_6
-
-kitchen_centos_step_by_step_agent-a7:
-  extends:
-    - .kitchen_scenario_centos_a7
-    - .kitchen_test_step_by_step_agent
-  rules:
-    - <<: *if_deploy_7
-
-kitchen_centos_upgrade5_agent-a6:
-  extends:
-    - .kitchen_scenario_centos_a6
-    - .kitchen_test_upgrade5_agent
-
-kitchen_centos_upgrade5_agent-a7:
-  extends:
-    - .kitchen_scenario_centos_a7
-    - .kitchen_test_upgrade5_agent
-
-kitchen_centos_upgrade6_agent-a6:
-  extends:
-    - .kitchen_scenario_centos_a6
-    - .kitchen_test_upgrade6_agent
-
-kitchen_centos_upgrade6_agent-a7:
-  extends:
-    - .kitchen_scenario_centos_a7
-    - .kitchen_test_upgrade6_agent
-
-kitchen_centos_upgrade7_agent-a7:
-  extends:
-    - .kitchen_scenario_centos_a7
-    - .kitchen_test_upgrade7_agent
-
-kitchen_centos_upgrade7_iot_agent-a7:
-  extends:
-    - .kitchen_scenario_centos_a7
-    - .kitchen_test_upgrade7_iot_agent
-
-kitchen_centos_security_agent:
-  extends: .kitchen_test_security_agent
-  before_script:
-    - rsync -azr --delete ./ $SRC_PATH
-    - export TEST_PLATFORMS="centos-77,urn,OpenLogic:CentOS:7.7:7.7.201912090"
-    - export TEST_PLATFORMS="$TEST_PLATFORMS|rhel-81,urn,RedHat:RHEL:8.1:8.1.2020020415"
-    - cd $DD_AGENT_TESTING_DIR
-    - bash -l tasks/kitchen_setup.sh
-
-kitchen_centos_sysprobe:
-  extends: .kitchen_test_system_probe
-  before_script:
-    - rsync -azr --delete ./ $SRC_PATH
-    - export TEST_PLATFORMS="centos-77,urn,OpenLogic:CentOS:7.7:7.7.201912090"
-    - export TEST_PLATFORMS="$TEST_PLATFORMS|rhel-81,urn,RedHat:RHEL:8.1:8.1.2020020415"
-    - cd $DD_AGENT_TESTING_DIR
-    - bash -l tasks/kitchen_setup.sh
-
-# Ubuntu kitchen tests
-# Could fail if we encounter the issue with apt locks/azure agent, but should be investigated if that's the case
-
-kitchen_ubuntu_install_script_agent-a6:
-  extends:
-    - .kitchen_scenario_ubuntu_a6
-    - .kitchen_test_install_script_agent
-
-kitchen_ubuntu_install_script_agent-a7:
-  extends:
-    - .kitchen_scenario_ubuntu_a7
-    - .kitchen_test_install_script_agent
-
-kitchen_ubuntu_install_script_iot_agent-a7:
-  extends:
-    - .kitchen_scenario_ubuntu_a7
-    - .kitchen_test_install_script_iot_agent
-
-kitchen_ubuntu_install_script_dogstatsd-a7:
-  extends:
-    - .kitchen_scenario_ubuntu_a7
-    - .kitchen_test_install_script_dogstatsd
-
-kitchen_ubuntu_step_by_step_agent-a6:
-  extends:
-    - .kitchen_scenario_ubuntu_a6
-    - .kitchen_test_step_by_step_agent
-  rules:
-    - <<: *if_deploy_6
-
-kitchen_ubuntu_step_by_step_agent-a7:
-  extends:
-    - .kitchen_scenario_ubuntu_a7
-    - .kitchen_test_step_by_step_agent
-  rules:
-    - <<: *if_deploy_7
-
-kitchen_ubuntu_upgrade5_agent-a6:
-  extends:
-    - .kitchen_scenario_ubuntu_a6
-    - .kitchen_test_upgrade5_agent
-
-kitchen_ubuntu_upgrade5_agent-a7:
-  extends:
-    - .kitchen_scenario_ubuntu_a7
-    - .kitchen_test_upgrade5_agent
-
-kitchen_ubuntu_upgrade6_agent-a6:
-  extends:
-    - .kitchen_scenario_ubuntu_a6
-    - .kitchen_test_upgrade6_agent
-
-kitchen_ubuntu_upgrade6_agent-a7:
-  extends:
-    - .kitchen_scenario_ubuntu_a7
-    - .kitchen_test_upgrade6_agent
-
-kitchen_ubuntu_upgrade7_agent-a7:
-  extends:
-    - .kitchen_scenario_ubuntu_a7
-    - .kitchen_test_upgrade7_agent
-
-kitchen_ubuntu_upgrade7_iot_agent-a7:
-  extends:
-    - .kitchen_scenario_ubuntu_a7
-    - .kitchen_test_upgrade7_iot_agent
-
-kitchen_ubuntu_security_agent:
-  extends: .kitchen_test_security_agent
-  before_script:
-    - rsync -azr --delete ./ $SRC_PATH
-    - export TEST_PLATFORMS="ubuntu-18-04,urn,Canonical:UbuntuServer:18.04-LTS:18.04.201906040"
-    - export TEST_PLATFORMS="$TEST_PLATFORMS|ubuntu-20-04,urn,Canonical:0001-com-ubuntu-server-focal:20_04-lts:20.04.202004230"
-    - cd $DD_AGENT_TESTING_DIR
-    - bash -l tasks/kitchen_setup.sh
-
-kitchen_ubuntu_security_agent_stress:
-  extends: .kitchen_stress_security_agent
-  before_script:
-    - rsync -azr --delete ./ $SRC_PATH
-    - export TEST_PLATFORMS="ubuntu-20-04,urn,Canonical:0001-com-ubuntu-server-focal:20_04-lts:20.04.202004230"
-    - cd $DD_AGENT_TESTING_DIR
-    - bash -l tasks/kitchen_setup.sh
-
-kitchen_ubuntu_sysprobe:
-  extends: .kitchen_test_system_probe
-  before_script:
-    - rsync -azr --delete ./ $SRC_PATH
-    - export TEST_PLATFORMS="ubuntu-16-04,urn,Canonical:UbuntuServer:16.04.0-LTS:16.04.201906170"
-    - export TEST_PLATFORMS="$TEST_PLATFORMS|ubuntu-18-04,urn,Canonical:UbuntuServer:18.04-LTS:18.04.201906040"
-    - export TEST_PLATFORMS="$TEST_PLATFORMS|ubuntu-20-04,urn,Canonical:0001-com-ubuntu-server-focal:20_04-lts:20.04.202004230"
-    - cd $DD_AGENT_TESTING_DIR
-    - bash -l tasks/kitchen_setup.sh
-
-# SUSE kitchen tests
-
-kitchen_suse_install_script_agent-a6:
-  extends:
-    - .kitchen_scenario_suse_a6
-    - .kitchen_test_install_script_agent
-
-kitchen_suse_install_script_agent-a7:
-  extends:
-    - .kitchen_scenario_suse_a7
-    - .kitchen_test_install_script_agent
-
-kitchen_suse_install_script_iot_agent-a7:
-  extends:
-    - .kitchen_scenario_suse_a7
-    - .kitchen_test_install_script_iot_agent
-
-kitchen_suse_install_script_dogstatsd-a7:
-  extends:
-    - .kitchen_scenario_suse_a7
-    - .kitchen_test_install_script_dogstatsd
-
-kitchen_suse_step_by_step_agent-a6:
-  extends:
-    - .kitchen_scenario_suse_a6
-    - .kitchen_test_step_by_step_agent
-  rules:
-    - <<: *if_deploy_6
-
-kitchen_suse_step_by_step_agent-a7:
-  extends:
-    - .kitchen_scenario_suse_a7
-    - .kitchen_test_step_by_step_agent
-  rules:
-    - <<: *if_deploy_7
-
-kitchen_suse_upgrade5_agent-a6:
-  extends:
-    - .kitchen_scenario_suse_a6
-    - .kitchen_test_upgrade5_agent
-
-kitchen_suse_upgrade5_agent-a7:
-  extends:
-    - .kitchen_scenario_suse_a7
-    - .kitchen_test_upgrade5_agent
-
-kitchen_suse_upgrade6_agent-a6:
-  extends:
-    - .kitchen_scenario_suse_a6
-    - .kitchen_test_upgrade6_agent
-
-kitchen_suse_upgrade6_agent-a7:
-  extends:
-    - .kitchen_scenario_suse_a7
-    - .kitchen_test_upgrade6_agent
-
-kitchen_suse_upgrade7_agent-a7:
-  extends:
-    - .kitchen_scenario_suse_a7
-    - .kitchen_test_upgrade7_agent
-
-kitchen_suse_upgrade7_iot_agent-a7:
-
-  extends:
-    - .kitchen_scenario_suse_a7
-    - .kitchen_test_upgrade7_iot_agent
-
-kitchen_suse_security_agent:
-  extends:
-    - .kitchen_os_suse
-    - .kitchen_test_security_agent
-
-# Debian kitchen tests
-# Could fail if we encounter the issue with apt locks/azure agent, but should be investigated if that's the case
-
-kitchen_debian_install_script_agent-a6:
-  extends:
-    - .kitchen_scenario_debian_a6
-    - .kitchen_test_install_script_agent
-
-kitchen_debian_install_script_agent-a7:
-  extends:
-    - .kitchen_scenario_debian_a7
-    - .kitchen_test_install_script_agent
-
-kitchen_debian_install_script_iot_agent-a7:
-  extends:
-    - .kitchen_scenario_debian_a7
-    - .kitchen_test_install_script_iot_agent
-
-kitchen_debian_install_script_dogstatsd-a7:
-  extends:
-    - .kitchen_scenario_debian_a7
-    - .kitchen_test_install_script_dogstatsd
-
-kitchen_debian_step_by_step_agent-a6:
-  extends:
-    - .kitchen_scenario_debian_a6
-    - .kitchen_test_step_by_step_agent
-  rules:
-    - <<: *if_deploy_6
-
-kitchen_debian_step_by_step_agent-a7:
-  extends:
-    - .kitchen_scenario_debian_a7
-    - .kitchen_test_step_by_step_agent
-  rules:
-    - <<: *if_deploy_7
-
-kitchen_debian_upgrade5_agent-a6:
-  extends:
-    - .kitchen_scenario_debian_a6
-    - .kitchen_test_upgrade5_agent
-
-kitchen_debian_upgrade5_agent-a7:
-  extends:
-    - .kitchen_scenario_debian_a7
-    - .kitchen_test_upgrade5_agent
-
-kitchen_debian_upgrade6_agent-a6:
-  extends:
-    - .kitchen_scenario_debian_a6
-    - .kitchen_test_upgrade6_agent
-
-kitchen_debian_upgrade6_agent-a7:
-  extends:
-    - .kitchen_scenario_debian_a7
-    - .kitchen_test_upgrade6_agent
-
-kitchen_debian_upgrade7_agent-a7:
-  extends:
-    - .kitchen_scenario_debian_a7
-    - .kitchen_test_upgrade7_agent
-
-kitchen_debian_upgrade7_iot_agent-a7:
-  extends:
-    - .kitchen_scenario_debian_a7
-    - .kitchen_test_upgrade7_iot_agent
-
-kitchen_debian_security_agent:
-  extends: .kitchen_test_security_agent
-  before_script:
-    - rsync -azr --delete ./ $SRC_PATH
-    - export TEST_PLATFORMS="debian-10,urn,Debian:debian-10:10:0.20200610.293"
-    - cd $DD_AGENT_TESTING_DIR
-    - bash -l tasks/kitchen_setup.sh
-
-kitchen_debian_sysprobe:
-  extends: .kitchen_test_system_probe
-  before_script:
-    - rsync -azr --delete ./ $SRC_PATH
-    - export TEST_PLATFORMS="debian-10,urn,Debian:debian-10:10:0.20200610.293"
-    - cd $DD_AGENT_TESTING_DIR
-    - bash -l tasks/kitchen_setup.sh
-
-.kitchen_cleanup_s3_common: &kitchen_cleanup_s3_common
-  allow_failure: true
-  stage: testkitchen_cleanup
-  image: 486234852809.dkr.ecr.us-east-1.amazonaws.com/ci/datadog-agent-builders/gitlab_agent_deploy:$DATADOG_AGENT_BUILDERS
-  tags: ["runner:main", "size:large"]
-  script:
-    - aws s3 rm s3://$DEB_TESTING_S3_BUCKET/dists/pipeline-$DD_PIPELINE_ID --recursive
-    - aws s3 rm s3://$RPM_TESTING_S3_BUCKET/testing/pipeline-$DD_PIPELINE_ID --recursive
-    - aws s3 rm s3://$RPM_TESTING_S3_BUCKET/testing/suse/pipeline-$DD_PIPELINE_ID --recursive
-    - if [ $AGENT_MAJOR_VERSION == "7" ]; then export WINDOWS_TESTING_S3_BUCKET=$WINDOWS_TESTING_S3_BUCKET_A7; else export WINDOWS_TESTING_S3_BUCKET=$WINDOWS_TESTING_S3_BUCKET_A6; fi
-    - aws s3 rm s3://$WIN_S3_BUCKET/$WINDOWS_TESTING_S3_BUCKET --recursive
-    - cd $OMNIBUS_PACKAGE_DIR
-    - for deb in $(ls *amd64.deb); do aws s3 rm s3://$DEB_TESTING_S3_BUCKET/pool/d/da/$deb --recursive; done
-
-# kitchen tests cleanup
-testkitchen_cleanup_s3-a6:
-  extends: .kitchen_cleanup_s3_common
-  rules:
-    - <<: *if_not_version_6
-      when: never
-    - <<: *if_not_test_kitchen_deploy
-      when: never
-    - when: on_success
-  dependencies: ["agent_deb-x64-a6"]
-  variables:
-    AGENT_MAJOR_VERSION: 6
-    DD_PIPELINE_ID: $CI_PIPELINE_ID-a6
-
-testkitchen_cleanup_s3-a7:
-  extends: .kitchen_cleanup_s3_common
-  rules:
-    - <<: *if_not_version_7
-      when: never
-    - <<: *if_not_test_kitchen_deploy
-      when: never
-    - when: on_success
-  dependencies: ["agent_deb-x64-a7"]
-  variables:
-    AGENT_MAJOR_VERSION: 7
-    DD_PIPELINE_ID: $CI_PIPELINE_ID-a7
-
-.kitchen_cleanup_azure_common:
-  allow_failure: true
-  rules:
-    - <<: *if_test_kitchen_deploy
-      when: always
-  stage: testkitchen_cleanup
-  image: 486234852809.dkr.ecr.us-east-1.amazonaws.com/ci/datadog-agent-builders/dd-agent-testing:$DATADOG_AGENT_BUILDERS
-  tags: ["runner:main", "size:large"]
-  dependencies: []
-  before_script:
-    - rsync -azr --delete ./ $SRC_PATH
-  script:
-    - cd $DD_AGENT_TESTING_DIR
-    - bash -l tasks/clean.sh
-
-testkitchen_cleanup_azure-a6:
-  extends: .kitchen_cleanup_azure_common
-  variables:
-    DD_PIPELINE_ID: $CI_PIPELINE_ID-a6
-
-testkitchen_cleanup_azure-a7:
-  extends: .kitchen_cleanup_azure_common
-  variables:
-    DD_PIPELINE_ID: $CI_PIPELINE_ID-a7
-
-cleanup_kitchen_functional_test:
-  extends: .kitchen_cleanup_azure_common
-  rules:
-    - when: manual
-      allow_failure: true
-  stage: functional_test_cleanup
-  needs: ["tests_ebpf"]
-  variables:
-    DD_PIPELINE_ID: $CI_PIPELINE_ID-a7
-
-#
-# pkg_metrics: send metrics about packages
-#
-
-send_pkg_size-a6:
-  allow_failure: true
-  rules:
-    - <<: *if_not_version_6
-      when: never
-    - <<: *if_deploy
-  stage: pkg_metrics
-  image: 486234852809.dkr.ecr.us-east-1.amazonaws.com/ci/datadog-agent-buildimages/deb_x64:$DATADOG_AGENT_BUILDIMAGES
-  tags: ["runner:main", "size:large"]
-  dependencies:
-    - agent_deb-x64-a6
-    - agent_rpm-x64-a6
-    - agent_suse-x64-a6
-  before_script:
-    # FIXME: tmp while we uppdate the base image
-    - apt-get install -y wget rpm2cpio cpio
-    - ls -l $OMNIBUS_PACKAGE_DIR
-    - ls -l $OMNIBUS_PACKAGE_DIR_SUSE
-  script:
-    - source /root/.bashrc && conda activate ddpy3
-    - mkdir -p /tmp/deb/agent
-    - mkdir -p /tmp/rpm/agent
-    - mkdir -p /tmp/suse/agent
-
-    # we silence dpkg and cpio output so we don't exceed gitlab log limit
-
-    # debian
-    - dpkg -x $OMNIBUS_PACKAGE_DIR/datadog-agent_6*_amd64.deb /tmp/deb/agent > /dev/null
-    - DEB_AGENT_SIZE=$(du -sB1 /tmp/deb/agent | sed 's/\([0-9]\+\).\+/\1/')
-    # centos
-    - cd /tmp/rpm/agent && rpm2cpio $OMNIBUS_PACKAGE_DIR/datadog-agent-6.*.x86_64.rpm | cpio -idm > /dev/null
-    - RPM_AGENT_SIZE=$(du -sB1 /tmp/rpm/agent | sed 's/\([0-9]\+\).\+/\1/')
-    # suse
-    - cd /tmp/suse/agent && rpm2cpio $OMNIBUS_PACKAGE_DIR_SUSE/datadog-agent-6.*.x86_64.rpm | cpio -idm > /dev/null
-    - SUSE_AGENT_SIZE=$(du -sB1 /tmp/suse/agent | sed 's/\([0-9]\+\).\+/\1/')
-
-    - currenttime=$(date +%s)
-    - DD_API_KEY=$(aws ssm get-parameter --region us-east-1 --name ci.datadog-agent.datadog_api_key --with-decryption --query "Parameter.Value" --out text)
-    - |
-      curl --fail -X POST -H "Content-type: application/json" \
-      -d "{\"series\":[
-            {\"metric\":\"datadog.agent.package.size\",\"points\":[[$currenttime, $DEB_AGENT_SIZE]], \"tags\":[\"os:debian\", \"package:agent\", \"agent:6\"]},
-            {\"metric\":\"datadog.agent.package.size\",\"points\":[[$currenttime, $RPM_AGENT_SIZE]], \"tags\":[\"os:centos\", \"package:agent\", \"agent:6\"]},
-            {\"metric\":\"datadog.agent.package.size\",\"points\":[[$currenttime, $SUSE_AGENT_SIZE]], \"tags\":[\"os:suse\", \"package:agent\", \"agent:6\"]}
-          ]}" \
-      "https://api.datadoghq.com/api/v1/series?api_key=$DD_API_KEY"
-
-send_pkg_size-a7:
-  allow_failure: true
-  rules:
-    - <<: *if_not_version_7
-      when: never
-    - <<: *if_deploy
-  stage: pkg_metrics
-  image: 486234852809.dkr.ecr.us-east-1.amazonaws.com/ci/datadog-agent-buildimages/deb_x64:$DATADOG_AGENT_BUILDIMAGES
-  tags: ["runner:main", "size:large"]
-  dependencies:
-    - agent_deb-x64-a7
-    - iot_agent_deb-x64
-    - dogstatsd_deb-x64
-    - agent_rpm-x64-a7
-    - iot_agent_rpm-x64
-    - dogstatsd_rpm-x64
-    - agent_suse-x64-a7
-    - dogstatsd_suse-x64
-    - iot_agent_suse-x64
-  before_script:
-    # FIXME: tmp while we uppdate the base image
-    - apt-get install -y wget rpm2cpio cpio
-    - ls -l $OMNIBUS_PACKAGE_DIR
-    - ls -l $OMNIBUS_PACKAGE_DIR_SUSE
-  script:
-    - source /root/.bashrc && conda activate ddpy3
-    - mkdir -p /tmp/deb/agent /tmp/deb/dogstatsd /tmp/deb/iot-agent
-    - mkdir -p /tmp/rpm/agent /tmp/rpm/dogstatsd /tmp/rpm/iot-agent
-    - mkdir -p /tmp/suse/agent /tmp/suse/dogstatsd /tmp/suse/iot-agent
-
-    # We silence dpkg and cpio output so we don't exceed gitlab log limit
-
-    # debian
-    - dpkg -x $OMNIBUS_PACKAGE_DIR/datadog-agent_7*_amd64.deb /tmp/deb/agent > /dev/null
-    - dpkg -x $OMNIBUS_PACKAGE_DIR/datadog-iot-agent_7*_amd64.deb /tmp/deb/iot-agent > /dev/null
-    - dpkg -x $OMNIBUS_PACKAGE_DIR/datadog-dogstatsd_7*_amd64.deb /tmp/deb/dogstatsd > /dev/null
-    - DEB_AGENT_SIZE=$(du -sB1 /tmp/deb/agent | sed 's/\([0-9]\+\).\+/\1/')
-    - DEB_DOGSTATSD_SIZE=$(du -sB1 /tmp/deb/dogstatsd | sed 's/\([0-9]\+\).\+/\1/')
-    - DEB_IOT_AGENT_SIZE=$(du -sB1 /tmp/deb/iot-agent | sed 's/\([0-9]\+\).\+/\1/')
-    # centos
-    - cd /tmp/rpm/agent && rpm2cpio $OMNIBUS_PACKAGE_DIR/datadog-agent-7.*.x86_64.rpm | cpio -idm > /dev/null
-    - cd /tmp/rpm/dogstatsd && rpm2cpio $OMNIBUS_PACKAGE_DIR/datadog-dogstatsd-7.*.x86_64.rpm | cpio -idm > /dev/null
-    - cd /tmp/rpm/iot-agent && rpm2cpio $OMNIBUS_PACKAGE_DIR/datadog-iot-agent-7.*.x86_64.rpm | cpio -idm > /dev/null
-    - RPM_AGENT_SIZE=$(du -sB1 /tmp/rpm/agent | sed 's/\([0-9]\+\).\+/\1/')
-    - RPM_DOGSTATSD_SIZE=$(du -sB1 /tmp/rpm/dogstatsd | sed 's/\([0-9]\+\).\+/\1/')
-    - RPM_IOT_AGENT_SIZE=$(du -sB1 /tmp/rpm/iot-agent | sed 's/\([0-9]\+\).\+/\1/')
-    # suse
-    - cd /tmp/suse/agent && rpm2cpio $OMNIBUS_PACKAGE_DIR_SUSE/datadog-agent-7.*.x86_64.rpm | cpio -idm > /dev/null
-    - cd /tmp/suse/dogstatsd && rpm2cpio $OMNIBUS_PACKAGE_DIR_SUSE/datadog-dogstatsd-7.*.x86_64.rpm | cpio -idm > /dev/null
-    - cd /tmp/suse/iot-agent && rpm2cpio $OMNIBUS_PACKAGE_DIR_SUSE/datadog-iot-agent-7.*.x86_64.rpm | cpio -idm > /dev/null
-    - SUSE_AGENT_SIZE=$(du -sB1 /tmp/suse/agent | sed 's/\([0-9]\+\).\+/\1/')
-    - SUSE_DOGSTATSD_SIZE=$(du -sB1 /tmp/suse/dogstatsd | sed 's/\([0-9]\+\).\+/\1/')
-    - SUSE_IOT_AGENT_SIZE=$(du -sB1 /tmp/suse/iot-agent | sed 's/\([0-9]\+\).\+/\1/')
-
-    - currenttime=$(date +%s)
-    - DD_API_KEY=$(aws ssm get-parameter --region us-east-1 --name ci.datadog-agent.datadog_api_key --with-decryption --query "Parameter.Value" --out text)
-    - |
-      curl --fail -X POST -H "Content-type: application/json" \
-      -d "{\"series\":[
-            {\"metric\":\"datadog.agent.package.size\",\"points\":[[$currenttime, $DEB_AGENT_SIZE]], \"tags\":[\"os:debian\", \"package:agent\", \"agent:7\"]},
-            {\"metric\":\"datadog.agent.package.size\",\"points\":[[$currenttime, $DEB_DOGSTATSD_SIZE]], \"tags\":[\"os:debian\", \"package:dogstatsd\", \"agent:7\"]},
-            {\"metric\":\"datadog.agent.package.size\",\"points\":[[$currenttime, $DEB_IOT_AGENT_SIZE]], \"tags\":[\"os:debian\", \"package:iot-agent\", \"agent:7\"]},
-            {\"metric\":\"datadog.agent.package.size\",\"points\":[[$currenttime, $RPM_AGENT_SIZE]], \"tags\":[\"os:centos\", \"package:agent\", \"agent:7\"]},
-            {\"metric\":\"datadog.agent.package.size\",\"points\":[[$currenttime, $RPM_DOGSTATSD_SIZE]], \"tags\":[\"os:centos\", \"package:dogstatsd\", \"agent:7\"]},
-            {\"metric\":\"datadog.agent.package.size\",\"points\":[[$currenttime, $RPM_IOT_AGENT_SIZE]], \"tags\":[\"os:centos\", \"package:iot-agent\", \"agent:7\"]},
-            {\"metric\":\"datadog.agent.package.size\",\"points\":[[$currenttime, $SUSE_AGENT_SIZE]], \"tags\":[\"os:suse\", \"package:agent\", \"agent:7\"]},
-            {\"metric\":\"datadog.agent.package.size\",\"points\":[[$currenttime, $SUSE_DOGSTATSD_SIZE]], \"tags\":[\"os:suse\", \"package:dogstatsd\", \"agent:7\"]},
-            {\"metric\":\"datadog.agent.package.size\",\"points\":[[$currenttime, $SUSE_IOT_AGENT_SIZE]], \"tags\":[\"os:suse\", \"package:iot-agent\", \"agent:7\"]}
-          ]}" \
-      "https://api.datadoghq.com/api/v1/series?api_key=$DD_API_KEY"
-
-#
-# image_build
-#
-
-.docker_build_job_definition:
-  stage: image_build
-  script:
-    - aws s3 sync --only-show-errors $S3_ARTIFACTS_URI $BUILD_CONTEXT
-    - TAG_SUFFIX=${TAG_SUFFIX:-}
-    - BUILD_ARG=${BUILD_ARG:-}
-    - TARGET_TAG=$IMAGE:v$CI_PIPELINE_ID-${CI_COMMIT_SHORT_SHA}$TAG_SUFFIX-$ARCH
-    # Pull base image(s) with content trust enabled
-    - python3 -m pip install -r requirements.txt
-    # DockerHub login for build to limit rate limit when pulling base images
-    - DOCKER_REGISTRY_LOGIN=$(aws ssm get-parameter --region us-east-1 --name ci.datadog-agent.$DOCKER_REGISTRY_LOGIN_SSM_KEY --with-decryption --query "Parameter.Value" --out text)
-    - aws ssm get-parameter --region us-east-1 --name ci.datadog-agent.$DOCKER_REGISTRY_PWD_SSM_KEY --with-decryption --query "Parameter.Value" --out text | docker login --username "$DOCKER_REGISTRY_LOGIN" --password-stdin "$DOCKER_REGISTRY_URL"
-    # Pull base images
-    - inv -e docker.pull-base-images --signed-pull $BUILD_CONTEXT/$ARCH/Dockerfile
-    # Build testing stage if provided
-    - test "$TESTING_ARG" && docker build --file $BUILD_CONTEXT/$ARCH/Dockerfile $TESTING_ARG $BUILD_CONTEXT
-    # Build release stage and push to ECR
-    - docker build $BUILD_ARG --file $BUILD_CONTEXT/$ARCH/Dockerfile --pull --tag ${TARGET_TAG}-unsquashed $BUILD_CONTEXT
-    - docker-squash ${TARGET_TAG}-unsquashed -t ${TARGET_TAG}
-    - docker push $TARGET_TAG
-
-.docker_build_job_definition_amd64:
-  extends: .docker_build_job_definition
-  image: 486234852809.dkr.ecr.us-east-1.amazonaws.com/docker:v2718644-9ce6565-18.09.6-py3
-  tags: ["runner:docker", "size:large"]
-  variables:
-    ARCH: amd64
-
-.docker_build_job_definition_arm64:
-  extends: .docker_build_job_definition
-  image: 486234852809.dkr.ecr.us-east-1.amazonaws.com/docker:v2718787-3888eda-18.09.6-arm64-py3
-  tags: ["runner:docker-arm", "platform:arm64"]
-  variables:
-    ARCH: arm64
-
-# build agent6 py2 image
-docker_build_agent6:
-  extends: .docker_build_job_definition_amd64
-  rules:
-    - <<: *if_version_6
-      when: on_success
-  needs:
-    - job: agent_deb-x64-a6
-      artifacts: false
-  variables:
-    IMAGE: 486234852809.dkr.ecr.us-east-1.amazonaws.com/ci/datadog-agent/agent
-    BUILD_CONTEXT: Dockerfiles/agent
-    TAG_SUFFIX: -6
-    BUILD_ARG: --target release --build-arg PYTHON_VERSION=2 --build-arg DD_AGENT_ARTIFACT=datadog-agent_6*_amd64.deb
-    TESTING_ARG: --target testing --build-arg PYTHON_VERSION=2 --build-arg DD_AGENT_ARTIFACT=datadog-agent_6*_amd64.deb
-
-docker_build_agent6_arm64:
-  extends: .docker_build_job_definition_arm64
-  rules:
-    - <<: *if_version_6
-      when: on_success
-  needs:
-    - job: agent_deb-arm64-a6
-      artifacts: false
-  variables:
-    IMAGE: 486234852809.dkr.ecr.us-east-1.amazonaws.com/ci/datadog-agent/agent
-    BUILD_CONTEXT: Dockerfiles/agent
-    TAG_SUFFIX: -6
-    BUILD_ARG: --target release --build-arg PYTHON_VERSION=2 --build-arg DD_AGENT_ARTIFACT=datadog-agent_6*arm64.deb
-    TESTING_ARG: --target testing --build-arg PYTHON_VERSION=2 --build-arg DD_AGENT_ARTIFACT=datadog-agent_6*arm64.deb
-
-# build agent6 py2 jmx image
-docker_build_agent6_jmx:
-  extends: .docker_build_job_definition_amd64
-  rules:
-    - <<: *if_version_6
-      when: on_success
-  needs:
-    - job: agent_deb-x64-a6
-      artifacts: false
-  variables:
-    IMAGE: 486234852809.dkr.ecr.us-east-1.amazonaws.com/ci/datadog-agent/agent
-    BUILD_CONTEXT: Dockerfiles/agent
-    BUILD_ARTIFACT_GLOB: datadog-agent_6*_amd64.deb
-    TAG_SUFFIX: -6-jmx
-    BUILD_ARG: --target release --build-arg WITH_JMX=true --build-arg PYTHON_VERSION=2 --build-arg DD_AGENT_ARTIFACT=datadog-agent_6*_amd64.deb
-    TESTING_ARG: --target testing --build-arg WITH_JMX=true --build-arg PYTHON_VERSION=2 --build-arg DD_AGENT_ARTIFACT=datadog-agent_6*_amd64.deb
-
-# build agent6 py2 jmx image
-docker_build_agent6_jmx_arm64:
-  extends: .docker_build_job_definition_arm64
-  rules:
-    - <<: *if_version_6
-      when: on_success
-  needs:
-    - job: agent_deb-arm64-a6
-      artifacts: false
-  variables:
-    IMAGE: 486234852809.dkr.ecr.us-east-1.amazonaws.com/ci/datadog-agent/agent
-    BUILD_CONTEXT: Dockerfiles/agent
-    BUILD_ARTIFACT_GLOB: datadog-agent_6*arm64.deb
-    TAG_SUFFIX: -6-jmx
-    BUILD_ARG: --target release --build-arg WITH_JMX=true --build-arg PYTHON_VERSION=2 --build-arg DD_AGENT_ARTIFACT=datadog-agent_6*arm64.deb
-    TESTING_ARG: --target testing --build-arg WITH_JMX=true --build-arg PYTHON_VERSION=2 --build-arg DD_AGENT_ARTIFACT=datadog-agent_6*arm64.deb
-
-# TESTING ONLY: This image is for internal testing purposes, not customer facing.
-# build agent6 jmx unified image (including python3)
-docker_build_agent6_py2py3_jmx:
-  extends: .docker_build_job_definition_amd64
-  rules:
-    - <<: *if_version_6
-      when: on_success
-  needs:
-    - job: agent_deb-x64-a6
-      artifacts: false
-  variables:
-    IMAGE: 486234852809.dkr.ecr.us-east-1.amazonaws.com/ci/datadog-agent/agent
-    BUILD_CONTEXT: Dockerfiles/agent
-    TAG_SUFFIX: -6-py2py3-jmx
-    BUILD_ARG: --target release --build-arg WITH_JMX=true --build-arg DD_AGENT_ARTIFACT=datadog-agent_6*_amd64.deb
-    TESTING_ARG: --target testing --build-arg WITH_JMX=true --build-arg DD_AGENT_ARTIFACT=datadog-agent_6*_amd64.deb
-
-# build agent7 image
-docker_build_agent7:
-  extends: .docker_build_job_definition_amd64
-  rules:
-    - <<: *if_version_7
-      when: on_success
-  needs:
-    - job: agent_deb-x64-a7
-      artifacts: false
-  variables:
-    IMAGE: 486234852809.dkr.ecr.us-east-1.amazonaws.com/ci/datadog-agent/agent
-    BUILD_CONTEXT: Dockerfiles/agent
-    TAG_SUFFIX: -7
-    BUILD_ARG: --target release --build-arg PYTHON_VERSION=3 --build-arg DD_AGENT_ARTIFACT=datadog-agent_7*_amd64.deb
-    TESTING_ARG: --target testing --build-arg PYTHON_VERSION=3 --build-arg DD_AGENT_ARTIFACT=datadog-agent_7*_amd64.deb
-
-docker_build_agent7_arm64:
-  extends: .docker_build_job_definition_arm64
-  rules:
-    - <<: *if_version_7
-      when: on_success
-  needs:
-    - job: agent_deb-arm64-a7
-      artifacts: false
-  variables:
-    IMAGE: 486234852809.dkr.ecr.us-east-1.amazonaws.com/ci/datadog-agent/agent
-    BUILD_CONTEXT: Dockerfiles/agent
-    TAG_SUFFIX: -7
-    BUILD_ARG: --target release --build-arg PYTHON_VERSION=3 --build-arg DD_AGENT_ARTIFACT=datadog-agent_7*_arm64.deb
-    TESTING_ARG: --target testing --build-arg PYTHON_VERSION=3 --build-arg DD_AGENT_ARTIFACT=datadog-agent_7*_arm64.deb
-
-# build agent7 jmx image
-docker_build_agent7_jmx:
-  extends: .docker_build_job_definition_amd64
-  rules:
-    - <<: *if_version_7
-      when: on_success
-  needs:
-    - job: agent_deb-x64-a7
-      artifacts: false
-  variables:
-    IMAGE: 486234852809.dkr.ecr.us-east-1.amazonaws.com/ci/datadog-agent/agent
-    BUILD_CONTEXT: Dockerfiles/agent
-    TAG_SUFFIX: -7-jmx
-    BUILD_ARG: --target release --build-arg WITH_JMX=true --build-arg PYTHON_VERSION=3 --build-arg DD_AGENT_ARTIFACT=datadog-agent_7*_amd64.deb
-    TESTING_ARG: --target testing --build-arg WITH_JMX=true --build-arg PYTHON_VERSION=3 --build-arg DD_AGENT_ARTIFACT=datadog-agent_7*_amd64.deb
-
-docker_build_agent7_jmx_arm64:
-  extends: .docker_build_job_definition_arm64
-  rules:
-    - <<: *if_version_7
-      when: on_success
-  needs:
-    - job: agent_deb-arm64-a7
-      artifacts: false
-  variables:
-    IMAGE: 486234852809.dkr.ecr.us-east-1.amazonaws.com/ci/datadog-agent/agent
-    BUILD_CONTEXT: Dockerfiles/agent
-    TAG_SUFFIX: -7-jmx
-    BUILD_ARG: --target release --build-arg WITH_JMX=true --build-arg PYTHON_VERSION=3 --build-arg DD_AGENT_ARTIFACT=datadog-agent_7*_arm64.deb
-    TESTING_ARG: --target testing --build-arg WITH_JMX=true --build-arg PYTHON_VERSION=3 --build-arg DD_AGENT_ARTIFACT=datadog-agent_7*_arm64.deb
-
-.docker_hub_variables: &docker_hub_variables
-  DOCKER_REGISTRY_LOGIN_SSM_KEY: docker_hub_login
-  DOCKER_REGISTRY_PWD_SSM_KEY: docker_hub_pwd
-  DELEGATION_KEY_SSM_KEY: docker_hub_signing_key
-  DELEGATION_PASS_SSM_KEY: docker_hub_signing_pass
-  DOCKER_REGISTRY_URL: docker.io
-  SRC_AGENT: 486234852809.dkr.ecr.us-east-1.amazonaws.com/ci/datadog-agent/agent
-  SRC_DSD: 486234852809.dkr.ecr.us-east-1.amazonaws.com/ci/datadog-agent/dogstatsd
-  SRC_DCA: 486234852809.dkr.ecr.us-east-1.amazonaws.com/ci/datadog-agent/cluster-agent
-
-
-.docker_build_windows_job_definition:
-  stage: image_deploy
-  variables:
-    <<: *docker_hub_variables
-  before_script:
-    - $ErrorActionPreference = "Stop"
-    - mkdir ci-scripts
-    - |
-      @"
-      Set-PSDebug -Trace 1
-      `$ErrorActionPreference = "Stop"
-      pip3 install -r requirements.txt
-      If (`$lastExitCode -ne "0") { throw "Previous command returned `$lastExitCode" }
-      # ECR Login
-      `$AWS_ECR_PASSWORD = aws ecr get-login-password --region us-east-1
-      docker login --username AWS --password "`${AWS_ECR_PASSWORD}" 486234852809.dkr.ecr.us-east-1.amazonaws.com
-      If (`$lastExitCode -ne "0") { throw "Previous command returned `$lastExitCode" }
-      # DockerHub login
-      `$DOCKER_REGISTRY_LOGIN = aws ssm get-parameter --region us-east-1 --name ci.datadog-agent.${DOCKER_REGISTRY_LOGIN_SSM_KEY} --with-decryption --query "Parameter.Value" --out text
-      `$DOCKER_REGISTRY_PWD = aws ssm get-parameter --region us-east-1 --name ci.datadog-agent.${DOCKER_REGISTRY_PWD_SSM_KEY} --with-decryption --query "Parameter.Value" --out text
-      docker login --username "`${DOCKER_REGISTRY_LOGIN}" --password "`${DOCKER_REGISTRY_PWD}" "${DOCKER_REGISTRY_URL}"
-      If (`$lastExitCode -ne "0") { throw "Previous command returned `$lastExitCode" }
-      "@ | out-file ci-scripts/docker-login.ps1
-
-
-.docker_tag_windows_job_definition:
-  stage: image_deploy
-  variables:
-    <<: *docker_hub_variables
-  before_script:
-    - $ErrorActionPreference = "Stop"
-    - $SRC_TAG = "v${CI_PIPELINE_ID}-${CI_COMMIT_SHORT_SHA}"
-    - mkdir ci-scripts
-    - |
-      @"
-      Set-PSDebug -Trace 1
-      `$ErrorActionPreference = "Stop"
-      pip3 install -r requirements.txt
-      If (`$lastExitCode -ne "0") { throw "Previous command returned `$lastExitCode" }
-      # ECR Login
-      `$AWS_ECR_PASSWORD = aws ecr get-login-password --region us-east-1
-      docker login --username AWS --password "`${AWS_ECR_PASSWORD}" 486234852809.dkr.ecr.us-east-1.amazonaws.com
-      If (`$lastExitCode -ne "0") { throw "Previous command returned `$lastExitCode" }
-      # DockerHub login
-      `$DOCKER_REGISTRY_LOGIN = aws ssm get-parameter --region us-east-1 --name ci.datadog-agent.${DOCKER_REGISTRY_LOGIN_SSM_KEY} --with-decryption --query "Parameter.Value" --out text
-      `$DOCKER_REGISTRY_PWD = aws ssm get-parameter --region us-east-1 --name ci.datadog-agent.${DOCKER_REGISTRY_PWD_SSM_KEY} --with-decryption --query "Parameter.Value" --out text
-      docker login --username "`${DOCKER_REGISTRY_LOGIN}" --password "`${DOCKER_REGISTRY_PWD}" "${DOCKER_REGISTRY_URL}"
-      If (`$lastExitCode -ne "0") { throw "Previous command returned `$lastExitCode" }
-      # DockerHub image signing
-      `$Env:DOCKER_CONTENT_TRUST_REPOSITORY_PASSPHRASE = aws ssm get-parameter --region us-east-1 --name ci.datadog-agent.${DELEGATION_PASS_SSM_KEY} --with-decryption --query "Parameter.Value" --out text
-      `$Env:NOTARY_DELEGATION_PASSPHRASE = `$Env:DOCKER_CONTENT_TRUST_REPOSITORY_PASSPHRASE
-      `$Env:NOTARY_AUTH = "`${DOCKER_REGISTRY_LOGIN}:`${DOCKER_REGISTRY_PWD}"
-      `$bytes = [System.Text.Encoding]::Unicode.GetBytes(`$Env:NOTARY_AUTH)
-      `$Env:NOTARY_AUTH = [Convert]::ToBase64String(`$bytes)
-      aws ssm get-parameter --region us-east-1 --name ci.datadog-agent.${DELEGATION_KEY_SSM_KEY} --with-decryption --query "Parameter.Value" --out text | Set-Content -Encoding ASCII docker.key
-      If (`$lastExitCode -ne "0") { throw "Previous command returned `$lastExitCode" }
-      docker trust key load `$PWD\docker.key
-      If (`$lastExitCode -ne "0") { throw "Previous command returned `$lastExitCode" }
-      Remove-Item `$PWD\docker.key
-      ridk enable # This is only needed because invoke docker.publish-manifest calls "cat" which doesn't exist on Windows
-      If (`$lastExitCode -ne "0") { throw "Previous command returned `$lastExitCode" }
-      "@ | out-file ci-scripts/docker-publish.ps1
-
-.docker_build_agent7_windows_common:
-  rules:
-    - <<: *if_version_7
-      when: on_success
-  stage: image_build
-  needs: ["windows_msi_and_bosh_zip_x64-a7", "build_windows_container_entrypoint"]
-  variables:
-    IMAGE: 486234852809.dkr.ecr.us-east-1.amazonaws.com/ci/datadog-agent/agent
-    BUILD_CONTEXT: Dockerfiles/agent
-    BUILD_ARG: --build-arg BASE_IMAGE=mcr.microsoft.com/powershell:nanoserver-${VARIANT} --build-arg WITH_JMX=${WITH_JMX}
-  script:
-    - $ErrorActionPreference = "Stop"
-    - $TARGET_TAG = "${IMAGE}:v${CI_PIPELINE_ID}-${CI_COMMIT_SHORT_SHA}${TAG_SUFFIX}-win${VARIANT}-amd64"
-    - cp ${OMNIBUS_PACKAGE_DIR}/datadog-agent-7*-x86_64.zip ${BUILD_CONTEXT}/datadog-agent-7-latest.amd64.zip
-    - cp entrypoint.exe ${BUILD_CONTEXT}/entrypoint.exe
-    - get-childitem ${BUILD_CONTEXT}
-    # Docker setup
-    - cat ci-scripts/docker-login.ps1
-    - docker run --rm -w C:\mnt -e AWS_NETWORKING=true -e SIGN_WINDOWS=true -v "$(Get-Location):C:\mnt" -v \\.\pipe\docker_engine:\\.\pipe\docker_engine 486234852809.dkr.ecr.us-east-1.amazonaws.com/ci/datadog-agent-buildimages/windows_${Env:VARIANT}_x64:${Env:DATADOG_AGENT_WINBUILDIMAGES} powershell -C C:\mnt\ci-scripts\docker-login.ps1
-    - If ($lastExitCode -ne "0") { throw "Previous command returned $lastExitCode" }
-    - powershell -Command "docker build ${BUILD_ARG} --pull --file ${BUILD_CONTEXT}/windows/amd64/Dockerfile --tag ${TARGET_TAG} ${BUILD_CONTEXT}"
-    - If ($lastExitCode -ne "0") { throw "Previous command returned $lastExitCode" }
-    - docker push ${TARGET_TAG}
-    - If ($lastExitCode -ne "0") { throw "Previous command returned $lastExitCode" }
-    - docker rmi ${TARGET_TAG}
-    - If ($lastExitCode -ne "0") { throw "Previous command returned $lastExitCode" }
-
-# build agent7_windows 1809 images
-docker_build_agent7_windows1809:
-  extends: 
-    - .docker_build_windows_job_definition
-    - .docker_build_agent7_windows_common
-  tags: ["runner:windows-docker", "windowsversion:1809"]
-  variables:
-    VARIANT: 1809
-    TAG_SUFFIX: -7
-    WITH_JMX: "false"
-
-
-docker_build_agent7_windows1809_jmx:
-  extends: 
-    - .docker_build_windows_job_definition
-    - .docker_build_agent7_windows_common
-  tags: ["runner:windows-docker", "windowsversion:1809"]
-  variables:
-    VARIANT: 1809
-    TAG_SUFFIX: -7-jmx
-    WITH_JMX: "true"
-
-# build agent7_windows 1909 images
-docker_build_agent7_windows1909:
-  extends: 
-    - .docker_build_windows_job_definition
-    - .docker_build_agent7_windows_common
-  tags: ["runner:windows-docker", "windowsversion:1909"]
-  variables:
-    VARIANT: 1909
-    TAG_SUFFIX: -7
-    WITH_JMX: "false"
-
-docker_build_agent7_windows1909_jmx:
-  extends: 
-    - .docker_build_windows_job_definition
-    - .docker_build_agent7_windows_common
-  tags: ["runner:windows-docker", "windowsversion:1909"]
-  variables:
-    VARIANT: 1909
-    TAG_SUFFIX: -7-jmx
-    WITH_JMX: "true"
-  
-# build agent7_windows 2004 images
-docker_build_agent7_windows2004:
-  extends: 
-    - .docker_build_windows_job_definition
-    - .docker_build_agent7_windows_common
-  tags: ["runner:windows-docker", "windowsversion:2004"]
-  variables:
-    VARIANT: 2004
-    TAG_SUFFIX: "-7"
-    WITH_JMX: "false"
-
-docker_build_agent7_windows2004_jmx:
-  extends: 
-    - .docker_build_windows_job_definition
-    - .docker_build_agent7_windows_common
-  tags: ["runner:windows-docker", "windowsversion:2004"]
-  needs: ["windows_msi_and_bosh_zip_x64-a7", "build_windows_container_entrypoint"]
-  variables:
-    VARIANT: 2004
-    TAG_SUFFIX: -7-jmx
-    WITH_JMX: "true"
-
-# build the cluster-agent image
-docker_build_cluster_agent_amd64:
-  extends: .docker_build_job_definition_amd64
-  needs:
-    - job: cluster_agent-build_amd64
-      artifacts: false
-  variables:
-    IMAGE: 486234852809.dkr.ecr.us-east-1.amazonaws.com/ci/datadog-agent/cluster-agent
-    BUILD_CONTEXT: Dockerfiles/cluster-agent
-
-docker_build_cluster_agent_arm64:
-  extends: .docker_build_job_definition_arm64
-  needs:
-    - job: cluster_agent-build_arm64
-      artifacts: false
-  variables:
-    IMAGE: 486234852809.dkr.ecr.us-east-1.amazonaws.com/ci/datadog-agent/cluster-agent
-    BUILD_CONTEXT: Dockerfiles/cluster-agent
-
-# build the dogstatsd image
-docker_build_dogstatsd_amd64:
-  extends: .docker_build_job_definition_amd64
-  needs:
-    - job: build_dogstatsd_static-deb_x64
-      artifacts: false
-  variables:
-    IMAGE: 486234852809.dkr.ecr.us-east-1.amazonaws.com/ci/datadog-agent/dogstatsd
-    BUILD_CONTEXT: Dockerfiles/dogstatsd/alpine
-
-#
-# Internal image deployment
-#
-docker_trigger_internal_amd64:
-  stage: image_deploy
-  rules:
-    - <<: *if_version_7
-      when: on_success
-    - <<: *if_deploy_7
-      when: on_success
-  needs:
-    - job: docker_build_agent7_jmx
-      artifacts: false
-  trigger:
-    project: DataDog/images
-    branch: master
-    strategy: depend
-  variables:
-    IMAGE_VERSION: tmpl-v1
-    IMAGE_NAME: datadog-agent
-    RELEASE_TAG: ${CI_COMMIT_REF_SLUG}-jmx
-    BUILD_TAG: ${CI_COMMIT_REF_SLUG}-jmx
-    TMPL_AGENT_SRC_IMAGE: v${CI_PIPELINE_ID}-${CI_COMMIT_SHORT_SHA}-7-jmx-amd64
-    RELEASE_STAGING: "true"
-    RELEASE_PROD: "true"
-
-#
-# Docker dev image deployments
-#
-
-twistlock_scan-6:
-  allow_failure: true
-  rules:
-    - <<: *if_version_6
-  stage: image_deploy
-  image: 486234852809.dkr.ecr.us-east-1.amazonaws.com/twistlock-cli:2.5.121
-  tags: ["runner:docker", "size:large"]
-  dependencies: []
-  variables:
-    SRC_AGENT: 486234852809.dkr.ecr.us-east-1.amazonaws.com/ci/datadog-agent/agent
-    SRC_DSD: 486234852809.dkr.ecr.us-east-1.amazonaws.com/ci/datadog-agent/dogstatsd
-    SRC_DCA: 486234852809.dkr.ecr.us-east-1.amazonaws.com/ci/datadog-agent/cluster-agent
-  before_script:
-    - export SRC_TAG=v$CI_PIPELINE_ID-${CI_COMMIT_SHORT_SHA}
-    - export DOCKER_CLIENT_ADDRESS=$DOCKER_HOST
-    - TWISTLOCK_PASS=$(aws ssm get-parameter --region us-east-1 --name ci.datadog-agent.twistlock_password --with-decryption --query "Parameter.Value" --out text)
-    - scan () { echo -e "\n==== Scanning $1 ====\n"; docker pull $1 > /dev/null; /twistcli images scan --address="$TWISTLOCK_URL" --user="$TWISTLOCK_USER" --password="$TWISTLOCK_PASS" --vulnerability-threshold=$THRESHOLD --details $1; }
-  script:
-    - scan ${SRC_AGENT}:${SRC_TAG}-6-amd64
-    - scan ${SRC_AGENT}:${SRC_TAG}-6-jmx-amd64
-    - scan ${SRC_DSD}:${SRC_TAG}-amd64
-    - scan ${SRC_DCA}:${SRC_TAG}-amd64
-
-twistlock_scan-7:
-  allow_failure: true
-  rules:
-    - <<: *if_version_7
-  stage: image_deploy
-  image: 486234852809.dkr.ecr.us-east-1.amazonaws.com/twistlock-cli:2.5.121
-  tags: ["runner:docker", "size:large"]
-  dependencies: []
-  variables:
-    SRC_AGENT: 486234852809.dkr.ecr.us-east-1.amazonaws.com/ci/datadog-agent/agent
-    SRC_DSD: 486234852809.dkr.ecr.us-east-1.amazonaws.com/ci/datadog-agent/dogstatsd
-    SRC_DCA: 486234852809.dkr.ecr.us-east-1.amazonaws.com/ci/datadog-agent/cluster-agent
-  before_script:
-    - export SRC_TAG=v$CI_PIPELINE_ID-${CI_COMMIT_SHORT_SHA}
-    - export DOCKER_CLIENT_ADDRESS=$DOCKER_HOST
-    - TWISTLOCK_PASS=$(aws ssm get-parameter --region us-east-1 --name ci.datadog-agent.twistlock_password --with-decryption --query "Parameter.Value" --out text)
-    - scan () { echo -e "\n==== Scanning $1 ====\n"; docker pull $1 > /dev/null; /twistcli images scan --address="$TWISTLOCK_URL" --user="$TWISTLOCK_USER" --password="$TWISTLOCK_PASS" --vulnerability-threshold=$THRESHOLD --details $1; }
-  script:
-    - scan ${SRC_AGENT}:${SRC_TAG}-7-amd64
-    - scan ${SRC_AGENT}:${SRC_TAG}-7-jmx-amd64
-
-.quay_variables: &quay_variables
-  <<: *docker_hub_variables
-  DOCKER_REGISTRY_LOGIN_SSM_KEY: quay_login
-  DOCKER_REGISTRY_PWD_SSM_KEY: quay_pwd
-  DOCKER_REGISTRY_URL: quay.io
-
-.google_container_registry_variables: &google_container_registry_variables
-  <<: *docker_hub_variables
-  DOCKER_REGISTRY_LOGIN_SSM_KEY: gcr_login
-  DOCKER_REGISTRY_PWD_SSM_KEY: gcr_pwd
-  GOOGLE_PROJECT_ID: datadoghq
-
-.docker_tag_job_definition:
-  stage: image_deploy
-  image: 486234852809.dkr.ecr.us-east-1.amazonaws.com/docker-notary:v2718650-9ce6565-0.6.1-py3
-  tags: ["runner:docker", "size:large"]
-  variables:
-    <<: *docker_hub_variables
-  before_script:
-    - export SRC_TAG=v$CI_PIPELINE_ID-${CI_COMMIT_SHORT_SHA}
-    - DOCKER_REGISTRY_LOGIN=$(aws ssm get-parameter --region us-east-1 --name ci.datadog-agent.$DOCKER_REGISTRY_LOGIN_SSM_KEY --with-decryption --query "Parameter.Value" --out text)
-    - aws ssm get-parameter --region us-east-1 --name ci.datadog-agent.$DOCKER_REGISTRY_PWD_SSM_KEY --with-decryption --query "Parameter.Value" --out text | docker login --username "$DOCKER_REGISTRY_LOGIN" --password-stdin "$DOCKER_REGISTRY_URL"
-    - python3 -m pip install -r requirements.txt
-    - if [[ -z "$DELEGATION_PASS_SSM_KEY" ]]; then echo "No signing key set"; exit 0; fi
-    - echo "Importing delegation signing key"
-    - export DOCKER_CONTENT_TRUST_REPOSITORY_PASSPHRASE=$(aws ssm get-parameter --region us-east-1 --name ci.datadog-agent.$DELEGATION_PASS_SSM_KEY --with-decryption --query "Parameter.Value" --out text)
-    - export NOTARY_AUTH=$(echo "$DOCKER_REGISTRY_LOGIN:$(aws ssm get-parameter --region us-east-1 --name ci.datadog-agent.$DOCKER_REGISTRY_PWD_SSM_KEY --with-decryption --query "Parameter.Value" --out text)" | base64)
-    - export NOTARY_DELEGATION_PASSPHRASE="$DOCKER_CONTENT_TRUST_REPOSITORY_PASSPHRASE"
-    - aws ssm get-parameter --region us-east-1 --name ci.datadog-agent.$DELEGATION_KEY_SSM_KEY --with-decryption --query "Parameter.Value" --out text > /tmp/docker.key
-    - notary -d ~/.docker/trust key import /tmp/docker.key; rm /tmp/docker.key
-
-.google_container_registry_tag_job_definition:
-  stage: image_deploy
-  image: 486234852809.dkr.ecr.us-east-1.amazonaws.com/docker-push:1.5.1
-  tags: ["runner:docker", "size:large"]
-  variables:
-    <<: *google_container_registry_variables
-  before_script:
-    - export SRC_TAG=v$CI_PIPELINE_ID-${CI_COMMIT_SHORT_SHA}
-    - DOCKER_REGISTRY_LOGIN=$(aws ssm get-parameter --region us-east-1 --name ci.datadog-agent.$DOCKER_REGISTRY_LOGIN_SSM_KEY --with-decryption --query "Parameter.Value" --out text)
-    - aws ssm get-parameter --region us-east-1 --name ci.datadog-agent.$DOCKER_REGISTRY_PWD_SSM_KEY --with-decryption --query "Parameter.Value" --out text > /tmp/gcr_key.json
-    - gcloud --no-user-output-enabled auth activate-service-account "$DOCKER_REGISTRY_LOGIN" --key-file=/tmp/gcr_key.json
-    - gcloud config set project $GOOGLE_PROJECT_ID
-    - gcloud auth print-access-token | docker login -u oauth2accesstoken --password-stdin https://gcr.io
-    - python3 -m pip install -r requirements.txt
-
-.google_container_registry_tag_windows_job_definition:
-  stage: image_deploy
-  variables:
-    <<: *google_container_registry_variables
-  before_script:
-    - $ErrorActionPreference = "Stop"
-    - $SRC_TAG = "v${CI_PIPELINE_ID}-${CI_COMMIT_SHORT_SHA}"
-    - mkdir ci-scripts
-    - mkdir tmp
-    - |
-      @"
-      Set-PSDebug -Trace 1
-      `$ErrorActionPreference = "Stop"
-      pip3 install -r requirements.txt
-      If (`$lastExitCode -ne "0") { throw "Previous command returned `$lastExitCode" }
-      # ECR Login
-      `$AWS_ECR_PASSWORD = aws ecr get-login-password --region us-east-1
-      docker login --username AWS --password "`${AWS_ECR_PASSWORD}" 486234852809.dkr.ecr.us-east-1.amazonaws.com
-      If (`$lastExitCode -ne "0") { throw "Previous command returned `$lastExitCode" }
-      # GCR Login
-      `$DOCKER_REGISTRY_LOGIN = aws ssm get-parameter --region us-east-1 --name ci.datadog-agent.${DOCKER_REGISTRY_LOGIN_SSM_KEY} --with-decryption --query "Parameter.Value" --out text
-      aws ssm get-parameter --region us-east-1 --name ci.datadog-agent.${DOCKER_REGISTRY_PWD_SSM_KEY} --with-decryption --query "Parameter.Value" --out text | Set-Content gcr_key.json
-      gcloud --no-user-output-enabled auth activate-service-account "`${DOCKER_REGISTRY_LOGIN}" --key-file=gcr_key.json
-      gcloud config set project ${GOOGLE_PROJECT_ID}
-      If (`$lastExitCode -ne "0") { throw "Previous command returned `$lastExitCode" }
-      # DockerHub login
-      `$ACCESS_TOKEN = gcloud auth print-access-token
-      docker login -u oauth2accesstoken -p "`${ACCESS_TOKEN}" https://gcr.io
-      If (`$lastExitCode -ne "0") { throw "Previous command returned `$lastExitCode" }
-      ridk enable # This is only needed because invoke docker.publish-manifest calls "cat" which doesn't exist on Windows
-      If (`$lastExitCode -ne "0") { throw "Previous command returned `$lastExitCode" }
-      "@ | out-file ci-scripts/gcr-publish.ps1
-
-dev_branch_docker_hub-a6:
-  extends: .docker_tag_job_definition
-  rules:
-    - <<: *if_version_6
-      when: manual
-      allow_failure: true
-  needs:
-    - docker_build_agent6
-    - docker_build_agent6_jmx
-    - docker_build_agent6_py2py3_jmx
-  script:
-    - inv -e docker.publish --signed-push ${SRC_AGENT}:${SRC_TAG}-6-amd64             datadog/agent-dev:${CI_COMMIT_REF_SLUG}
-    - inv -e docker.publish --signed-push ${SRC_AGENT}:${SRC_TAG}-6-amd64             datadog/agent-dev:${CI_COMMIT_REF_SLUG}-py2
-    - inv -e docker.publish --signed-push ${SRC_AGENT}:${SRC_TAG}-6-jmx-amd64         datadog/agent-dev:${CI_COMMIT_REF_SLUG}-jmx
-    - inv -e docker.publish --signed-push ${SRC_AGENT}:${SRC_TAG}-6-jmx-amd64         datadog/agent-dev:${CI_COMMIT_REF_SLUG}-py2-jmx
-    - inv -e docker.publish --signed-push ${SRC_AGENT}:${SRC_TAG}-6-py2py3-jmx-amd64  datadog/agent-dev:${CI_COMMIT_REF_SLUG}-py2py3-jmx
-
-dev_branch_docker_hub-dogstatsd:
-  extends: .docker_tag_job_definition
-  rules:
-    - when: manual
-      allow_failure: true
-  needs: ["docker_build_dogstatsd_amd64"]
-  script:
-    - inv -e docker.publish --signed-push ${SRC_DSD}:${SRC_TAG}-amd64                 datadog/dogstatsd-dev:${CI_COMMIT_REF_SLUG}
-
-dev_branch_docker_hub-a7:
-  extends: .docker_tag_job_definition
-  rules:
-    - <<: *if_version_7
-      when: manual
-      allow_failure: true
-  needs: ["docker_build_agent7", "docker_build_agent7_jmx"]
-  script:
-    - inv -e docker.publish --signed-push ${SRC_AGENT}:${SRC_TAG}-7-amd64             datadog/agent-dev:${CI_COMMIT_REF_SLUG}-py3
-    - inv -e docker.publish --signed-push ${SRC_AGENT}:${SRC_TAG}-7-jmx-amd64         datadog/agent-dev:${CI_COMMIT_REF_SLUG}-py3-jmx
-
-dev_branch_google_container_registry-a7:
-  extends: .google_container_registry_tag_job_definition
-  rules:
-    - <<: *if_version_7
-      when: manual
-      allow_failure: true
-  needs: ["docker_build_agent7", "docker_build_agent7_jmx"]
-  script:
-    - inv -e docker.publish ${SRC_AGENT}:${SRC_TAG}-7-amd64             gcr.io/datadoghq/agent-dev:${CI_COMMIT_REF_SLUG}-py3
-    - inv -e docker.publish ${SRC_AGENT}:${SRC_TAG}-7-jmx-amd64         gcr.io/datadoghq/agent-dev:${CI_COMMIT_REF_SLUG}-py3-jmx
-
-dev_branch_docker_hub-a7-windows:
-  extends: .docker_tag_windows_job_definition
-  rules:
-    - <<: *if_version_7
-      when: manual
-      allow_failure: true
-  ##
-  ## For Future Reference.  Must update to do this job from the newest OS version
-  ## that we're publishing (.e.g. adding windows2104 will require also using the
-  ## 2104 builder)
-  tags: ["runner:windows-docker", "windowsversion:2004"]
-  needs:
-    - docker_build_agent7_windows1809
-    - docker_build_agent7_windows1809_jmx
-    - docker_build_agent7_windows1909
-    - docker_build_agent7_windows1909_jmx
-    - docker_build_agent7_windows2004
-    - docker_build_agent7_windows2004_jmx
-  variables:
-    VARIANT: 2004
-  script:
-    - $ErrorActionPreference = "Stop"
-    - |
-      @"
-      # On newer Kernel we can pull/push older images even though these images won't run
-      inv -e docker.publish --signed-push ${SRC_AGENT}:${SRC_TAG}-7-win1809-amd64 datadog/agent-dev:${CI_COMMIT_REF_SLUG}-py3-win1809
-      If (`$lastExitCode -ne "0") { throw "Previous command returned `$lastExitCode" }
-      inv -e docker.publish --signed-push ${SRC_AGENT}:${SRC_TAG}-7-jmx-win1809-amd64 datadog/agent-dev:${CI_COMMIT_REF_SLUG}-py3-jmx-win1809
-      If (`$lastExitCode -ne "0") { throw "Previous command returned `$lastExitCode" }
-      inv -e docker.publish --signed-push ${SRC_AGENT}:${SRC_TAG}-7-win1909-amd64 datadog/agent-dev:${CI_COMMIT_REF_SLUG}-py3-win1909
-      If (`$lastExitCode -ne "0") { throw "Previous command returned `$lastExitCode" }
-      inv -e docker.publish --signed-push ${SRC_AGENT}:${SRC_TAG}-7-jmx-win1909-amd64 datadog/agent-dev:${CI_COMMIT_REF_SLUG}-py3-jmx-win1909
-      If (`$lastExitCode -ne "0") { throw "Previous command returned `$lastExitCode" }
-      inv -e docker.publish --signed-push ${SRC_AGENT}:${SRC_TAG}-7-win2004-amd64 datadog/agent-dev:${CI_COMMIT_REF_SLUG}-py3-win2004
-      If (`$lastExitCode -ne "0") { throw "Previous command returned `$lastExitCode" }
-      inv -e docker.publish --signed-push ${SRC_AGENT}:${SRC_TAG}-7-jmx-win2004-amd64 datadog/agent-dev:${CI_COMMIT_REF_SLUG}-py3-jmx-win2004
-      If (`$lastExitCode -ne "0") { throw "Previous command returned `$lastExitCode" }
-
-      inv -e docker.publish-manifest --signed-push --name datadog/agent-dev --tag ${CI_COMMIT_REF_SLUG}-py3-win --image datadog/agent-dev:${CI_COMMIT_REF_SLUG}-py3-win1809,windows/amd64 --image datadog/agent-dev:${CI_COMMIT_REF_SLUG}-py3-win1909,windows/amd64 --image datadog/agent-dev:${CI_COMMIT_REF_SLUG}-py3-win2004,windows/amd64
-      If (`$lastExitCode -ne "0") { throw "Previous command returned `$lastExitCode" }
-      inv -e docker.publish-manifest --signed-push --name datadog/agent-dev --tag ${CI_COMMIT_REF_SLUG}-py3-jmx-win --image datadog/agent-dev:${CI_COMMIT_REF_SLUG}-py3-jmx-win1809,windows/amd64 --image datadog/agent-dev:${CI_COMMIT_REF_SLUG}-py3-jmx-win1909,windows/amd64 --image datadog/agent-dev:${CI_COMMIT_REF_SLUG}-py3-jmx-win2004,windows/amd64
-      If (`$lastExitCode -ne "0") { throw "Previous command returned `$lastExitCode" }
-      "@ | Add-Content ci-scripts/docker-publish.ps1
-    - cat ci-scripts/docker-publish.ps1
-    - docker run --rm -w C:\mnt -e AWS_NETWORKING=true -e SIGN_WINDOWS=true -v "$(Get-Location):C:\mnt" -v \\.\pipe\docker_engine:\\.\pipe\docker_engine 486234852809.dkr.ecr.us-east-1.amazonaws.com/ci/datadog-agent-buildimages/windows_${Env:VARIANT}_x64:${Env:DATADOG_AGENT_WINBUILDIMAGES} powershell -C C:\mnt\ci-scripts\docker-publish.ps1
-    - If ($lastExitCode -ne "0") { throw "Previous command returned $lastExitCode" }
-
-dev_branch_multiarch_docker_hub-a6:
-  extends: .docker_tag_job_definition
-  rules:
-    - <<: *if_version_6
-      when: manual
-      allow_failure: true
-  needs:
-    - docker_build_agent6
-    - docker_build_agent6_arm64
-    - docker_build_agent6_jmx
-    - docker_build_agent6_jmx_arm64
-    - docker_build_agent6_py2py3_jmx
-  script:
-    # Platform-specific agent images
-    - inv -e docker.publish-bulk --signed-push --platform linux/amd64 --platform linux/arm64 --src-template ${SRC_AGENT}:${SRC_TAG}-6-ARCH      --dst-template datadog/agent-dev-ARCH:${CI_COMMIT_REF_SLUG}
-    - inv -e docker.publish-bulk --signed-push --platform linux/amd64 --platform linux/arm64 --src-template ${SRC_AGENT}:${SRC_TAG}-6-ARCH      --dst-template datadog/agent-dev-ARCH:${CI_COMMIT_REF_SLUG}-py2
-    - inv -e docker.publish-bulk --signed-push --platform linux/amd64 --platform linux/arm64 --src-template ${SRC_AGENT}:${SRC_TAG}-6-jmx-ARCH  --dst-template datadog/agent-dev-ARCH:${CI_COMMIT_REF_SLUG}-jmx
-    - inv -e docker.publish-bulk --signed-push --platform linux/amd64 --platform linux/arm64 --src-template ${SRC_AGENT}:${SRC_TAG}-6-jmx-ARCH  --dst-template datadog/agent-dev-ARCH:${CI_COMMIT_REF_SLUG}-py2-jmx
-    # Other images
-    - inv -e docker.publish --signed-push ${SRC_AGENT}:${SRC_TAG}-6-py2py3-jmx-amd64 datadog/agent-dev:${CI_COMMIT_REF_SLUG}-py2py3-jmx
-    # Manifests
-    - inv -e docker.publish-manifest --signed-push --name datadog/agent-dev --tag ${CI_COMMIT_REF_SLUG} --image datadog/agent-dev-amd64:${CI_COMMIT_REF_SLUG},linux/amd64 --image datadog/agent-dev-arm64:${CI_COMMIT_REF_SLUG},linux/arm64
-    - inv -e docker.publish-manifest --signed-push --name datadog/agent-dev --tag ${CI_COMMIT_REF_SLUG}-py2 --image datadog/agent-dev-amd64:${CI_COMMIT_REF_SLUG}-py2,linux/amd64 --image datadog/agent-dev-arm64:${CI_COMMIT_REF_SLUG}-py2,linux/arm64
-    - inv -e docker.publish-manifest --signed-push --name datadog/agent-dev --tag ${CI_COMMIT_REF_SLUG}-jmx --image datadog/agent-dev-amd64:${CI_COMMIT_REF_SLUG}-jmx,linux/amd64 --image datadog/agent-dev-arm64:${CI_COMMIT_REF_SLUG}-jmx,linux/arm64
-    - inv -e docker.publish-manifest --signed-push --name datadog/agent-dev --tag ${CI_COMMIT_REF_SLUG}-py2-jmx --image datadog/agent-dev-amd64:${CI_COMMIT_REF_SLUG}-py2-jmx,linux/amd64 --image datadog/agent-dev-arm64:${CI_COMMIT_REF_SLUG}-py2-jmx,linux/arm64
-
-dev_branch_multiarch_docker_hub-a7:
-  extends: .docker_tag_job_definition
-  rules:
-    - <<: *if_version_7
-      when: manual
-      allow_failure: true
-  needs:
-    - docker_build_agent7
-    - docker_build_agent7_arm64
-    - docker_build_agent7_jmx
-    - docker_build_agent7_jmx_arm64
-  script:
-    # Platform-specific agent images
-    - inv -e docker.publish-bulk --signed-push --platform linux/amd64 --platform linux/arm64 --src-template ${SRC_AGENT}:${SRC_TAG}-7-ARCH      --dst-template datadog/agent-dev-ARCH:${CI_COMMIT_REF_SLUG}-py3
-    - inv -e docker.publish-bulk --signed-push --platform linux/amd64 --platform linux/arm64 --src-template ${SRC_AGENT}:${SRC_TAG}-7-jmx-ARCH  --dst-template datadog/agent-dev-ARCH:${CI_COMMIT_REF_SLUG}-py3-jmx
-    # Manifests
-    - inv -e docker.publish-manifest --signed-push --name datadog/agent-dev --tag ${CI_COMMIT_REF_SLUG}-py3 --image datadog/agent-dev-amd64:${CI_COMMIT_REF_SLUG}-py3,linux/amd64 --image datadog/agent-dev-arm64:${CI_COMMIT_REF_SLUG}-py3,linux/arm64
-    - inv -e docker.publish-manifest --signed-push --name datadog/agent-dev --tag ${CI_COMMIT_REF_SLUG}-py3-jmx --image datadog/agent-dev-amd64:${CI_COMMIT_REF_SLUG}-py3-jmx,linux/amd64 --image datadog/agent-dev-arm64:${CI_COMMIT_REF_SLUG}-py3-jmx,linux/arm64
-
-dev_branch_multiarch_docker_hub-dogstatsd:
-  extends: .docker_tag_job_definition
-  rules:
-    - <<: *if_version_7
-      when: manual
-      allow_failure: true
-  needs: ["docker_build_dogstatsd_amd64"]
-  script:
-    # Platform-specific agent images
-    - inv -e docker.publish --signed-push ${SRC_DSD}:${SRC_TAG}-amd64 datadog/dogstatsd-dev:${CI_COMMIT_REF_SLUG}
-
-dev_master_docker_hub-a6:
-  extends: .docker_tag_job_definition
-  rules:
-    - <<: *if_not_version_6
-      when: never
-    - <<: *if_master_branch
-  needs:
-    - docker_build_agent6
-    - docker_build_agent6_jmx
-    - docker_build_agent6_py2py3_jmx
-  script:
-    - inv -e docker.publish --signed-push ${SRC_AGENT}:${SRC_TAG}-6-amd64       datadog/agent-dev:master
-    - inv -e docker.publish --signed-push ${SRC_AGENT}:${SRC_TAG}-6-amd64       datadog/agent-dev:master-py2
-    - inv -e docker.publish --signed-push ${SRC_AGENT}:${SRC_TAG}-6-jmx-amd64   datadog/agent-dev:master-jmx
-    - inv -e docker.publish --signed-push ${SRC_AGENT}:${SRC_TAG}-6-jmx-amd64   datadog/agent-dev:master-py2-jmx
-
-dev_master_docker_hub-a7:
-  extends: .docker_tag_job_definition
-  rules:
-    - <<: *if_not_version_7
-      when: never
-    - <<: *if_master_branch
-  needs: ["docker_build_agent7", "docker_build_agent7_jmx"]
-  script:
-    - inv -e docker.publish --signed-push ${SRC_AGENT}:${SRC_TAG}-7-amd64       datadog/agent-dev:master-py3
-    - inv -e docker.publish --signed-push ${SRC_AGENT}:${SRC_TAG}-7-jmx-amd64   datadog/agent-dev:master-py3-jmx
-
-dev_master_docker_hub-a7-windows:
-  extends: .docker_tag_windows_job_definition
-  rules:
-    - <<: *if_not_version_7
-      when: never
-    - <<: *if_master_branch
-  ##
-  ## For Future Reference.  Must update to do this job from the newest OS version
-  ## that we're publishing (.e.g. adding windows2104 will require also using the
-  ## 2104 builder)
-  tags: ["runner:windows-docker", "windowsversion:2004"]
-  needs:
-    - docker_build_agent7_windows1809
-    - docker_build_agent7_windows1809_jmx
-    - docker_build_agent7_windows1909
-    - docker_build_agent7_windows1909_jmx
-    - docker_build_agent7_windows2004
-    - docker_build_agent7_windows2004_jmx
-
-  variables:
-    VARIANT: 2004
-  script:
-    - $ErrorActionPreference = "Stop"
-    - |
-      @"
-      # On newer Kernel we can pull/push older images even though these images won't run
-      inv -e docker.publish --signed-push ${SRC_AGENT}:${SRC_TAG}-7-win1809-amd64 datadog/agent-dev:master-py3-win1809
-      If (`$lastExitCode -ne "0") { throw "Previous command returned `$lastExitCode" }
-      inv -e docker.publish --signed-push ${SRC_AGENT}:${SRC_TAG}-7-jmx-win1809-amd64 datadog/agent-dev:master-py3-jmx-win1809
-      If (`$lastExitCode -ne "0") { throw "Previous command returned `$lastExitCode" }
-      inv -e docker.publish --signed-push ${SRC_AGENT}:${SRC_TAG}-7-win1909-amd64 datadog/agent-dev:master-py3-win1909
-      If (`$lastExitCode -ne "0") { throw "Previous command returned `$lastExitCode" }
-      inv -e docker.publish --signed-push ${SRC_AGENT}:${SRC_TAG}-7-jmx-win1909-amd64 datadog/agent-dev:master-py3-jmx-win1909
-      If (`$lastExitCode -ne "0") { throw "Previous command returned `$lastExitCode" }
-      inv -e docker.publish --signed-push ${SRC_AGENT}:${SRC_TAG}-7-win2004-amd64 datadog/agent-dev:master-py3-win2004
-      If (`$lastExitCode -ne "0") { throw "Previous command returned `$lastExitCode" }
-      inv -e docker.publish --signed-push ${SRC_AGENT}:${SRC_TAG}-7-jmx-win2004-amd64 datadog/agent-dev:master-py3-jmx-win2004
-
-      If (`$lastExitCode -ne "0") { throw "Previous command returned `$lastExitCode" }
-      inv -e docker.publish-manifest --signed-push --name datadog/agent-dev --tag master-py3-win --image datadog/agent-dev:master-py3-win1809,windows/amd64 --image datadog/agent-dev:master-py3-win1909,windows/amd64 --image datadog/agent-dev:master-py3-win2004,windows/amd64
-      If (`$lastExitCode -ne "0") { throw "Previous command returned `$lastExitCode" }
-      inv -e docker.publish-manifest --signed-push --name datadog/agent-dev --tag master-py3-jmx-win --image datadog/agent-dev:master-py3-jmx-win1809,windows/amd64 --image datadog/agent-dev:master-py3-jmx-win1909,windows/amd64 --image datadog/agent-dev:master-py3-jmx-win2004,windows/amd64
-      If (`$lastExitCode -ne "0") { throw "Previous command returned `$lastExitCode" }
-      "@ | Add-Content ci-scripts/docker-publish.ps1
-    - cat ci-scripts/docker-publish.ps1
-    - docker run --rm -w C:\mnt -e AWS_NETWORKING=true -e SIGN_WINDOWS=true -v "$(Get-Location):C:\mnt" -v \\.\pipe\docker_engine:\\.\pipe\docker_engine 486234852809.dkr.ecr.us-east-1.amazonaws.com/ci/datadog-agent-buildimages/windows_${Env:VARIANT}_x64:${Env:DATADOG_AGENT_WINBUILDIMAGES} powershell -C C:\mnt\ci-scripts\docker-publish.ps1
-    - If ($lastExitCode -ne "0") { throw "Previous command returned $lastExitCode" }
-
-dev_master_docker_hub-dogstatsd:
-  extends: .docker_tag_job_definition
-  rules:
-    - <<: *if_not_version_7
-      when: never
-    - <<: *if_master_branch
-  needs: ["docker_build_dogstatsd_amd64"]
-  script:
-    - inv -e docker.publish --signed-push ${SRC_DSD}:${SRC_TAG}-amd64           datadog/dogstatsd-dev:master
-
-dca_dev_branch_docker_hub:
-  extends: .docker_tag_job_definition
-  rules:
-    - <<: *if_not_master_branch
-      when: manual
-      allow_failure: true
-  needs: ["docker_build_cluster_agent_amd64"]
-  script:
-    - inv -e docker.publish --signed-push ${SRC_DCA}:${SRC_TAG}-amd64 datadog/cluster-agent-dev:${CI_COMMIT_REF_SLUG}
-
-dca_dev_branch_multiarch_docker_hub:
-  extends: .docker_tag_job_definition
-  rules:
-    - <<: *if_not_master_branch
-      when: manual
-      allow_failure: true
-  needs: ["docker_build_cluster_agent_amd64", "docker_build_cluster_agent_arm64"]
-  script:
-    - inv -e docker.publish-bulk --signed-push --platform linux/amd64 --platform linux/arm64 --src-template ${SRC_DCA}:${SRC_TAG}-ARCH --dst-template datadog/cluster-agent-dev-ARCH:${CI_COMMIT_REF_SLUG}
-    - inv -e docker.publish-manifest --signed-push --name datadog/cluster-agent-dev --tag ${CI_COMMIT_REF_SLUG} --image datadog/cluster-agent-dev-amd64:${CI_COMMIT_REF_SLUG},linux/amd64 --image datadog/cluster-agent-dev-arm64:${CI_COMMIT_REF_SLUG},linux/arm64
-
-dca_dev_master_docker_hub:
-  extends: .docker_tag_job_definition
-  rules:
-    - <<: *if_master_branch
-  needs: ["docker_build_cluster_agent_amd64"]
-  script:
-    - inv -e docker.publish --signed-push ${SRC_DCA}:${SRC_TAG}-amd64 datadog/cluster-agent-dev:master
-
-# deploys nightlies to agent-dev
-dev_nightly_docker_hub-a6:
-  extends: .docker_tag_job_definition
-  rules:
-    - <<: *if_not_version_6
-      when: never
-    - <<: *if_deploy_on_nightly
-  needs:
-    - docker_build_agent6
-    - docker_build_agent6_jmx
-    - docker_build_agent6_py2py3_jmx
-  script:
-    - inv -e docker.publish --signed-push ${SRC_AGENT}:${SRC_TAG}-6-amd64       datadog/agent-dev:nightly-${CI_COMMIT_SHORT_SHA}
-    - inv -e docker.publish --signed-push ${SRC_AGENT}:${SRC_TAG}-6-amd64       datadog/agent-dev:nightly-${CI_COMMIT_SHORT_SHA}-py2
-    - inv -e docker.publish --signed-push ${SRC_AGENT}:${SRC_TAG}-6-jmx-amd64   datadog/agent-dev:nightly-${CI_COMMIT_SHORT_SHA}-jmx
-    - inv -e docker.publish --signed-push ${SRC_AGENT}:${SRC_TAG}-6-jmx-amd64   datadog/agent-dev:nightly-${CI_COMMIT_SHORT_SHA}-py2-jmx
-
-# deploys nightlies to agent-dev
-dev_nightly_docker_hub-a7:
-  extends: .docker_tag_job_definition
-  rules:
-    - <<: *if_not_version_7
-      when: never
-    - <<: *if_deploy_on_nightly
-  needs: ["docker_build_agent7", "docker_build_agent7_jmx"]
-  script:
-    - inv -e docker.publish --signed-push ${SRC_AGENT}:${SRC_TAG}-7-amd64       datadog/agent-dev:nightly-${CI_COMMIT_SHORT_SHA}-py3
-    - inv -e docker.publish --signed-push ${SRC_AGENT}:${SRC_TAG}-7-jmx-amd64   datadog/agent-dev:nightly-${CI_COMMIT_SHORT_SHA}-py3-jmx
-
-dev_nightly_docker_hub-a7-windows:
-  extends: .docker_tag_windows_job_definition
-  rules:
-    - <<: *if_not_version_7
-      when: never
-    - <<: *if_deploy_on_nightly
-  ##
-  ## For Future Reference.  Must update to do this job from the newest OS version
-  ## that we're publishing (.e.g. adding windows2104 will require also using the
-  ## 2104 builder)
-  tags: ["runner:windows-docker", "windowsversion:2004"]
-  needs:
-    - docker_build_agent7_windows1809
-    - docker_build_agent7_windows1809_jmx
-    - docker_build_agent7_windows1909
-    - docker_build_agent7_windows1909_jmx
-    - docker_build_agent7_windows2004
-    - docker_build_agent7_windows2004_jmx
-  variables:
-    VARIANT: 2004
-  script:
-    - $ErrorActionPreference = "Stop"
-    - |
-      @"
-      inv -e docker.publish --signed-push ${SRC_AGENT}:${SRC_TAG}-7-win1809-amd64 datadog/agent-dev:nightly-${CI_COMMIT_SHORT_SHA}-py3-win1809
-      If (`$lastExitCode -ne "0") { throw "Previous command returned `$lastExitCode" }
-      inv -e docker.publish --signed-push ${SRC_AGENT}:${SRC_TAG}-7-jmx-win1809-amd64 datadog/agent-dev:nightly-${CI_COMMIT_SHORT_SHA}-py3-jmx-win1809
-      If (`$lastExitCode -ne "0") { throw "Previous command returned `$lastExitCode" }
-      inv -e docker.publish --signed-push ${SRC_AGENT}:${SRC_TAG}-7-win1909-amd64 datadog/agent-dev:nightly-${CI_COMMIT_SHORT_SHA}-py3-win1909
-      If (`$lastExitCode -ne "0") { throw "Previous command returned `$lastExitCode" }
-      inv -e docker.publish --signed-push ${SRC_AGENT}:${SRC_TAG}-7-jmx-win1909-amd64 datadog/agent-dev:nightly-${CI_COMMIT_SHORT_SHA}-py3-jmx-win1909
-      If (`$lastExitCode -ne "0") { throw "Previous command returned `$lastExitCode" }
-      inv -e docker.publish --signed-push ${SRC_AGENT}:${SRC_TAG}-7-win2004-amd64 datadog/agent-dev:nightly-${CI_COMMIT_SHORT_SHA}-py3-win2004
-      If (`$lastExitCode -ne "0") { throw "Previous command returned `$lastExitCode" }
-      inv -e docker.publish --signed-push ${SRC_AGENT}:${SRC_TAG}-7-jmx-win2004-amd64 datadog/agent-dev:nightly-${CI_COMMIT_SHORT_SHA}-py3-jmx-win2004
-      If (`$lastExitCode -ne "0") { throw "Previous command returned `$lastExitCode" }
-      "@ | Add-Content ci-scripts/docker-publish.ps1
-    - cat ci-scripts/docker-publish.ps1
-    - docker run --rm -w C:\mnt -e AWS_NETWORKING=true -e SIGN_WINDOWS=true -v "$(Get-Location):C:\mnt" -v \\.\pipe\docker_engine:\\.\pipe\docker_engine 486234852809.dkr.ecr.us-east-1.amazonaws.com/ci/datadog-agent-buildimages/windows_${Env:VARIANT}_x64:${Env:DATADOG_AGENT_WINBUILDIMAGES} powershell -C C:\mnt\ci-scripts\docker-publish.ps1
-    - If ($lastExitCode -ne "0") { throw "Previous command returned $lastExitCode" }
-
-# deploys nightlies to agent-dev
-dev_nightly_docker_hub-dogstatsd:
-  extends: .docker_tag_job_definition
-  rules:
-    - <<: *if_not_version_7
-      when: never
-    - <<: *if_deploy_on_nightly
-  needs: ["docker_build_dogstatsd_amd64"]
-  script:
-    - inv -e docker.publish --signed-push ${SRC_DSD}:${SRC_TAG}-amd64           datadog/dogstatsd-dev:nightly-${CI_COMMIT_SHORT_SHA}
-
-#
-# Images vulnerability scanners
-#
-
-.docker_scan_job_definition:
-  stage: image_scan
-  tags: [ "runner:docker", "size:large" ]
-  image: 486234852809.dkr.ecr.us-east-1.amazonaws.com/docker-notary:v2718650-9ce6565-0.6.1-py3
-  variables:
-    <<: *docker_hub_variables
-  before_script:
-    - export SRC_TAG=v$CI_PIPELINE_ID-${CI_COMMIT_SHORT_SHA}
-    - DOCKER_REGISTRY_LOGIN=$(aws ssm get-parameter --region us-east-1 --name ci.datadog-agent.$DOCKER_REGISTRY_LOGIN_SSM_KEY --with-decryption --query "Parameter.Value" --out text)
-    - aws ssm get-parameter --region us-east-1 --name ci.datadog-agent.$DOCKER_REGISTRY_PWD_SSM_KEY --with-decryption --query "Parameter.Value" --out text | docker login --username "$DOCKER_REGISTRY_LOGIN" --password-stdin "$DOCKER_REGISTRY_URL"
-    - python3 -m pip install -r requirements.txt
-    - if [[ -z "$DELEGATION_PASS_SSM_KEY" ]]; then echo "No signing key set"; exit 0; fi
-    - echo "Importing delegation signing key"
-    - export DOCKER_CONTENT_TRUST_REPOSITORY_PASSPHRASE=$(aws ssm get-parameter --region us-east-1 --name ci.datadog-agent.$DELEGATION_PASS_SSM_KEY --with-decryption --query "Parameter.Value" --out text)
-    - export NOTARY_AUTH=$(echo "$DOCKER_REGISTRY_LOGIN:$(aws ssm get-parameter --region us-east-1 --name ci.datadog-agent.$DOCKER_REGISTRY_PWD_SSM_KEY --with-decryption --query "Parameter.Value" --out text)" | base64)
-    - export NOTARY_DELEGATION_PASSPHRASE="$DOCKER_CONTENT_TRUST_REPOSITORY_PASSPHRASE"
-    - aws ssm get-parameter --region us-east-1 --name ci.datadog-agent.$DELEGATION_KEY_SSM_KEY --with-decryption --query "Parameter.Value" --out text > /tmp/docker.key
-    - notary -d ~/.docker/trust key import /tmp/docker.key; rm /tmp/docker.key
-
-# push every night to docker hub agent-scan repo
-scan_nightly_docker_hub-dogstatsd:
-  extends: .docker_scan_job_definition
-  rules:
-    - <<: *if_not_version_7
-      when: never
-    - <<: *if_deploy_on_nightly
-  needs:
-    - docker_build_dogstatsd_amd64
-  script:
-    # Platform-specific agent images
-    - inv -e docker.publish ${SRC_DSD}:${SRC_TAG}-amd64 datadog/dogstatsd-scan:nightly
-
-scan_nightly_docker_hub-a6:
-  extends: .docker_scan_job_definition
-  rules:
-    - <<: *if_not_version_6
-      when: never
-    - <<: *if_deploy_on_nightly
-  needs:
-    - docker_build_agent6
-    - docker_build_agent6_jmx
-  script:
-    - inv -e docker.publish ${SRC_AGENT}:${SRC_TAG}-6-amd64       datadog/agent-scan:nightly-py2
-    - inv -e docker.publish ${SRC_AGENT}:${SRC_TAG}-6-jmx-amd64   datadog/agent-scan:nightly-py2-jmx
-
-scan_nightly_docker_hub-a7:
-  extends: .docker_scan_job_definition
-  rules:
-    - <<: *if_not_version_7
-      when: never
-    - <<: *if_deploy_on_nightly
-  needs:
-    - docker_build_agent7
-    - docker_build_agent7_jmx
-  script:
-    - inv -e docker.publish ${SRC_AGENT}:${SRC_TAG}-7-amd64       datadog/agent-scan:nightly-py3
-    - inv -e docker.publish ${SRC_AGENT}:${SRC_TAG}-7-jmx-amd64   datadog/agent-scan:nightly-py3-jmx
-
-dca_scan_nightly_docker_hub:
-  extends: .docker_scan_job_definition
-  rules:
-    - <<: *if_deploy_on_nightly
-  needs: ["docker_build_cluster_agent_amd64"]
-  script:
-    - inv -e docker.publish ${SRC_DCA}:${SRC_TAG}-amd64 datadog/cluster-agent-scan:nightly
-
-
-# push on master to docker hub agent-scan repo
-scan_master_docker_hub-dogstatsd:
-  extends: .docker_scan_job_definition
-  rules:
-    - <<: *if_not_version_7
-      when: never
-    - <<: *if_master_branch
-  needs:
-    - docker_build_dogstatsd_amd64
-  script:
-    # Platform-specific agent images
-    - inv -e docker.publish ${SRC_DSD}:${SRC_TAG}-amd64 datadog/dogstatsd-scan:master
-
-scan_master_docker_hub-a6:
-  extends: .docker_scan_job_definition
-  rules:
-    - <<: *if_not_version_6
-      when: never
-    - <<: *if_master_branch
-  needs:
-    - docker_build_agent6
-    - docker_build_agent6_jmx
-  script:
-    - inv -e docker.publish ${SRC_AGENT}:${SRC_TAG}-6-amd64       datadog/agent-scan:master-py2
-    - inv -e docker.publish ${SRC_AGENT}:${SRC_TAG}-6-jmx-amd64   datadog/agent-scan:master-py2-jmx
-
-scan_master_docker_hub-a7:
-  extends: .docker_scan_job_definition
-  rules:
-    - <<: *if_not_version_7
-      when: never
-    - <<: *if_master_branch
-  needs:
-    - docker_build_agent7
-    - docker_build_agent7_jmx
-  script:
-    - inv -e docker.publish ${SRC_AGENT}:${SRC_TAG}-7-amd64       datadog/agent-scan:master-py3
-    - inv -e docker.publish ${SRC_AGENT}:${SRC_TAG}-7-jmx-amd64   datadog/agent-scan:master-py3-jmx
-
-
-dca_scan_master_docker_hub:
-  extends: .docker_scan_job_definition
-  rules:
-    - <<: *if_master_branch
-  needs: ["docker_build_cluster_agent_amd64"]
-  script:
-    - inv -e docker.publish ${SRC_DCA}:${SRC_TAG}-amd64 datadog/cluster-agent-scan:master
-
-
-#
-# Check Deploy
-#
-
-# Check that the current version hasn't already been deployed (we don't want to
-# overwrite a public package). To update an erroneous package, first remove it
-# from our S3 bucket.
-check_already_deployed_version_6:
-  rules:
-    - <<: *if_not_version_6
-      when: never
-    - <<: *if_deploy
-  stage: check_deploy
-  image: 486234852809.dkr.ecr.us-east-1.amazonaws.com/ci/datadog-agent-builders/gitlab_agent_deploy:$DATADOG_AGENT_BUILDERS
-  tags: ["runner:main", "size:large"]
-  dependencies: ["agent_deb-x64-a6", "agent_deb-arm64-a6"]
-  before_script:
-    - ls $OMNIBUS_PACKAGE_DIR
-  script:
-    - cd $OMNIBUS_PACKAGE_DIR && ~/deploy_scripts/fail_deb_is_pkg_already_exists.sh datadog-agent_6*_amd64.deb
-    - cd $OMNIBUS_PACKAGE_DIR && ~/deploy_scripts/fail_deb_is_pkg_already_exists.sh datadog-agent_6*_arm64.deb
-
-check_already_deployed_version_7:
-  rules:
-    - <<: *if_not_version_7
-      when: never
-    - <<: *if_deploy
-  stage: check_deploy
-  image: 486234852809.dkr.ecr.us-east-1.amazonaws.com/ci/datadog-agent-builders/gitlab_agent_deploy:$DATADOG_AGENT_BUILDERS
-  tags: ["runner:main", "size:large"]
-  dependencies: ["agent_deb-x64-a7", "agent_deb-arm64-a7"]
-  before_script:
-    - ls $OMNIBUS_PACKAGE_DIR
-  script:
-    - cd $OMNIBUS_PACKAGE_DIR && ~/deploy_scripts/fail_deb_is_pkg_already_exists.sh datadog-agent_7*_amd64.deb
-    - cd $OMNIBUS_PACKAGE_DIR && ~/deploy_scripts/fail_deb_is_pkg_already_exists.sh datadog-agent_7*_arm64.deb
-
-# If we trigger a build only pipeline we stop here.
-check_if_build_only:
-  rules:
-    - <<: *if_deploy
-  stage: check_deploy
-  image: 486234852809.dkr.ecr.us-east-1.amazonaws.com/ci/datadog-agent-builders/gitlab_agent_deploy:$DATADOG_AGENT_BUILDERS
-  tags: ["runner:main", "size:large"]
-  dependencies: []
-  script:
-    - if [ "$DEB_RPM_BUCKET_BRANCH" == "none" ]; then echo "Stopping pipeline"; exit 1; fi
-
-#
-# deploy
-#
-
-# deploy debian packages to apt staging repo
-deploy_staging_deb-6:
-  rules:
-    - <<: *if_not_version_6
-      when: never
-    - <<: *if_deploy
-  stage: deploy6
-  resource_group: deb_bucket
-  image: 486234852809.dkr.ecr.us-east-1.amazonaws.com/ci/datadog-agent-builders/gitlab_agent_deploy:$DATADOG_AGENT_BUILDERS
-  tags: ["runner:main", "size:large"]
-  dependencies: ["agent_deb-x64-a6", "agent_deb-arm64-a6"]
-  before_script:
-    - ls $OMNIBUS_PACKAGE_DIR
-  script:
-    # We first check that the current version hasn't already been deployed
-    # (same as the check_already_deployed_version). We do this twice to mitigate
-    # races and issues with retries while failing early if there is an issue.
-    - pushd $OMNIBUS_PACKAGE_DIR
-    - ~/deploy_scripts/fail_deb_is_pkg_already_exists.sh *_6.*amd64.deb
-    - popd
-
-    - set +x  # make sure we don't output the creds to the build log
-
-    - APT_SIGNING_KEY_ID=$(aws ssm get-parameter --region us-east-1 --name ci.datadog-agent.apt_signing_key_id --with-decryption --query "Parameter.Value" --out text)
-    - APT_SIGNING_PRIVATE_KEY_PART1=$(aws ssm get-parameter --region us-east-1 --name ci.datadog-agent.apt_signing_private_key_part1 --with-decryption --query "Parameter.Value" --out text)
-    - APT_SIGNING_PRIVATE_KEY_PART2=$(aws ssm get-parameter --region us-east-1 --name ci.datadog-agent.apt_signing_private_key_part2 --with-decryption --query "Parameter.Value" --out text)
-    - APT_SIGNING_KEY_PASSPHRASE=$(aws ssm get-parameter --region us-east-1 --name ci.datadog-agent.apt_signing_key_passphrase --with-decryption --query "Parameter.Value" --out text)
-
-    - echo "$APT_SIGNING_KEY_ID"
-    - printf -- "$APT_SIGNING_PRIVATE_KEY_PART1\n$APT_SIGNING_PRIVATE_KEY_PART2\n" | gpg --import --batch
-
-    # Release the artifacts to the "6" component
-    - echo "$APT_SIGNING_KEY_PASSPHRASE" | deb-s3 upload -c $DEB_RPM_BUCKET_BRANCH -m 6 -b $DEB_S3_BUCKET -a amd64 --sign=$APT_SIGNING_KEY_ID --gpg_options="--passphrase-fd 0 --batch --digest-algo SHA512" --preserve_versions --visibility public $OMNIBUS_PACKAGE_DIR/*_6.*amd64.deb
-    - echo "$APT_SIGNING_KEY_PASSPHRASE" | deb-s3 upload -c $DEB_RPM_BUCKET_BRANCH -m 6 -b $DEB_S3_BUCKET -a x86_64 --sign=$APT_SIGNING_KEY_ID --gpg_options="--passphrase-fd 0 --batch --digest-algo SHA512" --preserve_versions --visibility public $OMNIBUS_PACKAGE_DIR/*_6.*amd64.deb
-    - echo "$APT_SIGNING_KEY_PASSPHRASE" | deb-s3 upload -c $DEB_RPM_BUCKET_BRANCH -m 6 -b $DEB_S3_BUCKET -a arm64 --sign=$APT_SIGNING_KEY_ID --gpg_options="--passphrase-fd 0 --batch --digest-algo SHA512" --preserve_versions --visibility public $OMNIBUS_PACKAGE_DIR/*_6.*arm64.deb
-
-promote_install_script:
-  rules:
-    - <<: *if_not_master_branch
-      when: never
-    - <<: *if_test_kitchen_deploy
-      when: manual
-      allow_failure: true
-  stage: deploy7
-  image: 486234852809.dkr.ecr.us-east-1.amazonaws.com/ci/datadog-agent-builders/gitlab_agent_deploy:$DATADOG_AGENT_BUILDERS
-  tags: ["runner:main", "size:large"]
-  dependencies:
-    - kitchen_centos_install_script_agent-a6
-    - kitchen_centos_install_script_agent-a7
-    - kitchen_centos_install_script_iot_agent-a7
-    - kitchen_debian_install_script_agent-a6
-    - kitchen_debian_install_script_agent-a7
-    - kitchen_debian_install_script_iot_agent-a7
-    - kitchen_suse_install_script_agent-a6
-    - kitchen_suse_install_script_agent-a7
-    - kitchen_suse_install_script_iot_agent-a7
-    - kitchen_ubuntu_install_script_agent-a6
-    - kitchen_ubuntu_install_script_agent-a7
-    - kitchen_ubuntu_install_script_iot_agent-a7
-  script:
-    - $S3_CP_CMD ./cmd/agent/install_script.sh s3://dd-agent/scripts/install_script.sh --grants read=uri=http://acs.amazonaws.com/groups/global/AllUsers full=id=3a6e02b08553fd157ae3fb918945dd1eaae5a1aa818940381ef07a430cf25732
-    - $S3_CP_CMD ./cmd/agent/install_mac_os.sh s3://dd-agent/scripts/install_mac_os.sh --grants read=uri=http://acs.amazonaws.com/groups/global/AllUsers full=id=3a6e02b08553fd157ae3fb918945dd1eaae5a1aa818940381ef07a430cf25732
-
-deploy_staging_deb-7:
-  rules:
-    - <<: *if_not_version_7
-      when: never
-    - <<: *if_deploy
-  stage: deploy7
-  resource_group: deb_bucket
-  image: 486234852809.dkr.ecr.us-east-1.amazonaws.com/ci/datadog-agent-builders/gitlab_agent_deploy:$DATADOG_AGENT_BUILDERS
-  tags: ["runner:main", "size:large"]
-  dependencies:
-    - agent_deb-x64-a7
-    - agent_deb-arm64-a7
-    - iot_agent_deb-x64
-    - iot_agent_deb-arm64
-    - iot_agent_deb-armhf
-    - dogstatsd_deb-x64
-  before_script:
-    - ls $OMNIBUS_PACKAGE_DIR
-  script:
-    # We first check that the current version hasn't already been deployed
-    # (same as the check_already_deployed_version). We do this twice to mitigate
-    # races and issues with retries while failing early if there is an issue.
-    - pushd $OMNIBUS_PACKAGE_DIR
-    - ~/deploy_scripts/fail_deb_is_pkg_already_exists.sh *_7.*amd64.deb
-    - popd
-
-    - set +x  # make sure we don't output the creds to the build log
-
-    - APT_SIGNING_KEY_ID=$(aws ssm get-parameter --region us-east-1 --name ci.datadog-agent.apt_signing_key_id --with-decryption --query "Parameter.Value" --out text)
-    - APT_SIGNING_PRIVATE_KEY_PART1=$(aws ssm get-parameter --region us-east-1 --name ci.datadog-agent.apt_signing_private_key_part1 --with-decryption --query "Parameter.Value" --out text)
-    - APT_SIGNING_PRIVATE_KEY_PART2=$(aws ssm get-parameter --region us-east-1 --name ci.datadog-agent.apt_signing_private_key_part2 --with-decryption --query "Parameter.Value" --out text)
-    - APT_SIGNING_KEY_PASSPHRASE=$(aws ssm get-parameter --region us-east-1 --name ci.datadog-agent.apt_signing_key_passphrase --with-decryption --query "Parameter.Value" --out text)
-
-    - echo "$APT_SIGNING_KEY_ID"
-    - printf -- "$APT_SIGNING_PRIVATE_KEY_PART1\n$APT_SIGNING_PRIVATE_KEY_PART2\n" | gpg --import --batch
-
-    # Release the artifacts to the "7" component
-    - echo "$APT_SIGNING_KEY_PASSPHRASE" | deb-s3 upload -c $DEB_RPM_BUCKET_BRANCH -m 7 -b $DEB_S3_BUCKET -a amd64 --sign=$APT_SIGNING_KEY_ID --gpg_options="--passphrase-fd 0 --batch --digest-algo SHA512" --preserve_versions --visibility public $OMNIBUS_PACKAGE_DIR/*_7.*amd64.deb
-    - echo "$APT_SIGNING_KEY_PASSPHRASE" | deb-s3 upload -c $DEB_RPM_BUCKET_BRANCH -m 7 -b $DEB_S3_BUCKET -a x86_64 --sign=$APT_SIGNING_KEY_ID --gpg_options="--passphrase-fd 0 --batch --digest-algo SHA512" --preserve_versions --visibility public $OMNIBUS_PACKAGE_DIR/*_7.*amd64.deb
-    - echo "$APT_SIGNING_KEY_PASSPHRASE" | deb-s3 upload -c $DEB_RPM_BUCKET_BRANCH -m 7 -b $DEB_S3_BUCKET -a arm64 --sign=$APT_SIGNING_KEY_ID --gpg_options="--passphrase-fd 0 --batch --digest-algo SHA512" --preserve_versions --visibility public $OMNIBUS_PACKAGE_DIR/*_7.*arm64.deb
-    - echo "$APT_SIGNING_KEY_PASSPHRASE" | deb-s3 upload -c $DEB_RPM_BUCKET_BRANCH -m 7 -b $DEB_S3_BUCKET -a armhf --sign=$APT_SIGNING_KEY_ID --gpg_options="--passphrase-fd 0 --batch --digest-algo SHA512" --preserve_versions --visibility public $OMNIBUS_PACKAGE_DIR/*_7.*armhf.deb
-
-# nightlies (6), deployed to bucket/master
-deploy_staging_windows_master-a6:
-  rules:
-    - <<: *if_not_version_6
-      when: never
-    - <<: *if_deploy_on_nightly
-  stage: deploy6
-  image: 486234852809.dkr.ecr.us-east-1.amazonaws.com/ci/datadog-agent-builders/gitlab_agent_deploy:$DATADOG_AGENT_BUILDERS
-  tags: ["runner:main", "size:large"]
-  dependencies: ["windows_msi_x64-a6"]
-  before_script:
-    - ls $OMNIBUS_PACKAGE_DIR
-  script:
-    - $S3_CP_CMD --recursive --exclude "*" --include "datadog-agent-6*.msi" $OMNIBUS_PACKAGE_DIR s3://$WINDOWS_BUILDS_S3_BUCKET/master/ --grants read=uri=http://acs.amazonaws.com/groups/global/AllUsers full=id=3a6e02b08553fd157ae3fb918945dd1eaae5a1aa818940381ef07a430cf25732
-    - $S3_CP_CMD --recursive --exclude "*" --include "datadog-agent-6*.debug.zip" $OMNIBUS_PACKAGE_DIR s3://$WINDOWS_BUILDS_S3_BUCKET/master/ --grants read=uri=http://acs.amazonaws.com/groups/global/AllUsers full=id=3a6e02b08553fd157ae3fb918945dd1eaae5a1aa818940381ef07a430cf25732
-
-# nightlies (7 and dogstatsd), deployed to bucket/master
-deploy_staging_windows_master-a7:
-  rules:
-    - <<: *if_not_version_7
-      when: never
-    - <<: *if_deploy_on_nightly
-  stage: deploy7
-  image: 486234852809.dkr.ecr.us-east-1.amazonaws.com/ci/datadog-agent-builders/gitlab_agent_deploy:$DATADOG_AGENT_BUILDERS
-  tags: ["runner:main", "size:large"]
-  dependencies: ["windows_msi_and_bosh_zip_x64-a7", "windows_dsd_msi_x64-a7"]
-  before_script:
-    - ls $OMNIBUS_PACKAGE_DIR
-  script:
-    - $S3_CP_CMD --recursive --exclude "*" --include "datadog-agent-7*.msi" $OMNIBUS_PACKAGE_DIR s3://$WINDOWS_BUILDS_S3_BUCKET/master/ --grants read=uri=http://acs.amazonaws.com/groups/global/AllUsers full=id=3a6e02b08553fd157ae3fb918945dd1eaae5a1aa818940381ef07a430cf25732
-    - $S3_CP_CMD --recursive --exclude "*" --include "datadog-agent-7*.debug.zip" $OMNIBUS_PACKAGE_DIR s3://$WINDOWS_BUILDS_S3_BUCKET/master/ --grants read=uri=http://acs.amazonaws.com/groups/global/AllUsers full=id=3a6e02b08553fd157ae3fb918945dd1eaae5a1aa818940381ef07a430cf25732
-    - $S3_CP_CMD --recursive --exclude "*" --include "datadog-dogstatsd-7*.msi" $OMNIBUS_PACKAGE_DIR s3://$WINDOWS_BUILDS_S3_BUCKET/master/ --grants read=uri=http://acs.amazonaws.com/groups/global/AllUsers full=id=3a6e02b08553fd157ae3fb918945dd1eaae5a1aa818940381ef07a430cf25732
-
-# nightlies latest (6), deployed to bucket/master
-deploy_staging_windows_master-latest-a6:
-  rules:
-    - <<: *if_not_version_6
-      when: never
-    - <<: *if_deploy_on_nightly
-  stage: deploy6
-  image: 486234852809.dkr.ecr.us-east-1.amazonaws.com/ci/datadog-agent-builders/gitlab_agent_deploy:$DATADOG_AGENT_BUILDERS
-  tags: ["runner:main", "size:large"]
-  dependencies: ["windows_msi_x64-a6"]
-  before_script:
-    - ls $OMNIBUS_PACKAGE_DIR
-  script:
-    - $S3_CP_CMD $OMNIBUS_PACKAGE_DIR/datadog-agent-6*-x86_64.msi "s3://$WINDOWS_BUILDS_S3_BUCKET/master/datadog-agent-6-latest.amd64.msi" --grants read=uri=http://acs.amazonaws.com/groups/global/AllUsers full=id=3a6e02b08553fd157ae3fb918945dd1eaae5a1aa818940381ef07a430cf25732
-
-# nightlies latest (7), deployed to bucket/master
-deploy_staging_windows_master-latest-a7:
-  rules:
-    - <<: *if_not_version_7
-      when: never
-    - <<: *if_deploy_on_nightly
-  stage: deploy7
-  image: 486234852809.dkr.ecr.us-east-1.amazonaws.com/ci/datadog-agent-builders/gitlab_agent_deploy:$DATADOG_AGENT_BUILDERS
-  tags: ["runner:main", "size:large"]
-  dependencies: ["windows_msi_and_bosh_zip_x64-a7", "windows_dsd_msi_x64-a7"]
-  before_script:
-    - ls $OMNIBUS_PACKAGE_DIR
-  script:
-    - $S3_CP_CMD $OMNIBUS_PACKAGE_DIR/datadog-agent-7*-x86_64.msi "s3://$WINDOWS_BUILDS_S3_BUCKET/master/datadog-agent-7-latest.amd64.msi" --grants read=uri=http://acs.amazonaws.com/groups/global/AllUsers full=id=3a6e02b08553fd157ae3fb918945dd1eaae5a1aa818940381ef07a430cf25732
-
-# deploy builds (6), deployed to bucket/tagged
-deploy_staging_windows_tags-a6:
-  rules:
-    - <<: *if_deploy_on_tag_6
-  stage: deploy6
-  image: 486234852809.dkr.ecr.us-east-1.amazonaws.com/ci/datadog-agent-builders/gitlab_agent_deploy:$DATADOG_AGENT_BUILDERS
-  tags: ["runner:main", "size:large"]
-  dependencies: ["windows_msi_x64-a6"]
-  before_script:
-    - ls $OMNIBUS_PACKAGE_DIR
-  script:
-    - $S3_CP_CMD --recursive --exclude "*" --include "datadog-agent-6*.msi" $OMNIBUS_PACKAGE_DIR s3://$WINDOWS_BUILDS_S3_BUCKET/tagged/ --grants read=uri=http://acs.amazonaws.com/groups/global/AllUsers full=id=3a6e02b08553fd157ae3fb918945dd1eaae5a1aa818940381ef07a430cf25732
-    - $S3_CP_CMD --recursive --exclude "*" --include "datadog-agent-6*.debug.zip" $OMNIBUS_PACKAGE_DIR s3://$WINDOWS_BUILDS_S3_BUCKET/tagged/ --grants read=uri=http://acs.amazonaws.com/groups/global/AllUsers full=id=3a6e02b08553fd157ae3fb918945dd1eaae5a1aa818940381ef07a430cf25732
-
-# deploy builds (7), deployed to bucket/tagged
-deploy_staging_windows_tags-a7:
-  rules:
-    - <<: *if_deploy_on_tag_7
-  stage: deploy7
-  image: 486234852809.dkr.ecr.us-east-1.amazonaws.com/ci/datadog-agent-builders/gitlab_agent_deploy:$DATADOG_AGENT_BUILDERS
-  tags: ["runner:main", "size:large"]
-  dependencies: ["windows_msi_and_bosh_zip_x64-a7", "windows_dsd_msi_x64-a7"]
-  before_script:
-    - ls $OMNIBUS_PACKAGE_DIR
-  script:
-    - $S3_CP_CMD --recursive --exclude "*" --include "datadog-agent-7*.msi" $OMNIBUS_PACKAGE_DIR s3://$WINDOWS_BUILDS_S3_BUCKET/tagged/ --grants read=uri=http://acs.amazonaws.com/groups/global/AllUsers full=id=3a6e02b08553fd157ae3fb918945dd1eaae5a1aa818940381ef07a430cf25732
-    - $S3_CP_CMD --recursive --exclude "*" --include "datadog-agent-7*.debug.zip" $OMNIBUS_PACKAGE_DIR s3://$WINDOWS_BUILDS_S3_BUCKET/tagged/ --grants read=uri=http://acs.amazonaws.com/groups/global/AllUsers full=id=3a6e02b08553fd157ae3fb918945dd1eaae5a1aa818940381ef07a430cf25732
-
-# Deploy MacOS dmg builds
-deploy_staging_dmg-a6:
-  allow_failure: true
-  rules:
-    - <<: *if_not_version_6
-      when: never
-    - <<: *if_deploy
-  stage: deploy6
-  image: 486234852809.dkr.ecr.us-east-1.amazonaws.com/ci/datadog-agent-builders/gitlab_agent_deploy:$DATADOG_AGENT_BUILDERS
-  tags: ["runner:main", "size:large"]
-  dependencies: ["agent_dmg-x64-a6"]
-  before_script:
-    - ls $OMNIBUS_PACKAGE_DIR
-  script:
-    - $S3_CP_CMD --recursive --exclude "*" --include "datadog-agent-6*.dmg" $OMNIBUS_PACKAGE_DIR s3://$MACOS_S3_BUCKET/$DEB_RPM_BUCKET_BRANCH/ --grants read=uri=http://acs.amazonaws.com/groups/global/AllUsers full=id=3a6e02b08553fd157ae3fb918945dd1eaae5a1aa818940381ef07a430cf25732
-
-deploy_staging_dmg-a7:
-  allow_failure: true
-  rules:
-    - <<: *if_not_version_7
-      when: never
-    - <<: *if_deploy
-  stage: deploy7
-  image: 486234852809.dkr.ecr.us-east-1.amazonaws.com/ci/datadog-agent-builders/gitlab_agent_deploy:$DATADOG_AGENT_BUILDERS
-  tags: ["runner:main", "size:large"]
-  dependencies: ["agent_dmg-x64-a7"]
-  before_script:
-    - ls $OMNIBUS_PACKAGE_DIR
-  script:
-    - $S3_CP_CMD --recursive --exclude "*" --include "datadog-agent-7*.dmg" $OMNIBUS_PACKAGE_DIR s3://$MACOS_S3_BUCKET/$DEB_RPM_BUCKET_BRANCH/ --grants read=uri=http://acs.amazonaws.com/groups/global/AllUsers full=id=3a6e02b08553fd157ae3fb918945dd1eaae5a1aa818940381ef07a430cf25732
-
-# deploy android packages to a public s3 bucket when tagged
-deploy_staging_android_tags:
-  rules:
-    # - <<: *if_deploy_on_tag_7
-    # This means this job is never run, but let's keep it around in case we need it one day
-    - when: never
-  stage: deploy7
-  image: 486234852809.dkr.ecr.us-east-1.amazonaws.com/ci/datadog-agent-builders/gitlab_agent_deploy:$DATADOG_AGENT_BUILDERS
-  tags: ["runner:main", "size:large"]
-  dependencies: ["agent_android_apk"]
-  before_script:
-    - ls $OMNIBUS_PACKAGE_DIR
-  script:
-    - $S3_CP_CMD --recursive --exclude "*" --include "*.apk" $OMNIBUS_PACKAGE_DIR s3://$ANDROID_BUILDS_S3_BUCKET/tagged/ --grants read=uri=http://acs.amazonaws.com/groups/global/AllUsers full=id=3a6e02b08553fd157ae3fb918945dd1eaae5a1aa818940381ef07a430cf25732
-
-# deploy rpm packages to yum staging repo
-deploy_staging_rpm-6:
-  rules:
-    - <<: *if_not_version_6
-      when: never
-    - <<: *if_deploy
-  stage: deploy6
-  resource_group: rpm_bucket
-  image: 486234852809.dkr.ecr.us-east-1.amazonaws.com/ci/datadog-agent-builders/gitlab_agent_deploy:$DATADOG_AGENT_BUILDERS
-  tags: ["runner:main", "size:large"]
-  dependencies: ["agent_rpm-x64-a6", "agent_rpm-arm64-a6"]
-  before_script:
-    - ls $OMNIBUS_PACKAGE_DIR
-  script:
-    - rpm-s3 --verbose --visibility public-read -c "https://s3.amazonaws.com" -b $RPM_S3_BUCKET -p "$DEB_RPM_BUCKET_BRANCH/6/x86_64/" -a "x86_64" $OMNIBUS_PACKAGE_DIR/*-6.*x86_64.rpm
-    - rpm-s3 --verbose --visibility public-read -c "https://s3.amazonaws.com" -b $RPM_S3_BUCKET -p "$DEB_RPM_BUCKET_BRANCH/6/aarch64/" -a "aarch64" $OMNIBUS_PACKAGE_DIR/*-6.*aarch64.rpm
-
-deploy_staging_rpm-7:
-  rules:
-    - <<: *if_not_version_7
-      when: never
-    - <<: *if_deploy
-  stage: deploy7
-  resource_group: rpm_bucket
-  image: 486234852809.dkr.ecr.us-east-1.amazonaws.com/ci/datadog-agent-builders/gitlab_agent_deploy:$DATADOG_AGENT_BUILDERS
-  tags: ["runner:main", "size:large"]
-  dependencies:
-    - agent_rpm-x64-a7
-    - agent_rpm-arm64-a7
-    - iot_agent_rpm-x64
-    - iot_agent_rpm-arm64
-    - iot_agent_rpm-armhf
-    - dogstatsd_rpm-x64
-  before_script:
-    - ls $OMNIBUS_PACKAGE_DIR
-  script:
-    - rpm-s3 --verbose --visibility public-read -c "https://s3.amazonaws.com" -b $RPM_S3_BUCKET -p "$DEB_RPM_BUCKET_BRANCH/7/x86_64/" -a "x86_64" $OMNIBUS_PACKAGE_DIR/*-7.*x86_64.rpm
-    - rpm-s3 --verbose --visibility public-read -c "https://s3.amazonaws.com" -b $RPM_S3_BUCKET -p "$DEB_RPM_BUCKET_BRANCH/7/aarch64/" -a "aarch64" $OMNIBUS_PACKAGE_DIR/*-7.*aarch64.rpm
-    - rpm-s3 --verbose --visibility public-read -c "https://s3.amazonaws.com" -b $RPM_S3_BUCKET -p "$DEB_RPM_BUCKET_BRANCH/7/armv7hl/" -a "armv7hl" $OMNIBUS_PACKAGE_DIR/*-7.*armv7hl.rpm
-
-# deploy suse rpm packages to yum staging repo
-# NOTE: no SuSE ARM builds currently.
-deploy_staging_suse_rpm-6:
-  rules:
-    - <<: *if_not_version_6
-      when: never
-    - <<: *if_deploy
-  stage: deploy6
-  resource_group: suse_bucket
-  image: 486234852809.dkr.ecr.us-east-1.amazonaws.com/ci/datadog-agent-builders/gitlab_agent_deploy:$DATADOG_AGENT_BUILDERS
-  tags: ["runner:main", "size:large"]
-  dependencies: ["agent_suse-x64-a6"]
-  before_script:
-    - ls $OMNIBUS_PACKAGE_DIR_SUSE
-  script:
-    - rpm-s3 --verbose --visibility public-read -c "https://s3.amazonaws.com" -b $RPM_S3_BUCKET -p "suse/$DEB_RPM_BUCKET_BRANCH/6/x86_64/" -a "x86_64" $OMNIBUS_PACKAGE_DIR_SUSE/*-6.*x86_64.rpm
-
-deploy_staging_suse_rpm-7:
-  rules:
-    - <<: *if_not_version_7
-      when: never
-    - <<: *if_deploy
-  stage: deploy7
-  resource_group: suse_bucket
-  image: 486234852809.dkr.ecr.us-east-1.amazonaws.com/ci/datadog-agent-builders/gitlab_agent_deploy:$DATADOG_AGENT_BUILDERS
-  tags: ["runner:main", "size:large"]
-  dependencies:
-    - agent_suse-x64-a7
-    - dogstatsd_suse-x64
-    - iot_agent_suse-x64
-  before_script:
-    - ls $OMNIBUS_PACKAGE_DIR_SUSE
-  script:
-    - rpm-s3 --verbose --visibility public-read -c "https://s3.amazonaws.com" -b $RPM_S3_BUCKET -p "suse/$DEB_RPM_BUCKET_BRANCH/7/x86_64/" -a "x86_64" $OMNIBUS_PACKAGE_DIR_SUSE/*-7.*x86_64.rpm
-
-# deploy dsd binary to staging bucket
-deploy_staging_dsd:
-  rules:
-    - <<: *if_not_version_7
-      when: never
-    - <<: *if_deploy
-  stage: deploy7
-  image: 486234852809.dkr.ecr.us-east-1.amazonaws.com/ci/datadog-agent-builders/gitlab_agent_deploy:$DATADOG_AGENT_BUILDERS
-  tags: ["runner:main", "size:large"]
-  dependencies: []
-  script:
-    - python3.6 -m pip install --user -r requirements.txt
-    - $S3_CP_CMD $S3_ARTIFACTS_URI/dogstatsd/dogstatsd ./dogstatsd
-    - export PACKAGE_VERSION=$(inv agent.version --url-safe --major-version 7)
-    - $S3_CP_CMD ./dogstatsd $S3_DSD6_URI/linux/dogstatsd-$PACKAGE_VERSION --grants read=uri=http://acs.amazonaws.com/groups/global/AllUsers full=id=3a6e02b08553fd157ae3fb918945dd1eaae5a1aa818940381ef07a430cf25732
-
-# deploy iot-agent binary to staging bucket
-deploy_staging_iot_agent:
-  rules:
-    - <<: *if_not_version_7
-      when: never
-    - <<: *if_deploy
-  stage: deploy7
-  image: 486234852809.dkr.ecr.us-east-1.amazonaws.com/ci/datadog-agent-builders/gitlab_agent_deploy:$DATADOG_AGENT_BUILDERS
-  tags: ["runner:main", "size:large"]
-  dependencies: []
-  script:
-    - python3.6 -m pip install --user -r requirements.txt
-    - $S3_CP_CMD $S3_ARTIFACTS_URI/iot/agent ./agent
-    - export PACKAGE_VERSION=$(inv agent.version --url-safe --major-version 7)
-    - $S3_CP_CMD ./agent $S3_DSD6_URI/linux/iot/agent-$PACKAGE_VERSION --grants read=uri=http://acs.amazonaws.com/groups/global/AllUsers full=id=3a6e02b08553fd157ae3fb918945dd1eaae5a1aa818940381ef07a430cf25732
-
-# deploy agent windows zip to the staging bucket, currently used for cloudfoundry bosh
-deploy_staging_datadog_agent_windows_zip:
-  rules:
-    - <<: *if_deploy_on_tag_7
-  stage: deploy7
-  image: 486234852809.dkr.ecr.us-east-1.amazonaws.com/ci/datadog-agent-builders/gitlab_agent_deploy:$DATADOG_AGENT_BUILDERS
-  tags: ["runner:main", "size:large"]
-  dependencies: ["windows_msi_and_bosh_zip_x64-a7"]
-  before_script:
-    - ls $OMNIBUS_PACKAGE_DIR
-  script:
-    - $S3_CP_CMD --recursive --exclude "*" --include "datadog-agent-7.*.zip" $OMNIBUS_PACKAGE_DIR $S3_DSD6_URI/windows/agent7/bosh/ --grants read=uri=http://acs.amazonaws.com/groups/global/AllUsers full=id=3a6e02b08553fd157ae3fb918945dd1eaae5a1aa818940381ef07a430cf25732
-
-deploy_cluster_agent_cloudfoundry:
-  rules:
-    - <<: *if_not_version_7
-      when: never
-    - <<: *if_deploy
-  stage: deploy7
-  image: 486234852809.dkr.ecr.us-east-1.amazonaws.com/ci/datadog-agent-builders/gitlab_agent_deploy:$DATADOG_AGENT_BUILDERS
-  tags: ["runner:main", "size:large"]
-  dependencies: ["cluster_agent_cloudfoundry-build_amd64"]
-  before_script:
-    - ls $OMNIBUS_PACKAGE_DIR
-  script:
-    - $S3_CP_CMD --recursive --exclude "*" --include "datadog-cluster-agent-cloudfoundry-*.tar.xz" $OMNIBUS_PACKAGE_DIR $S3_DSD6_URI/linux/cluster-agent-cloudfoundry/ --grants read=uri=http://acs.amazonaws.com/groups/global/AllUsers full=id=3a6e02b08553fd157ae3fb918945dd1eaae5a1aa818940381ef07a430cf25732
-
-# deploy datadog agent windows binaries to staging bucket. Currently used for cloudfoundry builpack
-deploy_staging_datadog_agent_windows_binaries_zip:
-  rules:
-    - <<: *if_deploy_on_tag_7
-  stage: deploy7
-  image: 486234852809.dkr.ecr.us-east-1.amazonaws.com/ci/datadog-agent-builders/gitlab_agent_deploy:$DATADOG_AGENT_BUILDERS
-  tags: ["runner:main", "size:large"]
-  dependencies: ["windows_zip_agent_binaries_x64-a7"]
-  before_script:
-    - ls $OMNIBUS_PACKAGE_DIR
-  script:
-    - $S3_CP_CMD --recursive --exclude "*" --include "agent-binaries-7.*.zip" $OMNIBUS_PACKAGE_DIR $S3_DSD6_URI/windows/agent7/buildpack/ --grants read=uri=http://acs.amazonaws.com/groups/global/AllUsers full=id=3a6e02b08553fd157ae3fb918945dd1eaae5a1aa818940381ef07a430cf25732
-
-# deploy process agent and system-probe to staging bucket
-deploy_staging_process_and_sysprobe:
-  rules:
-    - when: manual
-      allow_failure: true
-  stage: internal_deploy
-  image: 486234852809.dkr.ecr.us-east-1.amazonaws.com/ci/datadog-agent-builders/gitlab_agent_deploy:$DATADOG_AGENT_BUILDERS
-  tags: ["runner:main", "size:large"]
-  dependencies: ["agent_deb-x64-a7"]
-  before_script:
-    - cd $OMNIBUS_PACKAGE_DIR
-    - ls
-  script:
-    # The shell expansion `datadog-agent_*_amd64.deb` might return multiple
-    # entries, so we sort them and get the first one.
-    - dpkg -x $(ls -1 datadog-agent_*_amd64.deb | sort -V | head -n 1) ./out
-    # Use tag or shortened branch with short commit hash to identify the binary
-    - export SHORT_REF=$(echo $CI_COMMIT_REF_NAME | cut -d'/' -f2- | cut -c -10 | sed -E 's/[^[:alnum:]]+/-/g')
-    - export NAME="${CI_COMMIT_TAG:-$SHORT_REF}-${CI_COMMIT_SHORT_SHA}"
-    - echo "Uploading with name=$NAME"
-    - $S3_CP_CMD ./out$DATADOG_AGENT_EMBEDDED_PATH/bin/process-agent s3://$PROCESS_S3_BUCKET/process-agent-amd64-$NAME --grants read=uri=http://acs.amazonaws.com/groups/global/AllUsers full=id=612548d92af7fa77f7ad7bcab230494f7310438ac6332e904a8fb2e6daa5cb23
-    - $S3_CP_CMD ./out$DATADOG_AGENT_EMBEDDED_PATH/bin/system-probe s3://$PROCESS_S3_BUCKET/system-probe-amd64-$NAME --grants read=uri=http://acs.amazonaws.com/groups/global/AllUsers full=id=612548d92af7fa77f7ad7bcab230494f7310438ac6332e904a8fb2e6daa5cb23
-    - $S3_CP_CMD ./out$DATADOG_AGENT_EMBEDDED_PATH/share/system-probe/ebpf/tracer.o s3://$PROCESS_S3_BUCKET/tracer.o --grants read=uri=http://acs.amazonaws.com/groups/global/AllUsers full=id=612548d92af7fa77f7ad7bcab230494f7310438ac6332e904a8fb2e6daa5cb23
-    - $S3_CP_CMD ./out$DATADOG_AGENT_EMBEDDED_PATH/share/system-probe/ebpf/tracer-debug.o s3://$PROCESS_S3_BUCKET/tracer-debug.o --grants read=uri=http://acs.amazonaws.com/groups/global/AllUsers full=id=612548d92af7fa77f7ad7bcab230494f7310438ac6332e904a8fb2e6daa5cb23
-    - $S3_CP_CMD ./out$DATADOG_AGENT_EMBEDDED_PATH/share/system-probe/ebpf/offset-guess.o s3://$PROCESS_S3_BUCKET/offset-guess.o --grants read=uri=http://acs.amazonaws.com/groups/global/AllUsers full=id=612548d92af7fa77f7ad7bcab230494f7310438ac6332e904a8fb2e6daa5cb23
-    - $S3_CP_CMD ./out$DATADOG_AGENT_EMBEDDED_PATH/share/system-probe/ebpf/offset-guess-debug.o s3://$PROCESS_S3_BUCKET/offset-guess-debug.o --grants read=uri=http://acs.amazonaws.com/groups/global/AllUsers full=id=612548d92af7fa77f7ad7bcab230494f7310438ac6332e904a8fb2e6daa5cb23
-    - $S3_CP_CMD ./out$DATADOG_AGENT_EMBEDDED_PATH/share/system-probe/ebpf/runtime-security.o s3://$PROCESS_S3_BUCKET/runtime-security.o --grants read=uri=http://acs.amazonaws.com/groups/global/AllUsers full=id=612548d92af7fa77f7ad7bcab230494f7310438ac6332e904a8fb2e6daa5cb23
-    - $S3_CP_CMD ./out$DATADOG_AGENT_EMBEDDED_PATH/share/system-probe/ebpf/runtime-security-syscall-wrapper.o s3://$PROCESS_S3_BUCKET/runtime-security-syscall-wrapper.o --grants read=uri=http://acs.amazonaws.com/groups/global/AllUsers full=id=612548d92af7fa77f7ad7bcab230494f7310438ac6332e904a8fb2e6daa5cb23
-
-#
-# Docker releases
-#
-
-tag_release_6_docker_hub:
-  extends: .docker_tag_job_definition
-  rules:
-    - <<: *if_deploy_on_tag_6
-      when: manual
-      allow_failure: true
-  stage: deploy6
-  dependencies:
-    - docker_build_agent6
-    - docker_build_agent6_arm64
-    - docker_build_agent6_jmx
-    - docker_build_agent6_jmx_arm64
-  script:
-    - VERSION=$(inv -e agent.version --major-version 6)
-    # Platform-specific agent images
-    - inv -e docker.publish-bulk --signed-push --platform linux/amd64 --platform linux/arm64 --src-template ${SRC_AGENT}:${SRC_TAG}-6-ARCH      --dst-template datadog/agent-ARCH:${VERSION}
-    - inv -e docker.publish-bulk --signed-push --platform linux/amd64 --platform linux/arm64 --src-template ${SRC_AGENT}:${SRC_TAG}-6-jmx-ARCH  --dst-template datadog/agent-ARCH:${VERSION}-jmx
-    # Manifests
-    - inv -e docker.publish-manifest --signed-push --name datadog/agent --tag ${VERSION} --image datadog/agent-amd64:${VERSION},linux/amd64 --image datadog/agent-arm64:${VERSION},linux/arm64
-    - inv -e docker.publish-manifest --signed-push --name datadog/agent --tag ${VERSION}-jmx  --image datadog/agent-amd64:${VERSION}-jmx,linux/amd64 --image datadog/agent-arm64:${VERSION}-jmx,linux/arm64
-
-latest_release_6_docker_hub:
-  extends: .docker_tag_job_definition
-  rules:
-    - <<: *if_deploy_on_tag_6
-      when: manual
-      allow_failure: true
-  stage: deploy6
-  dependencies:
-    - docker_build_agent6
-    - docker_build_agent6_arm64
-    - docker_build_agent6_jmx
-    - docker_build_agent6_jmx_arm64
-  script:
-    - VERSION=$(inv -e agent.version --major-version 6)
-    - inv -e docker.publish-manifest --signed-push --name datadog/agent --tag latest-py2 --image datadog/agent-amd64:${VERSION},linux/amd64 --image datadog/agent-arm64:${VERSION},linux/arm64
-    - inv -e docker.publish-manifest --signed-push --name datadog/agent --tag latest-py2-jmx --image datadog/agent-amd64:${VERSION}-jmx,linux/amd64 --image datadog/agent-arm64:${VERSION}-jmx,linux/arm64
-    - inv -e docker.publish-manifest --signed-push --name datadog/agent --tag 6 --image datadog/agent-amd64:${VERSION},linux/amd64 --image datadog/agent-arm64:${VERSION},linux/arm64
-    - inv -e docker.publish-manifest --signed-push --name datadog/agent --tag 6-jmx --image datadog/agent-amd64:${VERSION}-jmx,linux/amd64 --image datadog/agent-arm64:${VERSION}-jmx,linux/arm64
-
-tag_release_7_linux_docker_hub:
-  extends: .docker_tag_job_definition
-  rules:
-    - <<: *if_deploy_on_tag_7
-      when: manual
-      allow_failure: true
-  stage: deploy7
-  dependencies:
-    - docker_build_agent7
-    - docker_build_agent7_arm64
-    - docker_build_agent7_jmx
-    - docker_build_agent7_jmx_arm64
-    - docker_build_dogstatsd_amd64
-  script:
-    - VERSION=$(inv -e agent.version --major-version 7)
-    - inv -e docker.publish-bulk --signed-push --platform linux/amd64 --platform linux/arm64 --src-template ${SRC_AGENT}:${SRC_TAG}-7-ARCH      --dst-template datadog/agent-ARCH:${VERSION}
-    - inv -e docker.publish-bulk --signed-push --platform linux/amd64 --platform linux/arm64 --src-template ${SRC_AGENT}:${SRC_TAG}-7-jmx-ARCH  --dst-template datadog/agent-ARCH:${VERSION}-jmx
-    - inv -e docker.publish --signed-push ${SRC_DSD}:${SRC_TAG}-amd64 datadog/dogstatsd:${VERSION}
-
-tag_release_7_windows_docker_hub:
-  extends: .docker_tag_windows_job_definition
-  rules:
-    - <<: *if_deploy_on_tag_7
-      when: manual
-      allow_failure: true
-  stage: deploy7
-  ##
-  ## For Future Reference.  Must update to do this job from the newest OS version
-  ## that we're publishing (.e.g. adding windows2104 will require also using the
-  ## 2104 builder)
-  tags: ["runner:windows-docker", "windowsversion:2004"]
-  dependencies:
-    - docker_build_agent7_windows1809
-    - docker_build_agent7_windows1809_jmx
-    - docker_build_agent7_windows1909
-    - docker_build_agent7_windows1909_jmx
-    - docker_build_agent7_windows2004
-    - docker_build_agent7_windows2004_jmx
-  variables:
-    VARIANT: 2004
-  script:
-    - $ErrorActionPreference = "Stop"
-    - |
-      @"
-      `$VERSION = inv -e agent.version --major-version 7
-      inv -e docker.publish-bulk --signed-push --platform windows/amd64 --src-template ${SRC_AGENT}:${SRC_TAG}-7-win1809-ARCH --dst-template datadog/agent-ARCH:`${VERSION}-win1809
-      If (`$lastExitCode -ne "0") { throw "Previous command returned `$lastExitCode" }
-      inv -e docker.publish-bulk --signed-push --platform windows/amd64 --src-template ${SRC_AGENT}:${SRC_TAG}-7-jmx-win1809-ARCH --dst-template datadog/agent-ARCH:`${VERSION}-jmx-win1809
-      If (`$lastExitCode -ne "0") { throw "Previous command returned `$lastExitCode" }
-      inv -e docker.publish-bulk --signed-push --platform windows/amd64 --src-template ${SRC_AGENT}:${SRC_TAG}-7-win1909-ARCH --dst-template datadog/agent-ARCH:`${VERSION}-win1909
-      If (`$lastExitCode -ne "0") { throw "Previous command returned `$lastExitCode" }
-      inv -e docker.publish-bulk --signed-push --platform windows/amd64 --src-template ${SRC_AGENT}:${SRC_TAG}-7-jmx-win1909-ARCH --dst-template datadog/agent-ARCH:`${VERSION}-jmx-win1909
-      If (`$lastExitCode -ne "0") { throw "Previous command returned `$lastExitCode" }
-      inv -e docker.publish-bulk --signed-push --platform windows/amd64 --src-template ${SRC_AGENT}:${SRC_TAG}-7-win2004-ARCH --dst-template datadog/agent-ARCH:`${VERSION}-win2004
-      If (`$lastExitCode -ne "0") { throw "Previous command returned `$lastExitCode" }
-      inv -e docker.publish-bulk --signed-push --platform windows/amd64 --src-template ${SRC_AGENT}:${SRC_TAG}-7-jmx-win2004-ARCH --dst-template datadog/agent-ARCH:`${VERSION}-jmx-win2004
-      If (`$lastExitCode -ne "0") { throw "Previous command returned `$lastExitCode" }
-      "@ | Add-Content ci-scripts/docker-publish.ps1
-    - cat ci-scripts/docker-publish.ps1
-    - docker run --rm -w C:\mnt -e AWS_NETWORKING=true -e SIGN_WINDOWS=true -v "$(Get-Location):C:\mnt" -v \\.\pipe\docker_engine:\\.\pipe\docker_engine 486234852809.dkr.ecr.us-east-1.amazonaws.com/ci/datadog-agent-buildimages/windows_${Env:VARIANT}_x64:${Env:DATADOG_AGENT_WINBUILDIMAGES} powershell -C C:\mnt\ci-scripts\docker-publish.ps1
-    - If ($lastExitCode -ne "0") { throw "Previous command returned $lastExitCode" }
-
-tag_release_7_manifests_docker_hub:
-  extends: .docker_tag_job_definition
-  rules:
-    - <<: *if_deploy_on_tag_7
-      when: manual
-      allow_failure: true
-  stage: deploy7
-  # HACK: a job should not depend on manual jobs, otherwise it blocks
-  # the next stages of the pipeline until said manual jobs are run
-  # (the job remains in a pending state until all its dependencies
-  # are run).
-  # However, this job implicitly still needs both of the below jobs,
-  # and thus should be run after these two manual jobs.
-  # needs:
-  #   - tag_release_7_linux_docker_hub
-  #   - tag_release_7_windows_docker_hub
-  dependencies: []
-  script:
-    - VERSION=$(inv -e agent.version --major-version 7)
-    - inv -e docker.publish-manifest --signed-push --name datadog/agent --tag ${VERSION}
-      --image datadog/agent-amd64:${VERSION},linux/amd64
-      --image datadog/agent-amd64:${VERSION}-win1809,windows/amd64
-      --image datadog/agent-amd64:${VERSION}-win1909,windows/amd64
-      --image datadog/agent-amd64:${VERSION}-win2004,windows/amd64
-      --image datadog/agent-arm64:${VERSION},linux/arm64
-    - inv -e docker.publish-manifest --signed-push --name datadog/agent --tag ${VERSION}-jmx
-      --image datadog/agent-amd64:${VERSION}-jmx,linux/amd64
-      --image datadog/agent-amd64:${VERSION}-jmx-win1809,windows/amd64
-      --image datadog/agent-amd64:${VERSION}-jmx-win1909,windows/amd64
-      --image datadog/agent-amd64:${VERSION}-jmx-win2004,windows/amd64
-      --image datadog/agent-arm64:${VERSION}-jmx,linux/arm64
-
-latest_release_7_docker_hub:
-  extends: .docker_tag_job_definition
-  rules:
-    - <<: *if_deploy_on_tag_7
-      when: manual
-      allow_failure: true
-  stage: deploy7
-  dependencies:
-    - docker_build_agent7
-    - docker_build_agent7_arm64
-    - docker_build_agent7_jmx
-    - docker_build_agent7_jmx_arm64
-    - docker_build_dogstatsd_amd64
-    - docker_build_agent7_windows1809
-    - docker_build_agent7_windows1809_jmx
-    - docker_build_agent7_windows1909
-    - docker_build_agent7_windows1909_jmx
-    - docker_build_agent7_windows2004
-    - docker_build_agent7_windows2004_jmx
-  script:
-    - VERSION=$(inv -e agent.version --major-version 7)
-    # Dogstatsd
-    - inv -e docker.publish --signed-push ${SRC_DSD}:${SRC_TAG}-amd64 datadog/dogstatsd:latest
-    - inv -e docker.publish --signed-push ${SRC_DSD}:${SRC_TAG}-amd64 datadog/dogstatsd:7
-    # Manifests
-    - inv -e docker.publish-manifest --signed-push --name datadog/agent --tag latest
-      --image datadog/agent-amd64:${VERSION},linux/amd64
-      --image datadog/agent-amd64:${VERSION}-win1809,windows/amd64
-      --image datadog/agent-amd64:${VERSION}-win1909,windows/amd64
-      --image datadog/agent-amd64:${VERSION}-win2004,windows/amd64
-      --image datadog/agent-arm64:${VERSION},linux/arm64
-    - inv -e docker.publish-manifest --signed-push --name datadog/agent --tag latest-jmx
-      --image datadog/agent-amd64:${VERSION}-jmx,linux/amd64
-      --image datadog/agent-amd64:${VERSION}-jmx-win1809,windows/amd64
-      --image datadog/agent-amd64:${VERSION}-jmx-win1909,windows/amd64
-      --image datadog/agent-amd64:${VERSION}-jmx-win2004,windows/amd64
-      --image datadog/agent-arm64:${VERSION}-jmx,linux/arm64
-    - inv -e docker.publish-manifest --signed-push --name datadog/agent --tag 7
-      --image datadog/agent-amd64:${VERSION},linux/amd64
-      --image datadog/agent-amd64:${VERSION}-win1809,windows/amd64
-      --image datadog/agent-amd64:${VERSION}-win1909,windows/amd64
-      --image datadog/agent-amd64:${VERSION}-win2004,windows/amd64
-      --image datadog/agent-arm64:${VERSION},linux/arm64
-    - inv -e docker.publish-manifest --signed-push --name datadog/agent --tag 7-jmx
-      --image datadog/agent-amd64:${VERSION}-jmx,linux/amd64
-      --image datadog/agent-amd64:${VERSION}-jmx-win1809,windows/amd64
-      --image datadog/agent-amd64:${VERSION}-jmx-win1909,windows/amd64
-      --image datadog/agent-amd64:${VERSION}-jmx-win2004,windows/amd64
-      --image datadog/agent-arm64:${VERSION}-jmx,linux/arm64
-
-#
-# Google Container Registry releases
-#
-
-tag_release_6_google_container_registry:
-  extends: .google_container_registry_tag_job_definition
-  rules:
-    - <<: *if_deploy_on_tag_6
-      when: manual
-      allow_failure: true
-  stage: deploy6
-  dependencies:
-    - docker_build_agent6
-    - docker_build_agent6_arm64
-    - docker_build_agent6_jmx
-    - docker_build_agent6_jmx_arm64
-  script:
-    - VERSION=$(inv -e agent.version --major-version 6)
-    # Platform-specific agent images
-    - inv -e docker.publish-bulk --platform linux/amd64 --platform linux/arm64 --src-template ${SRC_AGENT}:${SRC_TAG}-6-ARCH      --dst-template gcr.io/datadoghq/agent-ARCH:${VERSION}
-    - inv -e docker.publish-bulk --platform linux/amd64 --platform linux/arm64 --src-template ${SRC_AGENT}:${SRC_TAG}-6-jmx-ARCH  --dst-template gcr.io/datadoghq/agent-ARCH:${VERSION}-jmx
-    # Manifests
-    - inv -e docker.publish-manifest --name gcr.io/datadoghq/agent --tag ${VERSION} --image gcr.io/datadoghq/agent-amd64:${VERSION},linux/amd64 --image gcr.io/datadoghq/agent-arm64:${VERSION},linux/arm64
-    - inv -e docker.publish-manifest --name gcr.io/datadoghq/agent --tag ${VERSION}-jmx  --image gcr.io/datadoghq/agent-amd64:${VERSION}-jmx,linux/amd64 --image gcr.io/datadoghq/agent-arm64:${VERSION}-jmx,linux/arm64
-
-latest_release_6_google_container_registry:
-  extends: .google_container_registry_tag_job_definition
-  rules:
-    - <<: *if_deploy_on_tag_6
-      when: manual
-      allow_failure: true
-  stage: deploy6
-  dependencies:
-    - docker_build_agent6
-    - docker_build_agent6_arm64
-    - docker_build_agent6_jmx
-    - docker_build_agent6_jmx_arm64
-  script:
-    - VERSION=$(inv -e agent.version --major-version 6)
-    - inv -e docker.publish-manifest --name gcr.io/datadoghq/agent --tag latest-py2 --image gcr.io/datadoghq/agent-amd64:${VERSION},linux/amd64 --image gcr.io/datadoghq/agent-arm64:${VERSION},linux/arm64
-    - inv -e docker.publish-manifest --name gcr.io/datadoghq/agent --tag latest-py2-jmx --image gcr.io/datadoghq/agent-amd64:${VERSION}-jmx,linux/amd64 --image gcr.io/datadoghq/agent-arm64:${VERSION}-jmx,linux/arm64
-    - inv -e docker.publish-manifest --name gcr.io/datadoghq/agent --tag 6 --image gcr.io/datadoghq/agent-amd64:${VERSION},linux/amd64 --image gcr.io/datadoghq/agent-arm64:${VERSION},linux/arm64
-    - inv -e docker.publish-manifest --name gcr.io/datadoghq/agent --tag 6-jmx --image gcr.io/datadoghq/agent-amd64:${VERSION}-jmx,linux/amd64 --image gcr.io/datadoghq/agent-arm64:${VERSION}-jmx,linux/arm64
-
-tag_release_7_linux_google_container_registry:
-  extends: .google_container_registry_tag_job_definition
-  rules:
-    - <<: *if_deploy_on_tag_7
-      when: manual
-      allow_failure: true
-  stage: deploy7
-  dependencies:
-    - docker_build_agent7
-    - docker_build_agent7_arm64
-    - docker_build_agent7_jmx
-    - docker_build_agent7_jmx_arm64
-    - docker_build_dogstatsd_amd64
-  script:
-    - VERSION=$(inv -e agent.version --major-version 7)
-    - inv -e docker.publish-bulk --platform linux/amd64 --platform linux/arm64 --src-template ${SRC_AGENT}:${SRC_TAG}-7-ARCH      --dst-template gcr.io/datadoghq/agent-ARCH:${VERSION}
-    - inv -e docker.publish-bulk --platform linux/amd64 --platform linux/arm64 --src-template ${SRC_AGENT}:${SRC_TAG}-7-jmx-ARCH  --dst-template gcr.io/datadoghq/agent-ARCH:${VERSION}-jmx
-    - inv -e docker.publish ${SRC_DSD}:${SRC_TAG}-amd64 gcr.io/datadoghq/dogstatsd:${VERSION}
-
-tag_release_7_windows_google_container_registry:
-  extends: .google_container_registry_tag_windows_job_definition
-  rules:
-    - <<: *if_deploy_on_tag_7
-      when: manual
-      allow_failure: true
-  stage: deploy7
-  ##
-  ## For Future Reference.  Must update to do this job from the newest OS version
-  ## that we're publishing (.e.g. adding windows2104 will require also using the
-  ## 2104 builder)
-  tags: ["runner:windows-docker", "windowsversion:2004"]
-  dependencies:
-    - docker_build_agent7_windows1809
-    - docker_build_agent7_windows1809_jmx
-    - docker_build_agent7_windows1909
-    - docker_build_agent7_windows1909_jmx
-    - docker_build_agent7_windows2004
-    - docker_build_agent7_windows2004_jmx
-  variables:
-    VARIANT: 2004
-  script:
-    - $ErrorActionPreference = "Stop"
-    - |
-      @"
-      `$VERSION = inv -e agent.version --major-version 7
-      inv -e docker.publish-bulk --platform windows/amd64 --src-template ${SRC_AGENT}:${SRC_TAG}-7-win1809-ARCH --dst-template gcr.io/datadoghq/agent-ARCH:`${VERSION}-win1809
-      If (`$lastExitCode -ne "0") { throw "Previous command returned `$lastExitCode" }
-      inv -e docker.publish-bulk --platform windows/amd64 --src-template ${SRC_AGENT}:${SRC_TAG}-7-jmx-win1809-ARCH --dst-template gcr.io/datadoghq/agent-ARCH:`${VERSION}-jmx-win1809
-      If (`$lastExitCode -ne "0") { throw "Previous command returned `$lastExitCode" }
-      inv -e docker.publish-bulk --platform windows/amd64 --src-template ${SRC_AGENT}:${SRC_TAG}-7-win1909-ARCH --dst-template gcr.io/datadoghq/agent-ARCH:`${VERSION}-win1909
-      If (`$lastExitCode -ne "0") { throw "Previous command returned `$lastExitCode" }
-      inv -e docker.publish-bulk --platform windows/amd64 --src-template ${SRC_AGENT}:${SRC_TAG}-7-jmx-win1909-ARCH --dst-template gcr.io/datadoghq/agent-ARCH:`${VERSION}-jmx-win1909
-      If (`$lastExitCode -ne "0") { throw "Previous command returned `$lastExitCode" }
-      inv -e docker.publish-bulk --platform windows/amd64 --src-template ${SRC_AGENT}:${SRC_TAG}-7-win2004-ARCH --dst-template gcr.io/datadoghq/agent-ARCH:`${VERSION}-win2004
-      If (`$lastExitCode -ne "0") { throw "Previous command returned `$lastExitCode" }
-      inv -e docker.publish-bulk --platform windows/amd64 --src-template ${SRC_AGENT}:${SRC_TAG}-7-jmx-win2004-ARCH --dst-template gcr.io/datadoghq/agent-ARCH:`${VERSION}-jmx-win2004
-      If (`$lastExitCode -ne "0") { throw "Previous command returned `$lastExitCode" }
-      "@ | Add-Content ci-scripts/gcr-publish.ps1
-    - cat ci-scripts/gcr-publish.ps1
-    - docker run --rm -w C:\mnt -e AWS_NETWORKING=true -e SIGN_WINDOWS=true -v "$(Get-Location):C:\mnt" -v \\.\pipe\docker_engine:\\.\pipe\docker_engine 486234852809.dkr.ecr.us-east-1.amazonaws.com/ci/datadog-agent-buildimages/windows_${Env:VARIANT}_x64:${Env:DATADOG_AGENT_WINBUILDIMAGES} powershell -C C:\mnt\ci-scripts\gcr-publish.ps1
-    - If ($lastExitCode -ne "0") { throw "Previous command returned $lastExitCode" }
-
-tag_release_7_manifests_google_container_registry:
-  extends: .google_container_registry_tag_job_definition
-  rules:
-    - <<: *if_deploy_on_tag_7
-      when: manual
-      allow_failure: true
-  stage: deploy7
-  # HACK: a job should not depend on manual jobs, otherwise it blocks
-  # the next stages of the pipeline until said manual jobs are run
-  # (the job remains in a pending state until all its dependencies
-  # are run).
-  # However, this job implicitly still needs both of the below jobs,
-  # and thus should be run after these two manual jobs.
-  # needs:
-  #   - tag_release_7_linux_google_container_registry
-  #   - tag_release_7_windows_google_container_registry
-  dependencies: []
-  script:
-    - VERSION=$(inv -e agent.version --major-version 7)
-    - inv -e docker.publish-manifest --name gcr.io/datadoghq/agent --tag ${VERSION}
-      --image gcr.io/datadoghq/agent-amd64:${VERSION},linux/amd64
-      --image gcr.io/datadoghq/agent-amd64:${VERSION}-win1809,windows/amd64
-      --image gcr.io/datadoghq/agent-amd64:${VERSION}-win1909,windows/amd64
-      --image gcr.io/datadoghq/agent-amd64:${VERSION}-win2004,windows/amd64
-      --image gcr.io/datadoghq/agent-arm64:${VERSION},linux/arm64
-    - inv -e docker.publish-manifest --name gcr.io/datadoghq/agent --tag ${VERSION}-jmx
-      --image gcr.io/datadoghq/agent-amd64:${VERSION}-jmx,linux/amd64
-      --image gcr.io/datadoghq/agent-amd64:${VERSION}-jmx-win1809,windows/amd64
-      --image gcr.io/datadoghq/agent-amd64:${VERSION}-jmx-win1909,windows/amd64
-      --image gcr.io/datadoghq/agent-amd64:${VERSION}-jmx-win2004,windows/amd64
-      --image gcr.io/datadoghq/agent-arm64:${VERSION}-jmx,linux/arm64
-
-latest_release_7_google_container_registry:
-  extends: .google_container_registry_tag_job_definition
-  rules:
-    - <<: *if_deploy_on_tag_7
-      when: manual
-      allow_failure: true
-  stage: deploy7
-  dependencies:
-    - docker_build_agent7
-    - docker_build_agent7_arm64
-    - docker_build_agent7_jmx
-    - docker_build_agent7_jmx_arm64
-    - docker_build_dogstatsd_amd64
-    - docker_build_agent7_windows1809
-    - docker_build_agent7_windows1809_jmx
-    - docker_build_agent7_windows1909
-    - docker_build_agent7_windows1909_jmx
-    - docker_build_agent7_windows2004
-    - docker_build_agent7_windows2004_jmx
-  script:
-    - VERSION=$(inv -e agent.version --major-version 7)
-    # Dogstatsd
-    - inv -e docker.publish ${SRC_DSD}:${SRC_TAG}-amd64 gcr.io/datadoghq/dogstatsd:latest
-    - inv -e docker.publish ${SRC_DSD}:${SRC_TAG}-amd64 gcr.io/datadoghq/dogstatsd:7
-    # Manifests
-    - inv -e docker.publish-manifest --name gcr.io/datadoghq/agent --tag latest
-      --image gcr.io/datadoghq/agent-amd64:${VERSION},linux/amd64
-      --image gcr.io/datadoghq/agent-amd64:${VERSION}-win1809,windows/amd64
-      --image gcr.io/datadoghq/agent-amd64:${VERSION}-win1909,windows/amd64
-      --image gcr.io/datadoghq/agent-amd64:${VERSION}-win2004,windows/amd64
-      --image gcr.io/datadoghq/agent-arm64:${VERSION},linux/arm64
-    - inv -e docker.publish-manifest --name gcr.io/datadoghq/agent --tag latest-jmx
-      --image gcr.io/datadoghq/agent-amd64:${VERSION}-jmx,linux/amd64
-      --image gcr.io/datadoghq/agent-amd64:${VERSION}-jmx-win1809,windows/amd64
-      --image gcr.io/datadoghq/agent-amd64:${VERSION}-jmx-win1909,windows/amd64
-      --image gcr.io/datadoghq/agent-amd64:${VERSION}-jmx-win2004,windows/amd64
-      --image gcr.io/datadoghq/agent-arm64:${VERSION}-jmx,linux/arm64
-    - inv -e docker.publish-manifest --name gcr.io/datadoghq/agent --tag 7
-      --image gcr.io/datadoghq/agent-amd64:${VERSION},linux/amd64
-      --image gcr.io/datadoghq/agent-amd64:${VERSION}-win1809,windows/amd64
-      --image gcr.io/datadoghq/agent-amd64:${VERSION}-win1909,windows/amd64
-      --image gcr.io/datadoghq/agent-amd64:${VERSION}-win2004,windows/amd64
-      --image gcr.io/datadoghq/agent-arm64:${VERSION},linux/arm64
-    - inv -e docker.publish-manifest --name gcr.io/datadoghq/agent --tag 7-jmx
-      --image gcr.io/datadoghq/agent-amd64:${VERSION}-jmx,linux/amd64
-      --image gcr.io/datadoghq/agent-amd64:${VERSION}-jmx-win1809,windows/amd64
-      --image gcr.io/datadoghq/agent-amd64:${VERSION}-jmx-win1909,windows/amd64
-      --image gcr.io/datadoghq/agent-amd64:${VERSION}-jmx-win2004,windows/amd64
-      --image gcr.io/datadoghq/agent-arm64:${VERSION}-jmx,linux/arm64
-
-#
-# Use these steps to revert the latest tags to a previous release
-# while maintaining content trust signatures
-# - Create a pipeline on master with the RELEASE_6 and/or RELEASE_7 env vars
-# - in the gitlab pipeline view, trigger the step (in the first column)
-#
-revert_latest_6_docker_hub:
-  extends: .docker_tag_job_definition
-  rules:
-    - <<: *if_master_branch
-      when: manual
-      allow_failure: true
-  stage: maintenance_jobs
-  variables:
-    <<: *docker_hub_variables
-    NEW_LATEST_RELEASE_6: ""  # tag name of the non-jmx version, for example "6.21.0"
-  script:
-    - if [[ -z "$NEW_LATEST_RELEASE_6" ]]; then echo "Need release version to revert to"; exit 1; fi
-    - inv -e docker.publish-manifest --signed-push --name datadog/agent --tag latest-py2 --image datadog/agent-amd64:${NEW_LATEST_RELEASE_6},linux/amd64 --image datadog/agent-arm64:${NEW_LATEST_RELEASE_6},linux/arm64
-    - inv -e docker.publish-manifest --signed-push --name datadog/agent --tag latest-py2-jmx --image datadog/agent-amd64:${NEW_LATEST_RELEASE_6}-jmx,linux/amd64 --image datadog/agent-arm64:${NEW_LATEST_RELEASE_6}-jmx,linux/arm64
-    - inv -e docker.publish-manifest --signed-push --name datadog/agent --tag 6 --image datadog/agent-amd64:${NEW_LATEST_RELEASE_6},linux/amd64 --image datadog/agent-arm64:${NEW_LATEST_RELEASE_6},linux/arm64
-    - inv -e docker.publish-manifest --signed-push --name datadog/agent --tag 6-jmx --image datadog/agent-amd64:${NEW_LATEST_RELEASE_6}-jmx,linux/amd64 --image datadog/agent-arm64:${NEW_LATEST_RELEASE_6}-jmx,linux/arm64
-
-revert_latest_7_docker_hub:
-  extends: .docker_tag_job_definition
-  rules:
-    - <<: *if_master_branch
-      when: manual
-      allow_failure: true
-  stage: maintenance_jobs
-  variables:
-    <<: *docker_hub_variables
-    NEW_LATEST_RELEASE_7: ""  # tag name of the non-jmx version, for example "7.21.0"
-  script:
-    - if [[ -z "$NEW_LATEST_RELEASE_7" ]]; then echo "Need release version to revert to"; exit 1; fi
-    - inv -e docker.publish-manifest --signed-push --name datadog/agent --tag latest
-      --image datadog/agent-amd64:${NEW_LATEST_RELEASE_7},linux/amd64
-      --image datadog/agent-amd64:${NEW_LATEST_RELEASE_7}-win1809,windows/amd64
-      --image datadog/agent-amd64:${NEW_LATEST_RELEASE_7}-win1909,windows/amd64
-      --image datadog/agent-amd64:${NEW_LATEST_RELEASE_7}-win2004,windows/amd64
-      --image datadog/agent-arm64:${NEW_LATEST_RELEASE_7},linux/arm64
-    - inv -e docker.publish-manifest --signed-push --name datadog/agent --tag latest-jmx
-      --image datadog/agent-amd64:${NEW_LATEST_RELEASE_7}-jmx,linux/amd64
-      --image datadog/agent-amd64:${NEW_LATEST_RELEASE_7}-jmx-win1809,windows/amd64
-      --image datadog/agent-amd64:${NEW_LATEST_RELEASE_7}-jmx-win1909,windows/amd64
-      --image datadog/agent-amd64:${NEW_LATEST_RELEASE_7}-jmx-win2004,windows/amd64
-      --image datadog/agent-arm64:${NEW_LATEST_RELEASE_7}-jmx,linux/arm64
-    - inv -e docker.publish-manifest --signed-push --name datadog/agent --tag 7
-      --image datadog/agent-amd64:${NEW_LATEST_RELEASE_7},linux/amd64
-      --image datadog/agent-amd64:${NEW_LATEST_RELEASE_7}-win1809,windows/amd64
-      --image datadog/agent-amd64:${NEW_LATEST_RELEASE_7}-win1909,windows/amd64
-      --image datadog/agent-amd64:${NEW_LATEST_RELEASE_7}-win2004,windows/amd64
-      --image datadog/agent-arm64:${NEW_LATEST_RELEASE_7},linux/arm64
-    - inv -e docker.publish-manifest --signed-push --name datadog/agent --tag 7-jmx
-      --image datadog/agent-amd64:${NEW_LATEST_RELEASE_7}-jmx,linux/amd64
-      --image datadog/agent-amd64:${NEW_LATEST_RELEASE_7}-jmx-win1809,windows/amd64
-      --image datadog/agent-amd64:${NEW_LATEST_RELEASE_7}-jmx-win1909,windows/amd64
-      --image datadog/agent-amd64:${NEW_LATEST_RELEASE_7}-jmx-win2004,windows/amd64
-      --image datadog/agent-arm64:${NEW_LATEST_RELEASE_7}-jmx,linux/arm64
-    - inv -e docker.publish --signed-pull --signed-push datadog/dogstatsd:${NEW_LATEST_RELEASE_7} datadog/dogstatsd:latest
-    - inv -e docker.publish --signed-pull --signed-push datadog/dogstatsd:${NEW_LATEST_RELEASE_7} datadog/dogstatsd:7
-
-revert_latest_6_google_container_registry:
-  extends: .google_container_registry_tag_job_definition
-  rules:
-    - <<: *if_master_branch
-      when: manual
-      allow_failure: true
-  stage: maintenance_jobs
-  variables:
-    <<: *google_container_registry_variables
-    NEW_LATEST_RELEASE_6: ""  # tag name of the non-jmx version, for example "6.21.0"
-  script:
-    - if [[ -z "$NEW_LATEST_RELEASE_6" ]]; then echo "Need release version to revert to"; exit 1; fi
-    - inv -e docker.publish-manifest --name gcr.io/datadoghq/agent --tag latest-py2 --image gcr.io/datadoghq/agent-amd64:${NEW_LATEST_RELEASE_6},linux/amd64 --image gcr.io/datadoghq/agent-arm64:${NEW_LATEST_RELEASE_6},linux/arm64
-    - inv -e docker.publish-manifest --name gcr.io/datadoghq/agent --tag latest-py2-jmx --image gcr.io/datadoghq/agent-amd64:${NEW_LATEST_RELEASE_6}-jmx,linux/amd64 --image gcr.io/datadoghq/agent-arm64:${NEW_LATEST_RELEASE_6}-jmx,linux/arm64
-    - inv -e docker.publish-manifest --name gcr.io/datadoghq/agent --tag 6 --image gcr.io/datadoghq/agent-amd64:${NEW_LATEST_RELEASE_6},linux/amd64 --image gcr.io/datadoghq/agent-arm64:${NEW_LATEST_RELEASE_6},linux/arm64
-    - inv -e docker.publish-manifest --name gcr.io/datadoghq/agent --tag 6-jmx --image gcr.io/datadoghq/agent-amd64:${NEW_LATEST_RELEASE_6}-jmx,linux/amd64 --image gcr.io/datadoghq/agent-arm64:${NEW_LATEST_RELEASE_6}-jmx,linux/arm64
-
-revert_latest_7_google_container_registry:
-  extends: .google_container_registry_tag_job_definition
-  rules:
-    - <<: *if_master_branch
-      when: manual
-      allow_failure: true
-  stage: maintenance_jobs
-  variables:
-    <<: *google_container_registry_variables
-    NEW_LATEST_RELEASE_7: ""  # tag name of the non-jmx version, for example "7.21.0"
-  script:
-    - if [[ -z "$NEW_LATEST_RELEASE_7" ]]; then echo "Need release version to revert to"; exit 1; fi
-    - inv -e docker.publish-manifest --name gcr.io/datadoghq/agent --tag latest
-      --image gcr.io/datadoghq/agent-amd64:${NEW_LATEST_RELEASE_7},linux/amd64
-      --image gcr.io/datadoghq/agent-amd64:${NEW_LATEST_RELEASE_7}-win1809,windows/amd64
-      --image gcr.io/datadoghq/agent-amd64:${NEW_LATEST_RELEASE_7}-win1909,windows/amd64
-      --image gcr.io/datadoghq/agent-amd64:${NEW_LATEST_RELEASE_7}-win2004,windows/amd64
-      --image gcr.io/datadoghq/agent-arm64:${NEW_LATEST_RELEASE_7},linux/arm64
-    - inv -e docker.publish-manifest --name gcr.io/datadoghq/agent --tag latest-jmx
-      --image gcr.io/datadoghq/agent-amd64:${NEW_LATEST_RELEASE_7}-jmx,linux/amd64
-      --image gcr.io/datadoghq/agent-amd64:${NEW_LATEST_RELEASE_7}-jmx-win1809,windows/amd64
-      --image gcr.io/datadoghq/agent-amd64:${NEW_LATEST_RELEASE_7}-jmx-win1909,windows/amd64
-      --image gcr.io/datadoghq/agent-amd64:${NEW_LATEST_RELEASE_7}-jmx-win2004,windows/amd64
-      --image gcr.io/datadoghq/agent-arm64:${NEW_LATEST_RELEASE_7}-jmx,linux/arm64
-    - inv -e docker.publish-manifest --name gcr.io/datadoghq/agent --tag 7
-      --image gcr.io/datadoghq/agent-amd64:${NEW_LATEST_RELEASE_7},linux/amd64
-      --image gcr.io/datadoghq/agent-amd64:${NEW_LATEST_RELEASE_7}-win1809,windows/amd64
-      --image gcr.io/datadoghq/agent-amd64:${NEW_LATEST_RELEASE_7}-win1909,windows/amd64
-      --image gcr.io/datadoghq/agent-amd64:${NEW_LATEST_RELEASE_7}-win2004,windows/amd64
-      --image gcr.io/datadoghq/agent-arm64:${NEW_LATEST_RELEASE_7},linux/arm64
-    - inv -e docker.publish-manifest --name gcr.io/datadoghq/agent --tag 7-jmx
-      --image gcr.io/datadoghq/agent-amd64:${NEW_LATEST_RELEASE_7}-jmx,linux/amd64
-      --image gcr.io/datadoghq/agent-amd64:${NEW_LATEST_RELEASE_7}-jmx-win1809,windows/amd64
-      --image gcr.io/datadoghq/agent-amd64:${NEW_LATEST_RELEASE_7}-jmx-win1909,windows/amd64
-      --image gcr.io/datadoghq/agent-amd64:${NEW_LATEST_RELEASE_7}-jmx-win2004,windows/amd64
-      --image gcr.io/datadoghq/agent-arm64:${NEW_LATEST_RELEASE_7}-jmx,linux/arm64
-    - inv -e docker.publish gcr.io/datadoghq/dogstatsd:${NEW_LATEST_RELEASE_7} gcr.io/datadoghq/dogstatsd:latest
-    - inv -e docker.publish gcr.io/datadoghq/dogstatsd:${NEW_LATEST_RELEASE_7} gcr.io/datadoghq/dogstatsd:7
-
-# Once a day, before the nightly build, cleans up the artifacts used during kitchen tests which might have been left over
-# This can happen when a kitchen test fails and is never retried, since that pipeline's cleanup job won't run
-periodic_kitchen_cleanup_s3:
-  stage: maintenance_jobs
-  image: 486234852809.dkr.ecr.us-east-1.amazonaws.com/ci/datadog-agent-builders/gitlab_agent_deploy:$DATADOG_AGENT_BUILDERS
-  tags: ["runner:main", "size:large"]
-  rules:
-    - if: $DEPLOY_AGENT == "true" && $RELEASE_VERSION_6 == "nightly" && $RELEASE_VERSION_7 == "nightly-a7" && $TESTING_CLEANUP == "true"
-  script:
-    - aws s3 rm --recursive s3://$DEB_TESTING_S3_BUCKET/pool
-    - aws s3 rm --recursive s3://$DEB_TESTING_S3_BUCKET/dists
-    - aws s3 rm --recursive s3://$RPM_TESTING_S3_BUCKET/testing/
-    - aws s3 rm --recursive s3://$RPM_TESTING_S3_BUCKET/suse/testing/
-    - aws s3 rm --recursive s3://$WIN_S3_BUCKET/pipelines/A6/
-    - aws s3 rm --recursive s3://$WIN_S3_BUCKET/pipelines/A7/
-
-# Once a day, before the nightly build, kills any VMs that might have been left over by kitchen
-periodic_kitchen_cleanup_azure:
-  stage: maintenance_jobs
-  image: 486234852809.dkr.ecr.us-east-1.amazonaws.com/ci/datadog-agent-builders/gitlab_agent_deploy:$DATADOG_AGENT_BUILDERS
-  tags: ["runner:main", "size:large"]
-  rules:
-    - if: $DEPLOY_AGENT == "true" && $RELEASE_VERSION_6 == "nightly" && $RELEASE_VERSION_7 == "nightly-a7" && $TESTING_CLEANUP == "true"
-  script:
-    - export ARM_SUBSCRIPTION_ID=`aws ssm get-parameter --region us-east-1 --name ci.datadog-agent.azure_subscription_id --with-decryption --query "Parameter.Value" --out text`
-    - export ARM_CLIENT_ID=`aws ssm get-parameter --region us-east-1 --name ci.datadog-agent.azure_client_id --with-decryption --query "Parameter.Value" --out text`
-    - export ARM_CLIENT_SECRET=`aws ssm get-parameter --region us-east-1 --name ci.datadog-agent.azure_client_secret --with-decryption --query "Parameter.Value" --out text`
-    - export ARM_TENANT_ID=`aws ssm get-parameter --region us-east-1 --name ci.datadog-agent.azure_tenant_id --with-decryption --query "Parameter.Value" --out text`
-    # Remove kitchen resources for all existing test suite prefixes
-    - RESOURCE_GROUP_PREFIX=kitchen-dd-agent python3.6 ~/deploy_scripts/cleanup_azure.py
-    - RESOURCE_GROUP_PREFIX=kitchen-dd-security-agent python3.6 ~/deploy_scripts/cleanup_azure.py
-    - RESOURCE_GROUP_PREFIX=kitchen-dd-system-probe python3.6 ~/deploy_scripts/cleanup_azure.py
-
-#
-# Use this step to delete a tag of a given image
-# We call the Docker Hub API because docker cli doesn't support deleting tags
-# - Run a pipeline on master with the IMAGE and TAG env vars
-# - in the gitlab pipeline view, trigger the step (in the first column)
-delete_docker_tag:
-  rules:
-    - <<: *if_master_branch
-      when: manual
-      allow_failure: true
-  stage: maintenance_jobs
-  image: 486234852809.dkr.ecr.us-east-1.amazonaws.com/docker-notary:v2718650-9ce6565-0.6.1-py3
-  tags: ["runner:docker", "size:large"]
-  dependencies: []
-  variables:
-    <<: *docker_hub_variables
-    IMAGE: ""  # image name, for example "agent"
-    TAG: ""  # tag name, for example "6.9.0"
-    ORGANIZATION: "datadog"
-  before_script:
-    - DOCKER_REGISTRY_LOGIN=$(aws ssm get-parameter --region us-east-1 --name ci.datadog-agent.$DOCKER_REGISTRY_LOGIN_SSM_KEY --with-decryption --query "Parameter.Value" --out text)
-    - PASS=$(aws ssm get-parameter --region us-east-1 --name ci.datadog-agent.$DOCKER_REGISTRY_PWD_SSM_KEY --with-decryption --query "Parameter.Value" --out text)
-    - python3 -m pip install -r requirements.txt
-    - |
-      export DOCKER_TOKEN=`curl -s -H "Content-Type: application/json" -X POST -d '{"username": "'$DOCKER_REGISTRY_LOGIN'", "password": "'$PASS'"}' https://hub.docker.com/v2/users/login/ | python -c 'import sys, json; print(json.load(sys.stdin)["token"].strip())'`
-  script:
-    - if [[ -z "$IMAGE" ]]; then echo "Need an image"; exit 1; fi
-    - if [[ -z "$TAG" ]]; then echo "Need a tag to delete"; exit 1; fi
-    - inv -e docker.delete ${ORGANIZATION} ${IMAGE} ${TAG} ${DOCKER_TOKEN} &>/dev/null
-
-#
-# Cloudfront cache invalidation:
-# Duplicated in 2 jobs: one that runs "on success" of the previous stage, and one that runs "on failure" of previous stages.
-# Compared to having 1 single job that runs "always", this setup guarantees that if earlier stages first failed and were
-# then retried successfully, the cloudfront invalidation will also run after the successful retry.
-#
-.deploy_cloudfront_invalidate:
-  stage: deploy_invalidate
-  image: 486234852809.dkr.ecr.us-east-1.amazonaws.com/ci/datadog-agent-builders/gitlab_agent_deploy:$DATADOG_AGENT_BUILDERS
-  tags: ["runner:main", "size:large"]
-  dependencies: []
-  script:
-    - cd ~/deploy_scripts/cloudfront-invalidation
-    - "REPO=apt RUNNER_ENV=build-stable REPO_ENV=staging PATTERN_SUBSTRING=/$DEB_RPM_BUCKET_BRANCH/ ./invalidate.sh"
-    - "REPO=yum RUNNER_ENV=build-stable REPO_ENV=staging PATTERN_SUBSTRING=/$DEB_RPM_BUCKET_BRANCH/ ./invalidate.sh"
-
-deploy_cloudfront_invalidate_on_success:
-  extends: .deploy_cloudfront_invalidate
-  rules:
-    - <<: *if_deploy
-      when: on_success
-
-deploy_cloudfront_invalidate_on_failure:
-  extends: .deploy_cloudfront_invalidate
-  rules:
-    - <<: *if_deploy
-      when: on_failure
-
-#
-# Trigger release pipelines
-#
-
-# The trigger jobs are always run (even on failing pipelines)
-# because there's no way to retry a trigger job once it gets skipped
-# because of a pipeline failure, even when retrying the pipeline.
-trigger_release_7:
-  rules:
-    - <<: *if_deploy_on_tag_7
-      when: always
-  stage: trigger_release
-  variables:
-    RELEASE_VERSION: $RELEASE_VERSION_7-1
-  trigger:
-    project: DataDog/agent-release-management
-    branch: master
-
-trigger_release_6:
-  rules:
-    - <<: *if_deploy_on_tag_6
-      when: always
-  stage: trigger_release
-  variables:
-    RELEASE_VERSION: $RELEASE_VERSION_6-1
-  trigger:
-    project: DataDog/agent-release-management
-    branch: master
-
-#
-# end to end
-#
-
-.pupernetes_template:
-  stage: e2e
-  image: 486234852809.dkr.ecr.us-east-1.amazonaws.com/ci/datadog-agent-builders/gitlab_agent_deploy:$DATADOG_AGENT_BUILDERS
-  tags: ["runner:main", "size:large"]
-  dependencies: []
-  before_script:
-    - cd $SRC_PATH
-    - python3.6 -m pip install --user -r requirements.txt
-    - export DOCKER_REGISTRY_LOGIN=$(aws ssm get-parameter --region us-east-1 --name ci.datadog-agent.$DOCKER_REGISTRY_LOGIN_SSM_KEY --with-decryption --query "Parameter.Value" --out text)
-    - export DOCKER_REGISTRY_PWD=$(aws ssm get-parameter --region us-east-1 --name ci.datadog-agent.$DOCKER_REGISTRY_PWD_SSM_KEY --with-decryption --query "Parameter.Value" --out text)
-    - export DD_API_KEY=$(aws ssm get-parameter --region us-east-1 --name ci.datadog-agent.datadog_api_key --with-decryption --query "Parameter.Value" --out text)
-
-pupernetes-dev:
-  extends: .pupernetes_template
-  rules:
-    - <<: *if_master_branch
-      when: never
-    - <<: *if_tagged_commit
-      when: never
-    - when: manual
-      allow_failure: true
-  # Note: pupernetes-dev requires the below jobs to work. However,
-  # we can't explicitly define the dependencies because a job cannot depend on other manual jobs.
-  # Adding the following lines would result in pipelines remaining in a "Running" state forever,
-  # as the pupernetes-dev job waits for manual jobs that may never be triggered.
-  # needs:
-  #   - dev_branch_docker_hub-a6
-  #   - dev_branch_docker_hub-a7
-  # We still want to make the job available as soon as possible. In this case, since it's manual
-  # and requires other manual jobs, it's reasonable make it available from the beginning and let
-  # engineers trigger the correct sequence of jobs when needed.
-  needs: []
-  script:
-    - inv -e e2e-tests --agent-image=datadog/agent-dev:${CI_COMMIT_REF_SLUG}-py2 --dca-image=datadog/cluster-agent-dev:${CI_COMMIT_REF_SLUG}
-    - inv -e e2e-tests --agent-image=datadog/agent-dev:${CI_COMMIT_REF_SLUG}-py3 --dca-image=datadog/cluster-agent-dev:${CI_COMMIT_REF_SLUG}
-
-pupernetes-master:
-  extends: .pupernetes_template
-  rules:
-    - <<: *if_master_branch
-  needs: ["dev_master_docker_hub-a6", "dev_master_docker_hub-a7"]
-  script:
-    - inv -e e2e-tests --agent-image=datadog/agent-dev:master-py2 --dca-image=datadog/cluster-agent-dev:master
-    - inv -e e2e-tests --agent-image=datadog/agent-dev:master-py3 --dca-image=datadog/cluster-agent-dev:master
-
-pupernetes-tags-6:
-  extends: .pupernetes_template
-  rules:
-    - <<: *if_deploy_on_tag_6
-      when: manual
-      allow_failure: true
-  script:
-    - AGENT_VERSION=$(inv -e agent.version --major-version 6)
-    - DCA_VERSION=$(inv -e cluster-agent.version)
-    - inv -e e2e-tests --agent-image=datadog/agent:${AGENT_VERSION} --dca-image=datadog/cluster-agent:${DCA_VERSION}
-
-pupernetes-tags-7:
-  extends: .pupernetes_template
-  rules:
-    - <<: *if_deploy_on_tag_7
-      when: manual
-      allow_failure: true
-  script:
-    - AGENT_VERSION=$(inv -e agent.version --major-version 7)
-    - DCA_VERSION=$(inv -e cluster-agent.version)
-    - inv -e e2e-tests --agent-image=datadog/agent:${AGENT_VERSION} --dca-image=datadog/cluster-agent:${DCA_VERSION}
-
-notify-on-success:
-  extends: .slack-notifier-base
-  rules:
-    - <<: *if_master_branch
-    - <<: *if_deploy
-  script: |
-    COMMIT_URL="$CI_PROJECT_URL/commit/$CI_COMMIT_SHA"
-
-    AUTHOR=$(git show -s --format="%an" HEAD)
-
-    if [ "$DEPLOY_AGENT" = "true" ]; then
-      MESSAGE_TEXT=":host-green: :rocket: Deploy pipeline <$CI_PIPELINE_URL|$CI_PIPELINE_ID> for $CI_COMMIT_REF_NAME succeeded.
-      $CI_COMMIT_TITLE (<$COMMIT_URL|$CI_COMMIT_SHORT_SHA>) by $AUTHOR"
-    else
-      MESSAGE_TEXT=":host-green: :merged: Merge pipeline <$CI_PIPELINE_URL|$CI_PIPELINE_ID> for $CI_COMMIT_REF_NAME succeeded.
-      $CI_COMMIT_TITLE (<$COMMIT_URL|$CI_COMMIT_SHORT_SHA>) by $AUTHOR"
-    fi
-    postmessage "#datadog-agent-pipelines" "$MESSAGE_TEXT"
-
-notify-on-tagged-success:
-  extends: .slack-notifier-base
-  rules:
-    - <<: *if_deploy_on_tag_6
-    - <<: *if_deploy_on_tag_7
-  script: |
-    MESSAGE_TEXT=":host-green: Tagged build <$CI_PIPELINE_URL|$CI_PIPELINE_ID> succeeded.
-    *$CI_COMMIT_REF_NAME* is available in the staging repositories.
-    Don't forget to run the \`tag_release_*\` jobs to publish the docker images."
-    postmessage "#agent-release-sync" "$MESSAGE_TEXT"
-
-notify-on-failure:
-  extends: .slack-notifier-base
-  rules:
-    - <<: *if_master_branch
-      when: on_failure
-    - <<: *if_deploy
-      when: on_failure
-  dependencies: []
-  script: |
-    COMMIT_URL="$CI_PROJECT_URL/commit/$CI_COMMIT_SHA"
-
-    AUTHOR=$(git show -s --format="%an" HEAD)
-
-    if [ "$DEPLOY_AGENT" = "true" ]; then
-      MESSAGE_TEXT=":host-red: :rocket: Deploy pipeline <$CI_PIPELINE_URL|$CI_PIPELINE_ID> for $CI_COMMIT_REF_NAME failed.
-      $CI_COMMIT_TITLE (<$COMMIT_URL|$CI_COMMIT_SHORT_SHA>) by $AUTHOR"
-    else
-      MESSAGE_TEXT=":host-red: :merged: Merge pipeline <$CI_PIPELINE_URL|$CI_PIPELINE_ID> for $CI_COMMIT_REF_NAME failed.
-      $CI_COMMIT_TITLE (<$COMMIT_URL|$CI_COMMIT_SHORT_SHA>) by $AUTHOR"
-    fi
-    postmessage "#datadog-agent-pipelines" "$MESSAGE_TEXT"
->>>>>>> a1446c66
+  if: $RELEASE_VERSION_7 == ""