// +build windows

package ebpf

/*
#include "c/ddfilterapi.h"
*/
import "C"
import (
	"expvar"
	"fmt"
<<<<<<< HEAD
	"sync"
=======
	"net"
	"syscall"
>>>>>>> 881f292e
	"time"

	"github.com/DataDog/datadog-agent/pkg/process/util"
	"github.com/DataDog/datadog-agent/pkg/util/log"
)

const (
	defaultPollInterval = int(15)
)

var (
	expvarEndpoints map[string]*expvar.Map
	expvarTypes     = []string{"driver_total_flow_stats", "driver_flow_handle_stats", "total_flows"}
)

func init() {
	expvarEndpoints = make(map[string]*expvar.Map, len(expvarTypes))
	for _, name := range expvarTypes {
		expvarEndpoints[name] = expvar.NewMap(name)
	}
}

// Tracer struct for tracking network state and connections
type Tracer struct {
	config          *Config
	driverInterface *DriverInterface
	stopChan        chan struct{}

	timerInterval int

	// ticker for the polling interval for writing
	inTicker            *time.Ticker
	stopInTickerRoutine chan bool
}

// NewTracer returns an initialized tracer struct
func NewTracer(config *Config) (*Tracer, error) {
	di, err := NewDriverInterface()
	if err != nil {
		return nil, fmt.Errorf("could not create windows driver controller: %v", err)
	}

	tr := &Tracer{
		driverInterface: di,
		stopChan:        make(chan struct{}),
		timerInterval:   defaultPollInterval,
	}

	err = tr.initFlowPolling(tr.stopChan)
	if err != nil {
		return nil, fmt.Errorf("issue polling packets from driver: %v", err)
	}
	go tr.expvarStats(tr.stopChan)
	return tr, nil
}

// Stop function stops running tracer
func (t *Tracer) Stop() {
	close(t.stopChan)
	t.driverInterface.close()
}

func (t *Tracer) expvarStats(exit <-chan struct{}) {
	ticker := time.NewTicker(5 * time.Second)
	defer ticker.Stop()
	// starts running the body immediately instead waiting for the first tick
	for range ticker.C {
		select {
		case <-exit:
			return
		default:
			stats, err := t.GetStats()
			if err != nil {
				continue
			}

			for name, stat := range stats {
				for metric, val := range stat.(map[string]int64) {
					currVal := &expvar.Int{}
					currVal.Set(val)
					expvarEndpoints[name].Set(snakeToCapInitialCamel(metric), currVal)
				}
			}
		}
	}
}

func (t *Tracer) initFlowPolling(exit <-chan struct{}) (err error) {
	log.Debugf("Started flow polling")
	go func() {
		t.inTicker = time.NewTicker(time.Second * time.Duration(t.timerInterval))
		defer t.inTicker.Stop()
		for {
			select {
			case <-t.stopInTickerRoutine:
				return
			case <-t.inTicker.C:
				flows, err := t.driverInterface.getFlows()
				if err != nil {
					return
				}
				stats := flowsToConnStats(flows)
				printStats(stats)
			}
		}
	}()
	return nil
}

<<<<<<< HEAD
func printStats(stats []ConnectionStats) {
	for _, stat := range stats {
		log.Infof("%v", stat)
=======
func printFlows(pfds []*C.struct__perFlowData) {
	for _, pfd := range pfds {
		var local net.IP
		var remot net.IP
		var len C.int

		if pfd.addressFamily == syscall.AF_INET {
			len = 4
		} else {
			len = 16
		}
		local = C.GoBytes(unsafe.Pointer(&pfd.localAddress), len)
		remot = C.GoBytes(unsafe.Pointer(&pfd.remoteAddress), len)

		state := "Open  "
		if (pfd.flags & 0x10) == 0x10 {
			state = "Closed"
		}
		log.Infof("    %v  FH:  %8v    PID:  %8v   AF: %2v    P: %3v        Flags:  0x%v\n",
			state, pfd.flowHandle, pfd.processId, pfd.addressFamily, pfd.protocol, pfd.flags)
		log.Infof("    L:  %16s:%5d     R: %16s:%5d\n", local.String(), pfd.localPort, remot.String(), pfd.remotePort)
		log.Infof("    PktIn:  %8v  BytesIn:  %8v    PktOut:  %8v:  BytesOut:  %8v\n", pfd.packetsIn, pfd.monotonicRecvBytes, pfd.packetsOut, pfd.monotonicSentBytes)
		return
>>>>>>> 881f292e
	}
}

// GetActiveConnections returns all active connections
func (t *Tracer) GetActiveConnections(_ string) (*Connections, error) {
	return &Connections{
		DNS: map[util.Address][]string{
			util.AddressFromString("127.0.0.1"): {"localhost"},
		},
		Conns: []ConnectionStats{
			{
				Source: util.AddressFromString("127.0.0.1"),
				Dest:   util.AddressFromString("127.0.0.1"),
				SPort:  35673,
				DPort:  8000,
				Type:   TCP,
			},
		},
	}, nil
}

// getConnections returns all of the active connections in the ebpf maps along with the latest timestamp.  It takes
// a reusable buffer for appending the active connections so that this doesn't continuously allocate
func (t *Tracer) getConnections(active []ConnectionStats) ([]ConnectionStats, uint64, error) {
	return nil, 0, ErrNotImplemented
}

// GetStats returns a map of statistics about the current tracer's internal state
func (t *Tracer) GetStats() (map[string]interface{}, error) {
	driverStats, err := t.driverInterface.getStats()
	if err != nil {
		log.Errorf("not printing driver stats: %v", err)
	}

	return map[string]interface{}{
		"total_flows":              driverStats["total_flows"],
		"driver_total_flow_stats":  driverStats["driver_total_flow_stats"],
		"driver_flow_handle_stats": driverStats["driver_flow_handle_stats"],
	}, nil
}

// DebugNetworkState returns a map with the current tracer's internal state, for debugging
func (t *Tracer) DebugNetworkState(clientID string) (map[string]interface{}, error) {
	return nil, ErrNotImplemented
}

// DebugNetworkMaps returns all connections stored in the maps without modifications from network state
func (t *Tracer) DebugNetworkMaps() (*Connections, error) {
	return nil, ErrNotImplemented
}

// CurrentKernelVersion is not implemented on this OS for Tracer
func CurrentKernelVersion() (uint32, error) {
	return 0, ErrNotImplemented
}<|MERGE_RESOLUTION|>--- conflicted
+++ resolved
@@ -9,12 +9,6 @@
 import (
 	"expvar"
 	"fmt"
-<<<<<<< HEAD
-	"sync"
-=======
-	"net"
-	"syscall"
->>>>>>> 881f292e
 	"time"
 
 	"github.com/DataDog/datadog-agent/pkg/process/util"
@@ -63,6 +57,7 @@
 		timerInterval:   defaultPollInterval,
 	}
 
+	log.Infof("Starting flow polling")
 	err = tr.initFlowPolling(tr.stopChan)
 	if err != nil {
 		return nil, fmt.Errorf("issue polling packets from driver: %v", err)
@@ -112,47 +107,20 @@
 			case <-t.stopInTickerRoutine:
 				return
 			case <-t.inTicker.C:
-				flows, err := t.driverInterface.getFlows()
+				connStats, err := t.driverInterface.getConnectionStats()
 				if err != nil {
 					return
 				}
-				stats := flowsToConnStats(flows)
-				printStats(stats)
+				printStats(connStats)
 			}
 		}
 	}()
 	return nil
 }
 
-<<<<<<< HEAD
 func printStats(stats []ConnectionStats) {
 	for _, stat := range stats {
 		log.Infof("%v", stat)
-=======
-func printFlows(pfds []*C.struct__perFlowData) {
-	for _, pfd := range pfds {
-		var local net.IP
-		var remot net.IP
-		var len C.int
-
-		if pfd.addressFamily == syscall.AF_INET {
-			len = 4
-		} else {
-			len = 16
-		}
-		local = C.GoBytes(unsafe.Pointer(&pfd.localAddress), len)
-		remot = C.GoBytes(unsafe.Pointer(&pfd.remoteAddress), len)
-
-		state := "Open  "
-		if (pfd.flags & 0x10) == 0x10 {
-			state = "Closed"
-		}
-		log.Infof("    %v  FH:  %8v    PID:  %8v   AF: %2v    P: %3v        Flags:  0x%v\n",
-			state, pfd.flowHandle, pfd.processId, pfd.addressFamily, pfd.protocol, pfd.flags)
-		log.Infof("    L:  %16s:%5d     R: %16s:%5d\n", local.String(), pfd.localPort, remot.String(), pfd.remotePort)
-		log.Infof("    PktIn:  %8v  BytesIn:  %8v    PktOut:  %8v:  BytesOut:  %8v\n", pfd.packetsIn, pfd.monotonicRecvBytes, pfd.packetsOut, pfd.monotonicSentBytes)
-		return
->>>>>>> 881f292e
 	}
 }
 
