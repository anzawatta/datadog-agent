// Unless explicitly stated otherwise all files in this repository are licensed
// under the Apache License Version 2.0.
// This product includes software developed at Datadog (https://www.datadoghq.com/).
// Copyright 2016-2020 Datadog, Inc.

package stats

import (
	"fmt"
	"math/rand"
	"testing"
	"time"

	"github.com/DataDog/datadog-agent/pkg/trace/pb"
	"github.com/DataDog/datadog-agent/pkg/trace/traceutil"

	"github.com/stretchr/testify/assert"
)

var (
	testBucketInterval = time.Duration(2 * time.Second).Nanoseconds()
)

func NewTestConcentrator() *Concentrator {
	statsChan := make(chan []Bucket)
	return NewConcentrator([]string{}, time.Second.Nanoseconds(), statsChan)
}

// getTsInBucket gives a timestamp in ns which is `offset` buckets late
func getTsInBucket(alignedNow int64, bsize int64, offset int64) int64 {
	return alignedNow - offset*bsize + rand.Int63n(bsize)
}

// testSpan avoids typo and inconsistency in test spans (typical pitfall: duration, start time,
// and end time are aligned, and end time is the one that needs to be aligned
func testSpan(spanID uint64, parentID uint64, duration, offset int64, service, resource string, err int32) *pb.Span {
	now := time.Now().UnixNano()
	alignedNow := now - now%testBucketInterval

	return &pb.Span{
		SpanID:   spanID,
		ParentID: parentID,
		Duration: duration,
		Start:    getTsInBucket(alignedNow, testBucketInterval, offset) - duration,
		Service:  service,
		Name:     "query",
		Resource: resource,
		Error:    err,
		Type:     "custom",
	}
}

// newMeasuredSpan is a function that can make measured spans as test fixtures.
func newMeasuredSpan(spanID uint64, parentID uint64, duration, offset int64, name, service, resource string, err int32) *pb.Span {
	now := time.Now().UnixNano()
	alignedNow := now - now%testBucketInterval

	return &pb.Span{
		SpanID:   spanID,
		ParentID: parentID,
		Duration: duration,
		Start:    getTsInBucket(alignedNow, testBucketInterval, offset) - duration,
		Service:  service,
		Name:     name,
		Resource: resource,
		Error:    err,
		Type:     "db",
		Metrics:  map[string]float64{"_dd.measured": 1},
	}
}

// countValsEq is a test utility function to assert expected == actual for count aggregations.
func countValsEq(t *testing.T, expected map[string]float64, actual map[string]Count) {
	assert := assert.New(t)
	assert.Equal(len(expected), len(actual))
	for key, val := range expected {
		count, ok := actual[key]
		assert.True(ok, "Missing expected key from actual counts: %s", key)
		assert.Equal(val, count.Value)
	}
}

func TestCountValsEq(t *testing.T) {
	ts := TagSet{
		Tag{
			Name:  "env",
			Value: "staging",
		},
		Tag{
			Name:  "service",
			Value: "myservice",
		},
		Tag{
			Name:  "resource",
			Value: "resource1",
		},
	}
	countValsEq(
		t,
		map[string]float64{
			"query|duration|env:staging,service:myservice,resource:resource1": 450.0,
			"query|hits|env:staging,service:myservice,resource:resource1":     1.0,
			"query|errors|env:staging,service:myservice,resource:resource1":   0.0,
		},
		map[string]Count{
			"query|duration|env:staging,service:myservice,resource:resource1": {
				Key:      "query|hits|env:staging,service:myservice,resource:resource1",
				Name:     "query",
				Measure:  "hits",
				TagSet:   ts,
				TopLevel: 1.0,
				Value:    450.0,
			},
			"query|hits|env:staging,service:myservice,resource:resource1": {
				Key:      "query|hits|env:staging,service:myservice,resource:resource1",
				Name:     "query",
				Measure:  "hits",
				TagSet:   ts,
				TopLevel: 1.0,
				Value:    1.0,
			},
			"query|errors|env:staging,service:myservice,resource:resource1": {
				Key:      "query|hits|env:staging,service:myservice,resource:resource1",
				Name:     "query",
				Measure:  "hits",
				TagSet:   ts,
				TopLevel: 1.0,
				Value:    0.0,
			},
		},
	)
}

// TestConcentratorOldestTs tests that the Agent doesn't report time buckets from a
// time before its start
func TestConcentratorOldestTs(t *testing.T) {
	assert := assert.New(t)
	statsChan := make(chan []Bucket)

	now := time.Now().UnixNano()

	// Build that simply have spans spread over time windows.
	trace := pb.Trace{
		testSpan(1, 0, 50, 5, "A1", "resource1", 0),
		testSpan(1, 0, 40, 4, "A1", "resource1", 0),
		testSpan(1, 0, 30, 3, "A1", "resource1", 0),
		testSpan(1, 0, 20, 2, "A1", "resource1", 0),
		testSpan(1, 0, 10, 1, "A1", "resource1", 0),
		testSpan(1, 0, 1, 0, "A1", "resource1", 0),
	}

	traceutil.ComputeTopLevel(trace)
	wt := NewWeightedTrace(trace, traceutil.GetRoot(trace))

	testTrace := &Input{
		Env:   "none",
		Trace: wt,
	}

	t.Run("cold", func(t *testing.T) {
		// Running cold, all spans in the past should end up in the current time bucket.
		flushTime := now
		c := NewConcentrator([]string{}, testBucketInterval, statsChan)
		c.addNow(testTrace, time.Now().UnixNano())

		for i := 0; i < c.bufferLen; i++ {
			stats := c.flushNow(flushTime)
			if !assert.Equal(0, len(stats), "We should get exactly 0 Bucket") {
				t.FailNow()
			}
			flushTime += testBucketInterval
		}

		stats := c.flushNow(flushTime)

		if !assert.Equal(1, len(stats), "We should get exactly 1 Bucket") {
			t.FailNow()
		}

		// First oldest bucket aggregates old past time buckets, so each count
		// should be an aggregated total across the spans.
		expected := map[string]float64{
			"query|duration|env:none,resource:resource1,service:A1": 151,
			"query|hits|env:none,resource:resource1,service:A1":     6,
			"query|errors|env:none,resource:resource1,service:A1":   0,
		}
		countValsEq(t, expected, stats[0].Counts)
	})

	t.Run("hot", func(t *testing.T) {
		flushTime := now
		c := NewConcentrator([]string{}, testBucketInterval, statsChan)
		c.oldestTs = alignTs(now, c.bsize) - int64(c.bufferLen-1)*c.bsize
		c.addNow(testTrace, time.Now().UnixNano())

		for i := 0; i < c.bufferLen-1; i++ {
			stats := c.flushNow(flushTime)
			if !assert.Equal(0, len(stats), "We should get exactly 0 Bucket") {
				t.FailNow()
			}
			flushTime += testBucketInterval
		}

		stats := c.flushNow(flushTime)
		if !assert.Equal(1, len(stats), "We should get exactly 1 Bucket") {
			t.FailNow()
		}
		flushTime += testBucketInterval

		// First oldest bucket aggregates, it should have it all except the
		// last four spans that have offset of 0.
		expected := map[string]float64{
			"query|duration|env:none,resource:resource1,service:A1": 150,
			"query|hits|env:none,resource:resource1,service:A1":     5,
			"query|errors|env:none,resource:resource1,service:A1":   0,
		}
		countValsEq(t, expected, stats[0].Counts)

		stats = c.flushNow(flushTime)
		if !assert.Equal(1, len(stats), "We should get exactly 1 Bucket") {
			t.FailNow()
		}

		// Stats of the last four spans.
		expected = map[string]float64{
			"query|duration|env:none,resource:resource1,service:A1": 1,
			"query|hits|env:none,resource:resource1,service:A1":     1,
			"query|errors|env:none,resource:resource1,service:A1":   0,
		}
		countValsEq(t, expected, stats[0].Counts)
	})
}

//TestConcentratorStatsTotals tests that the total stats are correct, independently of the
// time bucket they end up.
func TestConcentratorStatsTotals(t *testing.T) {
	assert := assert.New(t)
	statsChan := make(chan []Bucket)
	c := NewConcentrator([]string{}, testBucketInterval, statsChan)

	now := time.Now().UnixNano()
	alignedNow := alignTs(now, c.bsize)

	// update oldestTs as it running for quite some time, to avoid the fact that at startup
	// it only allows recent stats.
	c.oldestTs = alignedNow - int64(c.bufferLen)*c.bsize

	// Build that simply have spans spread over time windows.
	trace := pb.Trace{
		testSpan(1, 0, 50, 5, "A1", "resource1", 0),
		testSpan(1, 0, 40, 4, "A1", "resource1", 0),
		testSpan(1, 0, 30, 3, "A1", "resource1", 0),
		testSpan(1, 0, 20, 2, "A1", "resource1", 0),
		testSpan(1, 0, 10, 1, "A1", "resource1", 0),
		testSpan(1, 0, 1, 0, "A1", "resource1", 0),
	}

	traceutil.ComputeTopLevel(trace)
	wt := NewWeightedTrace(trace, traceutil.GetRoot(trace))

	testTrace := &Input{
		Env:   "none",
		Trace: wt,
	}
	c.addNow(testTrace, time.Now().UnixNano())

	var duration float64
	var hits float64
	var errors float64

	flushTime := now
	for i := 0; i <= c.bufferLen; i++ {
		stats := c.flushNow(flushTime)

		if len(stats) == 0 {
			continue
		}

		for key, count := range stats[0].Counts {
			if key == "query|duration|env:none,resource:resource1,service:A1" {
				duration += count.Value
			}
			if key == "query|hits|env:none,resource:resource1,service:A1" {
				hits += count.Value
			}
			if key == "query|errors|env:none,resource:resource1,service:A1" {
				errors += count.Value
			}
		}
		flushTime += c.bsize
	}

	assert.Equal(duration, float64(50+40+30+20+10+1), "Wrong value for total duration %d", duration)
	assert.Equal(hits, float64(len(trace)), "Wrong value for total hits %d", hits)
	assert.Equal(errors, float64(0), "Wrong value for total errors %d", errors)
}

// TestConcentratorStatsCounts tests exhaustively each stats bucket, over multiple time buckets.
func TestConcentratorStatsCounts(t *testing.T) {
	assert := assert.New(t)
	statsChan := make(chan []Bucket)
	c := NewConcentrator([]string{}, testBucketInterval, statsChan)

	now := time.Now().UnixNano()
	alignedNow := alignTs(now, c.bsize)

	// update oldestTs as it running for quite some time, to avoid the fact that at startup
	// it only allows recent stats.
	c.oldestTs = alignedNow - int64(c.bufferLen)*c.bsize

	// Build a trace with stats which should cover 3 time buckets.
	trace := pb.Trace{
		// more than 2 buckets old, should be added to the 2 bucket-old, first flush.
		testSpan(1, 0, 111, 10, "A1", "resource1", 0),
		testSpan(1, 0, 222, 3, "A1", "resource1", 0),
		// 2 buckets old, part of the first flush
		testSpan(1, 0, 24, 2, "A1", "resource1", 0),
		testSpan(2, 0, 12, 2, "A1", "resource1", 2),
		testSpan(3, 0, 40, 2, "A2", "resource2", 2),
		testSpan(4, 0, 300000000000, 2, "A2", "resource2", 2), // 5 minutes trace
		testSpan(5, 0, 30, 2, "A2", "resourcefoo", 0),
		// 1 bucket old, part of the second flush
		testSpan(6, 0, 24, 1, "A1", "resource2", 0),
		testSpan(7, 0, 12, 1, "A1", "resource1", 2),
		testSpan(8, 0, 40, 1, "A2", "resource1", 2),
		testSpan(9, 0, 30, 1, "A2", "resource2", 2),
		testSpan(10, 0, 3600000000000, 1, "A2", "resourcefoo", 0), // 1 hour trace
		// present data, part of the third flush
		testSpan(6, 0, 24, 0, "A1", "resource2", 0),
	}

	expectedCountValByKeyByTime := make(map[int64]map[string]float64)
	// 2-bucket old flush
	expectedCountValByKeyByTime[alignedNow-2*testBucketInterval] = map[string]float64{
		"query|duration|env:none,resource:resource1,service:A1":   369,
		"query|duration|env:none,resource:resource2,service:A2":   300000000040,
		"query|duration|env:none,resource:resourcefoo,service:A2": 30,
		"query|errors|env:none,resource:resource1,service:A1":     1,
		"query|errors|env:none,resource:resource2,service:A2":     2,
		"query|errors|env:none,resource:resourcefoo,service:A2":   0,
		"query|hits|env:none,resource:resource1,service:A1":       4,
		"query|hits|env:none,resource:resource2,service:A2":       2,
		"query|hits|env:none,resource:resourcefoo,service:A2":     1,
	}
	// 1-bucket old flush
	expectedCountValByKeyByTime[alignedNow-1*testBucketInterval] = map[string]float64{
		"query|duration|env:none,resource:resource1,service:A1":   12,
		"query|duration|env:none,resource:resource2,service:A1":   24,
		"query|duration|env:none,resource:resource1,service:A2":   40,
		"query|duration|env:none,resource:resource2,service:A2":   30,
		"query|duration|env:none,resource:resourcefoo,service:A2": 3600000000000,
		"query|errors|env:none,resource:resource1,service:A1":     1,
		"query|errors|env:none,resource:resource2,service:A1":     0,
		"query|errors|env:none,resource:resource1,service:A2":     1,
		"query|errors|env:none,resource:resource2,service:A2":     1,
		"query|errors|env:none,resource:resourcefoo,service:A2":   0,
		"query|hits|env:none,resource:resource1,service:A1":       1,
		"query|hits|env:none,resource:resource2,service:A1":       1,
		"query|hits|env:none,resource:resource1,service:A2":       1,
		"query|hits|env:none,resource:resource2,service:A2":       1,
		"query|hits|env:none,resource:resourcefoo,service:A2":     1,
	}
	// last bucket to be flushed
	expectedCountValByKeyByTime[alignedNow] = map[string]float64{
		"query|duration|env:none,resource:resource2,service:A1": 24,
		"query|errors|env:none,resource:resource2,service:A1":   0,
		"query|hits|env:none,resource:resource2,service:A1":     1,
	}
	expectedCountValByKeyByTime[alignedNow+testBucketInterval] = map[string]float64{}

	traceutil.ComputeTopLevel(trace)
	wt := NewWeightedTrace(trace, traceutil.GetRoot(trace))

	testTrace := &Input{
		Env:   "none",
		Trace: wt,
	}
	c.addNow(testTrace, time.Now().UnixNano())

	// flush every testBucketInterval
	flushTime := now
	for i := 0; i <= c.bufferLen+2; i++ {
		t.Run(fmt.Sprintf("flush-%d", i), func(t *testing.T) {
			stats := c.flushNow(flushTime)

			expectedFlushedTs := alignTs(flushTime, c.bsize) - int64(c.bufferLen)*testBucketInterval
			if len(expectedCountValByKeyByTime[expectedFlushedTs]) == 0 {
				// That's a flush for which we expect no data
				return
			}

			if !assert.Equal(1, len(stats), "We should get exactly 1 Bucket") {
				t.FailNow()
			}

			receivedBuckets := []Bucket{stats[0]}

			assert.Equal(expectedFlushedTs, receivedBuckets[0].Start)

			expectedCountValByKey := expectedCountValByKeyByTime[expectedFlushedTs]
			receivedCounts := receivedBuckets[0].Counts

			countValsEq(t, expectedCountValByKey, receivedCounts)

			// Flushing again at the same time should return nothing
			stats = c.flushNow(flushTime)

			if !assert.Equal(0, len(stats), "Second flush of the same time should be empty") {
				t.FailNow()
			}

		})
		flushTime += c.bsize
	}
}

// TestConcentratorSublayersStatsCounts tests exhaustively the sublayer stats of a single time window.
func TestConcentratorSublayersStatsCounts(t *testing.T) {
	assert := assert.New(t)
	statsChan := make(chan []Bucket)
	c := NewConcentrator([]string{}, testBucketInterval, statsChan)

	now := time.Now().UnixNano()
	alignedNow := now - now%c.bsize

	trace := pb.Trace{
		// first bucket
		testSpan(1, 0, 2000, 0, "A1", "resource1", 0),
		testSpan(2, 1, 1000, 0, "A2", "resource2", 0),
		testSpan(3, 1, 1000, 0, "A2", "resource3", 0),
		testSpan(4, 2, 40, 0, "A3", "resource4", 0),
		testSpan(5, 4, 300, 0, "A3", "resource5", 0),
		testSpan(6, 2, 30, 0, "A3", "resource6", 0),
	}
	traceutil.ComputeTopLevel(trace)
	wt := NewWeightedTrace(trace, traceutil.GetRoot(trace))

	subtraces := ExtractSubtraces(trace, traceutil.GetRoot(trace))
	sublayers := make(map[*pb.Span][]SublayerValue)
	for _, subtrace := range subtraces {
		subtraceSublayers := ComputeSublayers(subtrace.Trace)
		sublayers[subtrace.Root] = subtraceSublayers
	}

	testTrace := &Input{
		Env:       "none",
		Trace:     wt,
		Sublayers: sublayers,
	}

	c.addNow(testTrace, time.Now().UnixNano())
	stats := c.flushNow(alignedNow + int64(c.bufferLen)*c.bsize)

	if !assert.Equal(1, len(stats), "We should get exactly 1 Bucket") {
		t.FailNow()
	}

	assert.Equal(alignedNow, stats[0].Start)

	var receivedCounts map[string]Count

	// Start with the first/older bucket
	receivedCounts = stats[0].Counts
	expectedCountValByKey := map[string]float64{
		"query|_sublayers.duration.by_service|env:none,resource:resource1,service:A1,sublayer_service:A1": 2000,
		"query|_sublayers.duration.by_service|env:none,resource:resource1,service:A1,sublayer_service:A2": 2000,
		"query|_sublayers.duration.by_service|env:none,resource:resource1,service:A1,sublayer_service:A3": 370,
		"query|_sublayers.duration.by_service|env:none,resource:resource4,service:A3,sublayer_service:A3": 340,
		"query|_sublayers.duration.by_service|env:none,resource:resource2,service:A2,sublayer_service:A2": 1000,
		"query|_sublayers.duration.by_service|env:none,resource:resource2,service:A2,sublayer_service:A3": 370,
		"query|_sublayers.duration.by_service|env:none,resource:resource3,service:A2,sublayer_service:A2": 1000,
		"query|_sublayers.duration.by_service|env:none,resource:resource6,service:A3,sublayer_service:A3": 30,
		"query|_sublayers.duration.by_type|env:none,resource:resource1,service:A1,sublayer_type:custom":   4370,
		"query|_sublayers.duration.by_type|env:none,resource:resource2,service:A2,sublayer_type:custom":   1370,
		"query|_sublayers.duration.by_type|env:none,resource:resource4,service:A3,sublayer_type:custom":   340,
		"query|_sublayers.duration.by_type|env:none,resource:resource3,service:A2,sublayer_type:custom":   1000,
		"query|_sublayers.duration.by_type|env:none,resource:resource6,service:A3,sublayer_type:custom":   30,
		"query|_sublayers.span_count|env:none,resource:resource1,service:A1,:":                            6,
		"query|_sublayers.span_count|env:none,resource:resource2,service:A2,:":                            4,
		"query|_sublayers.span_count|env:none,resource:resource4,service:A3,:":                            2,
		"query|_sublayers.span_count|env:none,resource:resource3,service:A2,:":                            1,
		"query|_sublayers.span_count|env:none,resource:resource6,service:A3,:":                            1,
		"query|duration|env:none,resource:resource1,service:A1":                                           2000,
		"query|duration|env:none,resource:resource2,service:A2":                                           1000,
		"query|duration|env:none,resource:resource3,service:A2":                                           1000,
		"query|duration|env:none,resource:resource4,service:A3":                                           40,
		"query|duration|env:none,resource:resource6,service:A3":                                           30,
		"query|errors|env:none,resource:resource1,service:A1":                                             0,
		"query|errors|env:none,resource:resource2,service:A2":                                             0,
		"query|errors|env:none,resource:resource3,service:A2":                                             0,
		"query|errors|env:none,resource:resource4,service:A3":                                             0,
		"query|errors|env:none,resource:resource6,service:A3":                                             0,
		"query|hits|env:none,resource:resource1,service:A1":                                               1,
		"query|hits|env:none,resource:resource2,service:A2":                                               1,
		"query|hits|env:none,resource:resource3,service:A2":                                               1,
		"query|hits|env:none,resource:resource4,service:A3":                                               1,
		"query|hits|env:none,resource:resource6,service:A3":                                               1,
	}
	countValsEq(t, expectedCountValByKey, receivedCounts)
}

<<<<<<< HEAD
	// verify we got all counts
	assert.Equal(len(expectedCountValByKey), len(receivedCounts), "GOT %+v", receivedCounts)
	// verify values
	for key, val := range expectedCountValByKey {
		count, ok := receivedCounts[key]
		assert.True(ok, "%s was expected from concentrator", key)
		assert.Equal(val, int64(count.Value), "Wrong value for count %s", key)
=======
// TestConcentratorAddNow tests the count aggregation behavior of addNow.
func TestConcentratorAddNow(t *testing.T) {
	now := time.Now().UnixNano()
	for name, test := range map[string]struct {
		in  pb.Trace
		out map[string]float64
	}{
		// case of existing behavior
		"top": {
			pb.Trace{
				testSpan(1, 0, 50, 5, "A1", "resource1", 0),
				testSpan(2, 1, 40, 4, "A1", "resource1", 1),
			},
			map[string]float64{
				"query|duration|env:none,resource:resource1,service:A1":                                           50,
				"query|hits|env:none,resource:resource1,service:A1":                                               1,
				"query|errors|env:none,resource:resource1,service:A1":                                             0,
				"query|_sublayers.duration.by_service|env:none,resource:resource1,service:A1,sublayer_service:A1": 90,
				"query|_sublayers.duration.by_type|env:none,resource:resource1,service:A1,sublayer_type:db":       90,
				"query|_sublayers.span_count|env:none,resource:resource1,service:A1,:":                            2,
			},
		},
		// mixed = first span is both top-level _and_ measured
		"mixed": {
			pb.Trace{
				newMeasuredSpan(1, 0, 50, 5, "http.request", "A1", "resource1", 0),
				testSpan(2, 1, 40, 4, "A1", "resource1", 1),
			},
			map[string]float64{
				"http.request|duration|env:none,resource:resource1,service:A1":                                           50,
				"http.request|hits|env:none,resource:resource1,service:A1":                                               1,
				"http.request|errors|env:none,resource:resource1,service:A1":                                             0,
				"http.request|_sublayers.duration.by_service|env:none,resource:resource1,service:A1,sublayer_service:A1": 90,
				"http.request|_sublayers.duration.by_type|env:none,resource:resource1,service:A1,sublayer_type:db":       90,
				"http.request|_sublayers.span_count|env:none,resource:resource1,service:A1,:":                            2,
			},
		},
		// distinct top-level and measured spans
		// only the top-level span gets sublayer metrics (span name == "query")
		"distinct": {
			pb.Trace{
				testSpan(1, 0, 50, 5, "A1", "resource1", 0),
				newMeasuredSpan(2, 1, 40, 4, "custom_query_op", "A1", "resource1", 1),
				testSpan(3, 2, 50, 5, "A1", "resource1", 0),
			},
			map[string]float64{
				"query|duration|env:none,resource:resource1,service:A1":                                                     50,
				"query|hits|env:none,resource:resource1,service:A1":                                                         1,
				"query|errors|env:none,resource:resource1,service:A1":                                                       0,
				"query|_sublayers.duration.by_service|env:none,resource:resource1,service:A1,sublayer_service:A1":           140,
				"query|_sublayers.duration.by_type|env:none,resource:resource1,service:A1,sublayer_type:db":                 140,
				"query|_sublayers.span_count|env:none,resource:resource1,service:A1,:":                                      3,
				"custom_query_op|duration|env:none,resource:resource1,service:A1":                                           40,
				"custom_query_op|hits|env:none,resource:resource1,service:A1":                                               1,
				"custom_query_op|errors|env:none,resource:resource1,service:A1":                                             1,
				"custom_query_op|_sublayers.duration.by_service|env:none,resource:resource1,service:A1,sublayer_service:A1": 90,
				"custom_query_op|_sublayers.duration.by_type|env:none,resource:resource1,service:A1,sublayer_type:db":       90,
				"custom_query_op|_sublayers.span_count|env:none,resource:resource1,service:A1,:":                            2,
			},
		},
	} {
		t.Run(name, func(*testing.T) {
			statsChan := make(chan []Bucket)
			traceutil.ComputeTopLevel(test.in)
			wt := NewWeightedTrace(test.in, traceutil.GetRoot(test.in))
			testTrace := &Input{
				Env:   "none",
				Trace: wt,
			}
			subtraces := ExtractSubtraces(test.in, traceutil.GetRoot(test.in))
			sublayers := make(map[*pb.Span][]SublayerValue)
			for _, subtrace := range subtraces {
				subtraceSublayers := ComputeSublayers(subtrace.Trace)
				sublayers[subtrace.Root] = subtraceSublayers
			}
			testTrace.Sublayers = sublayers
			c := NewConcentrator([]string{}, testBucketInterval, statsChan)
			c.addNow(testTrace, time.Now().UnixNano())
			stats := c.flushNow(now + (int64(c.bufferLen) * testBucketInterval))
			countValsEq(t, test.out, stats[0].Counts)
		})
>>>>>>> d6257559
	}
}<|MERGE_RESOLUTION|>--- conflicted
+++ resolved
@@ -64,7 +64,7 @@
 		Name:     name,
 		Resource: resource,
 		Error:    err,
-		Type:     "db",
+		Type:     "custom",
 		Metrics:  map[string]float64{"_dd.measured": 1},
 	}
 }
@@ -499,15 +499,6 @@
 	countValsEq(t, expectedCountValByKey, receivedCounts)
 }
 
-<<<<<<< HEAD
-	// verify we got all counts
-	assert.Equal(len(expectedCountValByKey), len(receivedCounts), "GOT %+v", receivedCounts)
-	// verify values
-	for key, val := range expectedCountValByKey {
-		count, ok := receivedCounts[key]
-		assert.True(ok, "%s was expected from concentrator", key)
-		assert.Equal(val, int64(count.Value), "Wrong value for count %s", key)
-=======
 // TestConcentratorAddNow tests the count aggregation behavior of addNow.
 func TestConcentratorAddNow(t *testing.T) {
 	now := time.Now().UnixNano()
@@ -526,7 +517,7 @@
 				"query|hits|env:none,resource:resource1,service:A1":                                               1,
 				"query|errors|env:none,resource:resource1,service:A1":                                             0,
 				"query|_sublayers.duration.by_service|env:none,resource:resource1,service:A1,sublayer_service:A1": 90,
-				"query|_sublayers.duration.by_type|env:none,resource:resource1,service:A1,sublayer_type:db":       90,
+				"query|_sublayers.duration.by_type|env:none,resource:resource1,service:A1,sublayer_type:custom":   90,
 				"query|_sublayers.span_count|env:none,resource:resource1,service:A1,:":                            2,
 			},
 		},
@@ -541,7 +532,7 @@
 				"http.request|hits|env:none,resource:resource1,service:A1":                                               1,
 				"http.request|errors|env:none,resource:resource1,service:A1":                                             0,
 				"http.request|_sublayers.duration.by_service|env:none,resource:resource1,service:A1,sublayer_service:A1": 90,
-				"http.request|_sublayers.duration.by_type|env:none,resource:resource1,service:A1,sublayer_type:db":       90,
+				"http.request|_sublayers.duration.by_type|env:none,resource:resource1,service:A1,sublayer_type:custom":   90,
 				"http.request|_sublayers.span_count|env:none,resource:resource1,service:A1,:":                            2,
 			},
 		},
@@ -558,13 +549,13 @@
 				"query|hits|env:none,resource:resource1,service:A1":                                                         1,
 				"query|errors|env:none,resource:resource1,service:A1":                                                       0,
 				"query|_sublayers.duration.by_service|env:none,resource:resource1,service:A1,sublayer_service:A1":           140,
-				"query|_sublayers.duration.by_type|env:none,resource:resource1,service:A1,sublayer_type:db":                 140,
+				"query|_sublayers.duration.by_type|env:none,resource:resource1,service:A1,sublayer_type:custom":             140,
 				"query|_sublayers.span_count|env:none,resource:resource1,service:A1,:":                                      3,
 				"custom_query_op|duration|env:none,resource:resource1,service:A1":                                           40,
 				"custom_query_op|hits|env:none,resource:resource1,service:A1":                                               1,
 				"custom_query_op|errors|env:none,resource:resource1,service:A1":                                             1,
 				"custom_query_op|_sublayers.duration.by_service|env:none,resource:resource1,service:A1,sublayer_service:A1": 90,
-				"custom_query_op|_sublayers.duration.by_type|env:none,resource:resource1,service:A1,sublayer_type:db":       90,
+				"custom_query_op|_sublayers.duration.by_type|env:none,resource:resource1,service:A1,sublayer_type:custom":   90,
 				"custom_query_op|_sublayers.span_count|env:none,resource:resource1,service:A1,:":                            2,
 			},
 		},
@@ -589,6 +580,5 @@
 			stats := c.flushNow(now + (int64(c.bufferLen) * testBucketInterval))
 			countValsEq(t, test.out, stats[0].Counts)
 		})
->>>>>>> d6257559
 	}
 }